--- conflicted
+++ resolved
@@ -57,11 +57,7 @@
 
 /// Trait for interfacing [`crate::primitives::WalletTransaction`]s with wallet data
 pub trait SyncTransactions: SyncWallet {
-<<<<<<< HEAD
-    /// Get wallet transactions
-=======
     /// Get reference to wallet transactions
->>>>>>> c8f0b165
     fn get_wallet_transactions(&self) -> Result<&HashMap<TxId, WalletTransaction>, Self::Error>;
 
     /// Get mutable reference to wallet transactions
