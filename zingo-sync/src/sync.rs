//! Entrypoint for sync engine

use std::collections::HashMap;
use std::sync::atomic::{self, AtomicBool};
use std::sync::Arc;
use std::time::Duration;

use crate::client::{self, FetchRequest};
use crate::error::SyncError;
use crate::keys::transparent::TransparentAddressId;
use crate::primitives::{NullifierMap, OutPointMap};
use crate::scan::error::{ContinuityError, ScanError};
use crate::scan::task::{Scanner, ScannerState};
use crate::scan::transactions::scan_transaction;
use crate::scan::{DecryptedNoteData, ScanResults};
use crate::traits::{
    SyncBlocks, SyncNullifiers, SyncOutPoints, SyncShardTrees, SyncTransactions, SyncWallet,
};

use zcash_client_backend::proto::service::RawTransaction;
use zcash_client_backend::{
    data_api::scanning::{ScanPriority, ScanRange},
    proto::service::compact_tx_streamer_client::CompactTxStreamerClient,
};
use zcash_keys::keys::UnifiedFullViewingKey;
use zcash_primitives::consensus::{self, BlockHeight};

use tokio::sync::mpsc;
use zcash_primitives::zip32::AccountId;
use zingo_status::confirmation_status::ConfirmationStatus;

pub(crate) mod spend;
pub(crate) mod state;
pub(crate) mod transparent;

// TODO; replace fixed batches with orchard shard ranges (block ranges containing all note commitments to an orchard shard or fragment of a shard)
const BATCH_SIZE: u32 = 1_000;
const VERIFY_BLOCK_RANGE_SIZE: u32 = 10;
const MAX_VERIFICATION_WINDOW: u32 = 100; // TODO: fail if re-org goes beyond this window

/// Syncs a wallet to the latest state of the blockchain
pub async fn sync<P, W>(
    mut client: CompactTxStreamerClient<zingo_netutils::UnderlyingService>, // TODO: change underlying service for generic
    consensus_parameters: &P,
    wallet: &mut W,
) -> Result<(), SyncError>
where
    P: consensus::Parameters + Sync + Send + 'static,
    W: SyncWallet + SyncBlocks + SyncTransactions + SyncNullifiers + SyncOutPoints + SyncShardTrees,
{
    tracing::info!("Syncing wallet...");

    // create channel for sending fetch requests and launch fetcher task
    let (fetch_request_sender, fetch_request_receiver) = mpsc::unbounded_channel();
    let fetcher_handle = tokio::spawn(client::fetch::fetch(
        fetch_request_receiver,
        client.clone(),
        consensus_parameters.clone(),
    ));

    let wallet_height = state::get_wallet_height(consensus_parameters, wallet).unwrap();
    let chain_height = client::get_chain_height(fetch_request_sender.clone())
        .await
        .unwrap();
    if wallet_height > chain_height {
        if wallet_height - chain_height > MAX_VERIFICATION_WINDOW {
            panic!(
                "wallet height is more than {} blocks ahead of best chain height!",
                MAX_VERIFICATION_WINDOW
            );
        }
        truncate_wallet_data(wallet, chain_height).unwrap();
    }
    let ufvks = wallet.get_unified_full_viewing_keys().unwrap();

    transparent::update_addresses_and_locators(
        consensus_parameters,
        wallet,
        fetch_request_sender.clone(),
        &ufvks,
        wallet_height,
        chain_height,
    )
    .await;

    state::update_scan_ranges(
        wallet_height,
        chain_height,
        wallet.get_sync_state_mut().unwrap(),
    )
    .await
    .unwrap();

    // create channel for receiving scan results and launch scanner
    let (scan_results_sender, mut scan_results_receiver) = mpsc::unbounded_channel();
    let mut scanner = Scanner::new(
        consensus_parameters.clone(),
        scan_results_sender,
        fetch_request_sender.clone(),
        ufvks.clone(),
    );
    scanner.spawn_workers();

<<<<<<< HEAD
    // create channel for receiving mempool transactions and launch mempool monitor
    let (mempool_transaction_sender, mut mempool_transaction_receiver) = mpsc::channel(10);
    let shutdown_mempool = Arc::new(AtomicBool::new(false));
    let shutdown_mempool_clone = shutdown_mempool.clone();
    let fetch_request_sender_clone = fetch_request_sender.clone();
    let mempool_handle = tokio::spawn(mempool_monitor(
        fetch_request_sender_clone,
        mempool_transaction_sender,
        shutdown_mempool_clone,
    ));
=======
    // setup the initial mempool stream
    let mut mempool_stream = client::get_mempool_transaction_stream(&mut client)
        .await
        .unwrap();
>>>>>>> d8a1a7ce

    // TODO: consider what happens when there is no verification range i.e. all ranges already scanned
    // TODO: invalidate any pending transactions after eviction height (40 below best chain height?)
    // TODO: implement an option for continuous scanning where it doesnt exit when complete

    let mut interval = tokio::time::interval(Duration::from_millis(30));
    loop {
        tokio::select! {
            Some((scan_range, scan_results)) = scan_results_receiver.recv() => {
                process_scan_results(
                    consensus_parameters,
                    wallet,
                    fetch_request_sender.clone(),
                    &ufvks,
                    scan_range,
                    scan_results,
                    scanner.state_mut(),
                )
                .await
                .unwrap();
            }

            Some(raw_transaction) = mempool_transaction_receiver.recv() => {
                process_mempool_transaction(
                    consensus_parameters,
<<<<<<< HEAD
=======
                    &mut client,
>>>>>>> d8a1a7ce
                    &ufvks,
                    wallet,
                    raw_transaction,
                )
                .await;
            }

            _update_scanner = interval.tick() => {
                scanner.update(wallet, shutdown_mempool.clone()).await;

                if sync_complete(&scanner, &scan_results_receiver, wallet) {
                    tracing::info!("Sync complete.");
                    break;
                }
            }
        }
    }

    drop(scanner);
    drop(fetch_request_sender);
    mempool_handle.await.unwrap().unwrap();
    fetcher_handle.await.unwrap().unwrap();

    Ok(())
}

/// Returns true if sync is complete.
///
/// Sync is complete when:
/// - all scan workers have been shutdown
/// - there is no unprocessed scan results in the channel
/// - all scan ranges have `Scanned` priority
fn sync_complete<P, W>(
    scanner: &Scanner<P>,
    scan_results_receiver: &mpsc::UnboundedReceiver<(ScanRange, Result<ScanResults, ScanError>)>,
    wallet: &W,
) -> bool
where
    P: consensus::Parameters + Sync + Send + 'static,
    W: SyncWallet,
{
    scanner.worker_poolsize() == 0
        && scan_results_receiver.is_empty()
        && wallet.get_sync_state().unwrap().scan_complete()
}

/// Scan post-processing
async fn process_scan_results<P, W>(
    consensus_parameters: &P,
    wallet: &mut W,
    fetch_request_sender: mpsc::UnboundedSender<FetchRequest>,
    ufvks: &HashMap<AccountId, UnifiedFullViewingKey>,
    scan_range: ScanRange,
    scan_results: Result<ScanResults, ScanError>,
    scanner_state: &mut ScannerState,
) -> Result<(), SyncError>
where
    P: consensus::Parameters,
    W: SyncWallet + SyncBlocks + SyncTransactions + SyncNullifiers + SyncOutPoints + SyncShardTrees,
{
    match scan_results {
        Ok(results) => {
            if scan_range.priority() == ScanPriority::Verify {
                scanner_state.verify();
            }

            update_wallet_data(wallet, results).unwrap();
            spend::update_transparent_spends(wallet).unwrap();
            spend::update_shielded_spends(
                consensus_parameters,
                wallet,
                fetch_request_sender,
                ufvks,
            )
            .await
            .unwrap();
            remove_irrelevant_data(wallet, &scan_range).unwrap();
            state::set_scan_priority(
                wallet.get_sync_state_mut().unwrap(),
                scan_range.block_range(),
                ScanPriority::Scanned,
            )
            .unwrap();
            tracing::info!("Scan results processed.");
        }
        Err(ScanError::ContinuityError(ContinuityError::HashDiscontinuity { height, .. })) => {
            tracing::info!("Re-org detected.");
            if height == scan_range.block_range().start {
                // error handling in case of re-org where first block prev_hash in scan range does not match previous wallet block hash
                let sync_state = wallet.get_sync_state_mut().unwrap();
                state::set_scan_priority(
                    sync_state,
                    scan_range.block_range(),
                    scan_range.priority(),
                )
                .unwrap(); // reset scan range to initial priority in wallet sync state
                let scan_range_to_verify = state::set_verify_scan_range(
                    sync_state,
                    height - 1,
                    state::VerifyEnd::VerifyHighest,
                );
                truncate_wallet_data(wallet, scan_range_to_verify.block_range().start - 1).unwrap();
            } else {
                scan_results?;
            }
        }
        Err(e) => return Err(e.into()),
    }

    Ok(())
}

/// Processes mempool transaction.
///
/// Scan the transaction and add to the wallet if relavent.
async fn process_mempool_transaction<W>(
    consensus_parameters: &impl consensus::Parameters,
<<<<<<< HEAD
=======
    client: &mut CompactTxStreamerClient<zingo_netutils::UnderlyingService>,
>>>>>>> d8a1a7ce
    ufvks: &HashMap<AccountId, UnifiedFullViewingKey>,
    wallet: &mut W,
    raw_transaction: RawTransaction,
) where
    W: SyncWallet + SyncBlocks + SyncTransactions + SyncNullifiers + SyncOutPoints,
{
    let block_height = BlockHeight::from_u32(u32::try_from(raw_transaction.height).unwrap());
    let transaction = zcash_primitives::transaction::Transaction::read(
        &raw_transaction.data[..],
        consensus::BranchId::for_height(consensus_parameters, block_height),
    )
    .unwrap();

    tracing::info!(
        "mempool received txid {} at height {}",
        transaction.txid(),
        block_height
    );

    if let Some(tx) = wallet
        .get_wallet_transactions()
        .unwrap()
        .get(&transaction.txid())
    {
        if tx.confirmation_status().is_confirmed() {
            return;
        }
    }

    let confirmation_status = ConfirmationStatus::Mempool(block_height);
    let mut mempool_transaction_nullifiers = NullifierMap::new();
    let mut mempool_transaction_outpoints = OutPointMap::new();
    let transparent_addresses: HashMap<String, TransparentAddressId> = wallet
        .get_transparent_addresses()
        .unwrap()
        .iter()
        .map(|(id, address)| (address.clone(), *id))
        .collect();
    let mempool_transaction = scan_transaction(
        consensus_parameters,
        ufvks,
        transaction,
        confirmation_status,
        &DecryptedNoteData::new(),
        &mut mempool_transaction_nullifiers,
        &mut mempool_transaction_outpoints,
        &transparent_addresses,
    )
    .unwrap();

    let wallet_transactions = wallet.get_wallet_transactions().unwrap();
    let transparent_output_ids = spend::collect_transparent_output_ids(wallet_transactions);
    let transparent_spend_locators = spend::detect_transparent_spends(
        &mut mempool_transaction_outpoints,
        transparent_output_ids,
    );
    let (sapling_derived_nullifiers, orchard_derived_nullifiers) =
        spend::collect_derived_nullifiers(wallet_transactions);
    let (sapling_spend_locators, orchard_spend_locators) = spend::detect_shielded_spends(
        &mut mempool_transaction_nullifiers,
        sapling_derived_nullifiers,
        orchard_derived_nullifiers,
    );

    // return if transaction is not relavent to the wallet
    if mempool_transaction.transparent_coins().is_empty()
        && mempool_transaction.sapling_notes().is_empty()
        && mempool_transaction.orchard_notes().is_empty()
        && mempool_transaction.outgoing_orchard_notes().is_empty()
        && mempool_transaction.outgoing_sapling_notes().is_empty()
        && transparent_spend_locators.is_empty()
        && sapling_spend_locators.is_empty()
        && orchard_spend_locators.is_empty()
    {
        return;
    }

    wallet
        .insert_wallet_transaction(mempool_transaction)
        .unwrap();
    spend::update_spent_coins(
        wallet.get_wallet_transactions_mut().unwrap(),
        transparent_spend_locators,
    );
    spend::update_spent_notes(
        wallet.get_wallet_transactions_mut().unwrap(),
        sapling_spend_locators,
        orchard_spend_locators,
    );

<<<<<<< HEAD
    // TODO: consider logic for pending spent being set back to None when txs are evicted / never make it on chain
    // similar logic to truncate
=======
            // TODO: consider logic for pending spent being set back to None when txs are evicted / never make it on chain
            // similar logic to truncate
        }
        None => {
            *mempool_stream = client::get_mempool_transaction_stream(client)
                .await
                .unwrap();
            tokio::time::sleep(Duration::from_millis(1000)).await;
        }
    }
>>>>>>> d8a1a7ce
}

/// Removes all wallet data above the given `truncate_height`.
fn truncate_wallet_data<W>(wallet: &mut W, truncate_height: BlockHeight) -> Result<(), ()>
where
    W: SyncBlocks + SyncTransactions + SyncNullifiers + SyncShardTrees,
{
    wallet.truncate_wallet_blocks(truncate_height).unwrap();
    wallet
        .truncate_wallet_transactions(truncate_height)
        .unwrap();
    wallet.truncate_nullifiers(truncate_height).unwrap();
    wallet.truncate_shard_trees(truncate_height).unwrap();

    Ok(())
}

/// Updates the wallet with data from `scan_results`
fn update_wallet_data<W>(wallet: &mut W, scan_results: ScanResults) -> Result<(), ()>
where
    W: SyncBlocks + SyncTransactions + SyncNullifiers + SyncOutPoints + SyncShardTrees,
{
    let ScanResults {
        nullifiers,
        outpoints,
        wallet_blocks,
        wallet_transactions,
        sapling_located_trees,
        orchard_located_trees,
    } = scan_results;

    wallet.append_wallet_blocks(wallet_blocks).unwrap();
    wallet
        .extend_wallet_transactions(wallet_transactions)
        .unwrap();
    wallet.append_nullifiers(nullifiers).unwrap();
    wallet.append_outpoints(outpoints).unwrap();
    wallet
        .update_shard_trees(sapling_located_trees, orchard_located_trees)
        .unwrap();
    // TODO: add trait to save wallet data to persistance for in-memory wallets

    Ok(())
}

// TODO: replace this function with a filter on the data added to wallet
fn remove_irrelevant_data<W>(wallet: &mut W, scan_range: &ScanRange) -> Result<(), ()>
where
    W: SyncWallet + SyncBlocks + SyncNullifiers + SyncTransactions,
{
    if scan_range.priority() != ScanPriority::Historic {
        return Ok(());
    }

    let wallet_height = wallet
        .get_sync_state()
        .unwrap()
        .scan_ranges()
        .last()
        .expect("wallet should always have scan ranges after sync has started")
        .block_range()
        .end;

    let wallet_transaction_heights = wallet
        .get_wallet_transactions()
        .unwrap()
        .values()
        .filter_map(|tx| tx.confirmation_status().get_confirmed_height())
        .collect::<Vec<_>>();
    wallet.get_wallet_blocks_mut().unwrap().retain(|height, _| {
        *height >= scan_range.block_range().end - 1
            || *height >= wallet_height - 100
            || wallet_transaction_heights.contains(height)
    });
    wallet
        .get_nullifiers_mut()
        .unwrap()
        .sapling_mut()
        .retain(|_, (height, _)| *height >= scan_range.block_range().end);
    wallet
        .get_nullifiers_mut()
        .unwrap()
        .orchard_mut()
        .retain(|_, (height, _)| *height >= scan_range.block_range().end);

    Ok(())
}

/// Sets up mempool stream.
///
/// If there is some raw transaction, send to be scanned.
/// If the response is `None` (a block was mined) or a timeout error occured, setup a new mempool stream.
async fn mempool_monitor(
    fetch_request_sender: mpsc::UnboundedSender<FetchRequest>,
    mempool_transaction_sender: mpsc::Sender<RawTransaction>,
    shutdown_mempool: Arc<AtomicBool>,
) -> Result<(), ()> {
    let mut mempool_stream = client::get_mempool_transaction_stream(fetch_request_sender.clone())
        .await
        .unwrap();
    loop {
        if shutdown_mempool.load(atomic::Ordering::Relaxed) {
            break;
        }

        let mempool_stream_response = mempool_stream.message().await;
        match mempool_stream_response.unwrap_or_else(|_| None) {
            Some(raw_transaction) => {
                mempool_transaction_sender
                    .send(raw_transaction)
                    .await
                    .unwrap();
            }
            None => {
                mempool_stream =
                    client::get_mempool_transaction_stream(fetch_request_sender.clone())
                        .await
                        .unwrap();
                tokio::time::sleep(Duration::from_millis(500)).await;
            }
        }
    }

    Ok(())
}<|MERGE_RESOLUTION|>--- conflicted
+++ resolved
@@ -40,7 +40,7 @@
 
 /// Syncs a wallet to the latest state of the blockchain
 pub async fn sync<P, W>(
-    mut client: CompactTxStreamerClient<zingo_netutils::UnderlyingService>, // TODO: change underlying service for generic
+    client: CompactTxStreamerClient<zingo_netutils::UnderlyingService>, // TODO: change underlying service for generic
     consensus_parameters: &P,
     wallet: &mut W,
 ) -> Result<(), SyncError>
@@ -72,6 +72,16 @@
         truncate_wallet_data(wallet, chain_height).unwrap();
     }
     let ufvks = wallet.get_unified_full_viewing_keys().unwrap();
+
+    // create channel for receiving mempool transactions and launch mempool monitor
+    let (mempool_transaction_sender, mut mempool_transaction_receiver) = mpsc::channel(10);
+    let shutdown_mempool = Arc::new(AtomicBool::new(false));
+    let shutdown_mempool_clone = shutdown_mempool.clone();
+    let mempool_handle = tokio::spawn(mempool_monitor(
+        client,
+        mempool_transaction_sender,
+        shutdown_mempool_clone,
+    ));
 
     transparent::update_addresses_and_locators(
         consensus_parameters,
@@ -100,24 +110,6 @@
         ufvks.clone(),
     );
     scanner.spawn_workers();
-
-<<<<<<< HEAD
-    // create channel for receiving mempool transactions and launch mempool monitor
-    let (mempool_transaction_sender, mut mempool_transaction_receiver) = mpsc::channel(10);
-    let shutdown_mempool = Arc::new(AtomicBool::new(false));
-    let shutdown_mempool_clone = shutdown_mempool.clone();
-    let fetch_request_sender_clone = fetch_request_sender.clone();
-    let mempool_handle = tokio::spawn(mempool_monitor(
-        fetch_request_sender_clone,
-        mempool_transaction_sender,
-        shutdown_mempool_clone,
-    ));
-=======
-    // setup the initial mempool stream
-    let mut mempool_stream = client::get_mempool_transaction_stream(&mut client)
-        .await
-        .unwrap();
->>>>>>> d8a1a7ce
 
     // TODO: consider what happens when there is no verification range i.e. all ranges already scanned
     // TODO: invalidate any pending transactions after eviction height (40 below best chain height?)
@@ -143,10 +135,6 @@
             Some(raw_transaction) = mempool_transaction_receiver.recv() => {
                 process_mempool_transaction(
                     consensus_parameters,
-<<<<<<< HEAD
-=======
-                    &mut client,
->>>>>>> d8a1a7ce
                     &ufvks,
                     wallet,
                     raw_transaction,
@@ -264,10 +252,6 @@
 /// Scan the transaction and add to the wallet if relavent.
 async fn process_mempool_transaction<W>(
     consensus_parameters: &impl consensus::Parameters,
-<<<<<<< HEAD
-=======
-    client: &mut CompactTxStreamerClient<zingo_netutils::UnderlyingService>,
->>>>>>> d8a1a7ce
     ufvks: &HashMap<AccountId, UnifiedFullViewingKey>,
     wallet: &mut W,
     raw_transaction: RawTransaction,
@@ -358,21 +342,8 @@
         orchard_spend_locators,
     );
 
-<<<<<<< HEAD
     // TODO: consider logic for pending spent being set back to None when txs are evicted / never make it on chain
     // similar logic to truncate
-=======
-            // TODO: consider logic for pending spent being set back to None when txs are evicted / never make it on chain
-            // similar logic to truncate
-        }
-        None => {
-            *mempool_stream = client::get_mempool_transaction_stream(client)
-                .await
-                .unwrap();
-            tokio::time::sleep(Duration::from_millis(1000)).await;
-        }
-    }
->>>>>>> d8a1a7ce
 }
 
 /// Removes all wallet data above the given `truncate_height`.
@@ -466,11 +437,11 @@
 /// If there is some raw transaction, send to be scanned.
 /// If the response is `None` (a block was mined) or a timeout error occured, setup a new mempool stream.
 async fn mempool_monitor(
-    fetch_request_sender: mpsc::UnboundedSender<FetchRequest>,
+    mut client: CompactTxStreamerClient<zingo_netutils::UnderlyingService>,
     mempool_transaction_sender: mpsc::Sender<RawTransaction>,
     shutdown_mempool: Arc<AtomicBool>,
 ) -> Result<(), ()> {
-    let mut mempool_stream = client::get_mempool_transaction_stream(fetch_request_sender.clone())
+    let mut mempool_stream = client::get_mempool_transaction_stream(&mut client)
         .await
         .unwrap();
     loop {
@@ -487,10 +458,9 @@
                     .unwrap();
             }
             None => {
-                mempool_stream =
-                    client::get_mempool_transaction_stream(fetch_request_sender.clone())
-                        .await
-                        .unwrap();
+                mempool_stream = client::get_mempool_transaction_stream(&mut client)
+                    .await
+                    .unwrap();
                 tokio::time::sleep(Duration::from_millis(500)).await;
             }
         }
