//! Entrypoint for sync engine

use std::collections::HashMap;
use std::sync::atomic::{self, AtomicBool};
use std::sync::Arc;
use std::time::Duration;

use crate::client::{self, FetchRequest};
use crate::error::SyncError;
use crate::keys::transparent::TransparentAddressId;
use crate::primitives::{NullifierMap, OutPointMap};
use crate::scan::error::{ContinuityError, ScanError};
use crate::scan::task::{Scanner, ScannerState};
use crate::scan::transactions::scan_transaction;
use crate::scan::{DecryptedNoteData, ScanResults};
use crate::traits::{
    SyncBlocks, SyncNullifiers, SyncOutPoints, SyncShardTrees, SyncTransactions, SyncWallet,
};

use zcash_client_backend::proto::service::RawTransaction;
use zcash_client_backend::{
    data_api::scanning::{ScanPriority, ScanRange},
    proto::service::compact_tx_streamer_client::CompactTxStreamerClient,
};
use zcash_keys::keys::UnifiedFullViewingKey;
use zcash_primitives::consensus::{self, BlockHeight};

use tokio::sync::mpsc;
use zcash_primitives::zip32::AccountId;
use zingo_status::confirmation_status::ConfirmationStatus;

pub(crate) mod spend;
pub(crate) mod state;
pub(crate) mod transparent;

// TODO; replace fixed batches with orchard shard ranges (block ranges containing all note commitments to an orchard shard or fragment of a shard)
const BATCH_SIZE: u32 = 1_000;
const VERIFY_BLOCK_RANGE_SIZE: u32 = 10;
const MAX_VERIFICATION_WINDOW: u32 = 100; // TODO: fail if re-org goes beyond this window

/// Syncs a wallet to the latest state of the blockchain
pub async fn sync<P, W>(
    client: CompactTxStreamerClient<zingo_netutils::UnderlyingService>, // TODO: change underlying service for generic
    consensus_parameters: &P,
    wallet: &mut W,
) -> Result<(), SyncError>
where
    P: consensus::Parameters + Sync + Send + 'static,
    W: SyncWallet + SyncBlocks + SyncTransactions + SyncNullifiers + SyncOutPoints + SyncShardTrees,
{
    tracing::info!("Syncing wallet...");

    // create channel for sending fetch requests and launch fetcher task
    let (fetch_request_sender, fetch_request_receiver) = mpsc::unbounded_channel();
    let fetcher_handle = tokio::spawn(client::fetch::fetch(
        fetch_request_receiver,
        client.clone(),
        consensus_parameters.clone(),
    ));

    let wallet_height = state::get_wallet_height(consensus_parameters, wallet).unwrap();
    let chain_height = client::get_chain_height(fetch_request_sender.clone())
        .await
        .unwrap();
    if wallet_height > chain_height {
        if wallet_height - chain_height > MAX_VERIFICATION_WINDOW {
            panic!(
                "wallet height is more than {} blocks ahead of best chain height!",
                MAX_VERIFICATION_WINDOW
            );
        }
        truncate_wallet_data(wallet, chain_height).unwrap();
    }
    let ufvks = wallet.get_unified_full_viewing_keys().unwrap();

    // create channel for receiving mempool transactions and launch mempool monitor
    let (mempool_transaction_sender, mut mempool_transaction_receiver) = mpsc::channel(10);
    let shutdown_mempool = Arc::new(AtomicBool::new(false));
    let shutdown_mempool_clone = shutdown_mempool.clone();
    let mempool_handle = tokio::spawn(mempool_monitor(
        client,
        mempool_transaction_sender,
        shutdown_mempool_clone,
    ));

    transparent::update_addresses_and_locators(
        consensus_parameters,
        wallet,
        fetch_request_sender.clone(),
        &ufvks,
        wallet_height,
        chain_height,
    )
    .await;

    state::update_scan_ranges(
        wallet_height,
        chain_height,
        wallet.get_sync_state_mut().unwrap(),
    )
    .await
    .unwrap();

    // create channel for receiving scan results and launch scanner
    let (scan_results_sender, mut scan_results_receiver) = mpsc::unbounded_channel();
    let mut scanner = Scanner::new(
        consensus_parameters.clone(),
        scan_results_sender,
        fetch_request_sender.clone(),
        ufvks.clone(),
    );
    scanner.spawn_workers();

    // TODO: consider what happens when there is no verification range i.e. all ranges already scanned
    // TODO: invalidate any pending transactions after eviction height (40 below best chain height?)
    // TODO: implement an option for continuous scanning where it doesnt exit when complete

    let mut interval = tokio::time::interval(Duration::from_millis(30));
    loop {
        tokio::select! {
            Some((scan_range, scan_results)) = scan_results_receiver.recv() => {
                process_scan_results(
                    consensus_parameters,
                    wallet,
                    fetch_request_sender.clone(),
                    &ufvks,
                    scan_range,
                    scan_results,
                    scanner.state_mut(),
                )
                .await
                .unwrap();
            }

            Some(raw_transaction) = mempool_transaction_receiver.recv() => {
                process_mempool_transaction(
                    consensus_parameters,
                    &ufvks,
                    wallet,
                    raw_transaction,
                )
                .await;
            }

            _update_scanner = interval.tick() => {
                scanner.update(wallet, shutdown_mempool.clone()).await;

                if sync_complete(&scanner, &scan_results_receiver, wallet) {
                    tracing::info!("Sync complete.");
                    break;
                }
            }
        }
    }

    drop(scanner);
    drop(fetch_request_sender);
    mempool_handle.await.unwrap().unwrap();
    fetcher_handle.await.unwrap().unwrap();

    Ok(())
}

/// Returns true if sync is complete.
///
/// Sync is complete when:
/// - all scan workers have been shutdown
/// - there is no unprocessed scan results in the channel
/// - all scan ranges have `Scanned` priority
fn sync_complete<P, W>(
    scanner: &Scanner<P>,
    scan_results_receiver: &mpsc::UnboundedReceiver<(ScanRange, Result<ScanResults, ScanError>)>,
    wallet: &W,
) -> bool
where
    P: consensus::Parameters + Sync + Send + 'static,
    W: SyncWallet,
{
    scanner.worker_poolsize() == 0
        && scan_results_receiver.is_empty()
        && wallet.get_sync_state().unwrap().scan_complete()
}

/// Scan post-processing
async fn process_scan_results<P, W>(
    consensus_parameters: &P,
    wallet: &mut W,
    fetch_request_sender: mpsc::UnboundedSender<FetchRequest>,
    ufvks: &HashMap<AccountId, UnifiedFullViewingKey>,
    scan_range: ScanRange,
    scan_results: Result<ScanResults, ScanError>,
    scanner_state: &mut ScannerState,
) -> Result<(), SyncError>
where
    P: consensus::Parameters,
    W: SyncWallet + SyncBlocks + SyncTransactions + SyncNullifiers + SyncOutPoints + SyncShardTrees,
{
    match scan_results {
        Ok(results) => {
            if scan_range.priority() == ScanPriority::Verify {
                scanner_state.verify();
            }

            update_wallet_data(wallet, results).unwrap();
            spend::update_transparent_spends(wallet).unwrap();
            spend::update_shielded_spends(
                consensus_parameters,
                wallet,
                fetch_request_sender,
                ufvks,
            )
            .await
            .unwrap();
            remove_irrelevant_data(wallet, &scan_range).unwrap();
            state::set_scan_priority(
                wallet.get_sync_state_mut().unwrap(),
                scan_range.block_range(),
                ScanPriority::Scanned,
            )
            .unwrap();
            tracing::info!("Scan results processed.");
        }
        Err(ScanError::ContinuityError(ContinuityError::HashDiscontinuity { height, .. })) => {
            tracing::info!("Re-org detected.");
            if height == scan_range.block_range().start {
                // error handling in case of re-org where first block prev_hash in scan range does not match previous wallet block hash
                let sync_state = wallet.get_sync_state_mut().unwrap();
                state::set_scan_priority(
                    sync_state,
                    scan_range.block_range(),
                    scan_range.priority(),
                )
                .unwrap(); // reset scan range to initial priority in wallet sync state
                let scan_range_to_verify = state::set_verify_scan_range(
                    sync_state,
                    height - 1,
                    state::VerifyEnd::VerifyHighest,
                );
                truncate_wallet_data(wallet, scan_range_to_verify.block_range().start - 1).unwrap();
            } else {
                scan_results?;
            }
        }
        Err(e) => return Err(e.into()),
    }

    Ok(())
}

/// Processes mempool transaction.
///
/// Scan the transaction and add to the wallet if relavent.
async fn process_mempool_transaction<W>(
    consensus_parameters: &impl consensus::Parameters,
    ufvks: &HashMap<AccountId, UnifiedFullViewingKey>,
    wallet: &mut W,
    raw_transaction: RawTransaction,
) where
    W: SyncWallet + SyncBlocks + SyncTransactions + SyncNullifiers + SyncOutPoints,
{
<<<<<<< HEAD
    let block_height = BlockHeight::from_u32(u32::try_from(raw_transaction.height).unwrap());
    let transaction = zcash_primitives::transaction::Transaction::read(
        &raw_transaction.data[..],
        consensus::BranchId::for_height(consensus_parameters, block_height),
    )
    .unwrap();
=======
    // TODO: replace this unwrap_or_else with proper error handling
    match mempool_stream_response.unwrap_or(None) {
        Some(raw_transaction) => {
            let block_height =
                BlockHeight::from_u32(u32::try_from(raw_transaction.height).unwrap());
            let transaction = zcash_primitives::transaction::Transaction::read(
                &raw_transaction.data[..],
                consensus::BranchId::for_height(consensus_parameters, block_height),
            )
            .unwrap();
>>>>>>> ca050ae5

    tracing::info!(
        "mempool received txid {} at height {}",
        transaction.txid(),
        block_height
    );

    if let Some(tx) = wallet
        .get_wallet_transactions()
        .unwrap()
        .get(&transaction.txid())
    {
        if tx.confirmation_status().is_confirmed() {
            return;
        }
    }

    let confirmation_status = ConfirmationStatus::Mempool(block_height);
    let mut mempool_transaction_nullifiers = NullifierMap::new();
    let mut mempool_transaction_outpoints = OutPointMap::new();
    let transparent_addresses: HashMap<String, TransparentAddressId> = wallet
        .get_transparent_addresses()
        .unwrap()
        .iter()
        .map(|(id, address)| (address.clone(), *id))
        .collect();
    let mempool_transaction = scan_transaction(
        consensus_parameters,
        ufvks,
        transaction,
        confirmation_status,
        &DecryptedNoteData::new(),
        &mut mempool_transaction_nullifiers,
        &mut mempool_transaction_outpoints,
        &transparent_addresses,
    )
    .unwrap();

    let wallet_transactions = wallet.get_wallet_transactions().unwrap();
    let transparent_output_ids = spend::collect_transparent_output_ids(wallet_transactions);
    let transparent_spend_locators = spend::detect_transparent_spends(
        &mut mempool_transaction_outpoints,
        transparent_output_ids,
    );
    let (sapling_derived_nullifiers, orchard_derived_nullifiers) =
        spend::collect_derived_nullifiers(wallet_transactions);
    let (sapling_spend_locators, orchard_spend_locators) = spend::detect_shielded_spends(
        &mut mempool_transaction_nullifiers,
        sapling_derived_nullifiers,
        orchard_derived_nullifiers,
    );

    // return if transaction is not relavent to the wallet
    if mempool_transaction.transparent_coins().is_empty()
        && mempool_transaction.sapling_notes().is_empty()
        && mempool_transaction.orchard_notes().is_empty()
        && mempool_transaction.outgoing_orchard_notes().is_empty()
        && mempool_transaction.outgoing_sapling_notes().is_empty()
        && transparent_spend_locators.is_empty()
        && sapling_spend_locators.is_empty()
        && orchard_spend_locators.is_empty()
    {
        return;
    }

    wallet
        .insert_wallet_transaction(mempool_transaction)
        .unwrap();
    spend::update_spent_coins(
        wallet.get_wallet_transactions_mut().unwrap(),
        transparent_spend_locators,
    );
    spend::update_spent_notes(
        wallet.get_wallet_transactions_mut().unwrap(),
        sapling_spend_locators,
        orchard_spend_locators,
    );

    // TODO: consider logic for pending spent being set back to None when txs are evicted / never make it on chain
    // similar logic to truncate
}

/// Removes all wallet data above the given `truncate_height`.
fn truncate_wallet_data<W>(wallet: &mut W, truncate_height: BlockHeight) -> Result<(), ()>
where
    W: SyncBlocks + SyncTransactions + SyncNullifiers + SyncShardTrees,
{
    wallet.truncate_wallet_blocks(truncate_height).unwrap();
    wallet
        .truncate_wallet_transactions(truncate_height)
        .unwrap();
    wallet.truncate_nullifiers(truncate_height).unwrap();
    wallet.truncate_shard_trees(truncate_height).unwrap();

    Ok(())
}

/// Updates the wallet with data from `scan_results`
fn update_wallet_data<W>(wallet: &mut W, scan_results: ScanResults) -> Result<(), ()>
where
    W: SyncBlocks + SyncTransactions + SyncNullifiers + SyncOutPoints + SyncShardTrees,
{
    let ScanResults {
        nullifiers,
        outpoints,
        wallet_blocks,
        wallet_transactions,
        sapling_located_trees,
        orchard_located_trees,
    } = scan_results;

    wallet.append_wallet_blocks(wallet_blocks).unwrap();
    wallet
        .extend_wallet_transactions(wallet_transactions)
        .unwrap();
    wallet.append_nullifiers(nullifiers).unwrap();
    wallet.append_outpoints(outpoints).unwrap();
    wallet
        .update_shard_trees(sapling_located_trees, orchard_located_trees)
        .unwrap();
    // TODO: add trait to save wallet data to persistance for in-memory wallets

    Ok(())
}

// TODO: replace this function with a filter on the data added to wallet
fn remove_irrelevant_data<W>(wallet: &mut W, scan_range: &ScanRange) -> Result<(), ()>
where
    W: SyncWallet + SyncBlocks + SyncNullifiers + SyncTransactions,
{
    if scan_range.priority() != ScanPriority::Historic {
        return Ok(());
    }

    let wallet_height = wallet
        .get_sync_state()
        .unwrap()
        .scan_ranges()
        .last()
        .expect("wallet should always have scan ranges after sync has started")
        .block_range()
        .end;

    let wallet_transaction_heights = wallet
        .get_wallet_transactions()
        .unwrap()
        .values()
        .filter_map(|tx| tx.confirmation_status().get_confirmed_height())
        .collect::<Vec<_>>();
    wallet.get_wallet_blocks_mut().unwrap().retain(|height, _| {
        *height >= scan_range.block_range().end - 1
            || *height >= wallet_height - 100
            || wallet_transaction_heights.contains(height)
    });
    wallet
        .get_nullifiers_mut()
        .unwrap()
        .sapling_mut()
        .retain(|_, (height, _)| *height >= scan_range.block_range().end);
    wallet
        .get_nullifiers_mut()
        .unwrap()
        .orchard_mut()
        .retain(|_, (height, _)| *height >= scan_range.block_range().end);

    Ok(())
}

/// Sets up mempool stream.
///
/// If there is some raw transaction, send to be scanned.
/// If the response is `None` (a block was mined) or a timeout error occured, setup a new mempool stream.
async fn mempool_monitor(
    mut client: CompactTxStreamerClient<zingo_netutils::UnderlyingService>,
    mempool_transaction_sender: mpsc::Sender<RawTransaction>,
    shutdown_mempool: Arc<AtomicBool>,
) -> Result<(), ()> {
    let mut mempool_stream = client::get_mempool_transaction_stream(&mut client)
        .await
        .unwrap();
    loop {
        if shutdown_mempool.load(atomic::Ordering::Relaxed) {
            break;
        }

        let mempool_stream_response = mempool_stream.message().await;
        match mempool_stream_response.unwrap_or_else(|_| None) {
            Some(raw_transaction) => {
                mempool_transaction_sender
                    .send(raw_transaction)
                    .await
                    .unwrap();
            }
            None => {
                mempool_stream = client::get_mempool_transaction_stream(&mut client)
                    .await
                    .unwrap();
                tokio::time::sleep(Duration::from_millis(500)).await;
            }
        }
    }

    Ok(())
}<|MERGE_RESOLUTION|>--- conflicted
+++ resolved
@@ -258,25 +258,12 @@
 ) where
     W: SyncWallet + SyncBlocks + SyncTransactions + SyncNullifiers + SyncOutPoints,
 {
-<<<<<<< HEAD
     let block_height = BlockHeight::from_u32(u32::try_from(raw_transaction.height).unwrap());
     let transaction = zcash_primitives::transaction::Transaction::read(
         &raw_transaction.data[..],
         consensus::BranchId::for_height(consensus_parameters, block_height),
     )
     .unwrap();
-=======
-    // TODO: replace this unwrap_or_else with proper error handling
-    match mempool_stream_response.unwrap_or(None) {
-        Some(raw_transaction) => {
-            let block_height =
-                BlockHeight::from_u32(u32::try_from(raw_transaction.height).unwrap());
-            let transaction = zcash_primitives::transaction::Transaction::read(
-                &raw_transaction.data[..],
-                consensus::BranchId::for_height(consensus_parameters, block_height),
-            )
-            .unwrap();
->>>>>>> ca050ae5
 
     tracing::info!(
         "mempool received txid {} at height {}",
@@ -463,7 +450,7 @@
         }
 
         let mempool_stream_response = mempool_stream.message().await;
-        match mempool_stream_response.unwrap_or_else(|_| None) {
+        match mempool_stream_response.unwrap_or(None) {
             Some(raw_transaction) => {
                 mempool_transaction_sender
                     .send(raw_transaction)
