--- conflicted
+++ resolved
@@ -690,24 +690,25 @@
 mod slow {
     use orchard::note_encryption::OrchardDomain;
     use zcash_client_backend::{PoolType, ShieldedProtocol};
-<<<<<<< HEAD
-    use zcash_primitives::{consensus::NetworkConstants, transaction::fees::zip317::MARGINAL_FEE};
-    use zingo_testutils::lightclient::{from_inputs, get_fees_paid_by_client};
+    use zcash_primitives::{
+        consensus::NetworkConstants, memo::Memo, transaction::fees::zip317::MARGINAL_FEE,
+    };
+    use zingo_status::confirmation_status::ConfirmationStatus;
+    use zingo_testutils::{
+        check_transaction_summary_equality,
+        lightclient::{from_inputs, get_fees_paid_by_client},
+    };
+    use zingo_testvectors::TEST_TXID;
     use zingolib::{
-        lightclient::{propose::ProposeSendError, send::send_with_proposal::QuickSendError},
-        wallet::tx_map_and_maybe_trees::TxMapAndMaybeTreesTraitError,
-=======
-    use zcash_primitives::{consensus::NetworkConstants, memo::Memo};
-    use zingo_status::confirmation_status::ConfirmationStatus;
-    use zingo_testutils::{check_transaction_summary_equality, lightclient::from_inputs};
-    use zingo_testvectors::TEST_TXID;
-    use zingolib::wallet::{
-        data::{
-            summaries::{OrchardNoteSummary, SpendStatus, TransactionSummaryBuilder},
-            OutgoingTxData,
+        lightclient::send::send_with_proposal::QuickSendError,
+        wallet::{
+            data::{
+                summaries::{OrchardNoteSummary, SpendStatus, TransactionSummaryBuilder},
+                OutgoingTxData,
+            },
+            transaction_record::{SendType, TransactionKind},
+            tx_map_and_maybe_trees::TxMapAndMaybeTreesTraitError,
         },
-        transaction_record::{SendType, TransactionKind},
->>>>>>> 361854c4
     };
 
     use super::*;
@@ -1286,54 +1287,6 @@
         let (ref regtest_manager, _cph, faucet, recipient, _txid) =
             scenarios::faucet_funded_recipient_default(recipient_initial_funds).await;
 
-<<<<<<< HEAD
-        let expected_transactions = json::parse(
-        r#"
-        [
-            {
-                "block_height": 5,
-                "pending": false,
-                "datetime": 1694820763,
-                "position": 0,
-                "txid": "d5eaac5563f8bc1a0406588e05953977ad768d02f1cf8449e9d7d9cc8de3801c",
-                "amount": 100000000,
-                "zec_price": null,
-                "address": "uregtest1wdukkmv5p5n824e8ytnc3m6m77v9vwwl7hcpj0wangf6z23f9x0fnaen625dxgn8cgp67vzw6swuar6uwp3nqywfvvkuqrhdjffxjfg644uthqazrtxhrgwac0a6ujzgwp8y9cwthjeayq8r0q6786yugzzyt9vevxn7peujlw8kp3vf6d8p4fvvpd8qd5p7xt2uagelmtf3vl6w3u8",
-                "memo": null
-            },
-            {
-                "block_height": 6,
-                "pending": false,
-                "datetime": 1718023286,
-                "txid": "392da4b0abfc2b3938741301fc109ad2de7641a8054f2cda8c6fa33804b6385a",
-                "zec_price": null,
-                "amount": -40000,
-                "outgoing_metadata": [
-                    {
-                        "address": "zregtestsapling1fmq2ufux3gm0v8qf7x585wj56le4wjfsqsj27zprjghntrerntggg507hxh2ydcdkn7sx8kya7p",
-                        "value": 20000,
-                        "memo": null
-                    }
-                ]
-            },
-            {
-                "block_height": 7,
-                "pending": true,
-                "datetime": 1694825735,
-                "txid": "55de92ebf5effc3ed67a289788ede88514a9d2c407af6154b00969325e2fdf00",
-                "zec_price": null,
-                "amount": -35000,
-                "outgoing_metadata": [
-                    {
-                        "address": "tmBsTi2xWTjUdEXnuTceL7fecEQKeWaPDJd",
-                        "value": 20000,
-                        "memo": null
-                    }
-                ]
-            }
-        ]"#,
-    ).unwrap();
-=======
         let expected_tx_summary_1 = TransactionSummaryBuilder::new()
             .blockheight(BlockHeight::from_u32(5))
             .status(ConfirmationStatus::Confirmed(BlockHeight::from_u32(5)))
@@ -1413,7 +1366,6 @@
             expected_tx_summary_2,
             expected_tx_summary_3,
         ];
->>>>>>> 361854c4
 
         from_inputs::quick_send(
             &recipient,
@@ -1459,21 +1411,9 @@
             Some(0)
         );
 
-<<<<<<< HEAD
-        let transactions = recipient.transaction_summaries().await;
-        assert_eq!(
-            transactions.iter().len(),
-            expected_transactions.members().len()
-        );
-        for (t1, t2) in JsonValue::from(transactions)
-            .members()
-            .zip(expected_transactions.members())
-        {
-=======
         let transactions = recipient.transaction_summaries().await.0;
         assert_eq!(transactions.len(), expected_transaction_summaries.len());
         for i in 0..transactions.len() {
->>>>>>> 361854c4
             assert!(
                 check_transaction_summary_equality(
                     &transactions[i],
@@ -1485,15 +1425,10 @@
             );
         }
 
-<<<<<<< HEAD
-        faucet.do_sync(false).await.unwrap();
-        from_inputs::quick_send(
-=======
         zingo_testutils::increase_height_and_wait_for_client(regtest_manager, &faucet, 1)
             .await
             .unwrap();
         from_inputs::send(
->>>>>>> 361854c4
             &faucet,
             vec![(
                 &get_base_address_macro!(recipient, "unified"),
@@ -1557,115 +1492,6 @@
             Some(second_wave_expected_funds),
         );
 
-<<<<<<< HEAD
-        let second_wave_expected_transactions = json::parse(r#"
-        [
-            {
-                "block_height": 5,
-                "pending": false,
-                "datetime": 1686330002,
-                "position": 0,
-                "txid": "f040440eade0afc99800fee54753afb71fb09894483f1f1fa7462dedb63e7c02",
-                "amount": 100000000,
-                "zec_price": null,
-                "address": "uregtest1wdukkmv5p5n824e8ytnc3m6m77v9vwwl7hcpj0wangf6z23f9x0fnaen625dxgn8cgp67vzw6swuar6uwp3nqywfvvkuqrhdjffxjfg644uthqazrtxhrgwac0a6ujzgwp8y9cwthjeayq8r0q6786yugzzyt9vevxn7peujlw8kp3vf6d8p4fvvpd8qd5p7xt2uagelmtf3vl6w3u8",
-                "memo": null
-            },
-            {
-                "block_height": 6,
-                "pending": false,
-                "datetime": 1686330013,
-                "txid": "db532064c89c7d8266e107ffefc614f3c34050af922973199e398fcd18c43ea5",
-                "zec_price": null,
-                "amount": -30000,
-                "outgoing_metadata": [
-                    {
-                        "address": "zregtestsapling1fmq2ufux3gm0v8qf7x585wj56le4wjfsqsj27zprjghntrerntggg507hxh2ydcdkn7sx8kya7p",
-                        "value": 20000,
-                        "memo": null
-                    }
-                ]
-            },
-            {
-                "block_height": 7,
-                "pending": false,
-                "datetime": 1686330006,
-                "txid": "be81f76bf37bb6d5d762c7bb48419f239787023b8344c30ce0771c8ce21e480f",
-                "zec_price": null,
-                "amount": -35000,
-                "outgoing_metadata": [
-                    {
-                        "address": "tmBsTi2xWTjUdEXnuTceL7fecEQKeWaPDJd",
-                        "value": 20000,
-                        "memo": null
-                    }
-                ]
-            },
-            {
-                "block_height": 7,
-                "pending": false,
-                "datetime": 1686330013,
-                "position": 0,
-                "txid": "caf9438c9c61923d24a9594651cc694edc660eabb0082122c4588ae381edc3b4",
-                "amount": 1000000,
-                "zec_price": null,
-                "address": "uregtest1wdukkmv5p5n824e8ytnc3m6m77v9vwwl7hcpj0wangf6z23f9x0fnaen625dxgn8cgp67vzw6swuar6uwp3nqywfvvkuqrhdjffxjfg644uthqazrtxhrgwac0a6ujzgwp8y9cwthjeayq8r0q6786yugzzyt9vevxn7peujlw8kp3vf6d8p4fvvpd8qd5p7xt2uagelmtf3vl6w3u8",
-                "memo": "Second wave incoming"
-            },
-            {
-                "block_height": 8,
-                "pending": false,
-                "datetime": 1686330021,
-                "txid": "95a41ba1c6e2b7edf63ddde7899567431a6b36b7583ba1e359560041e5f8ce2b",
-                "zec_price": null,
-                "amount": -30000,
-                "outgoing_metadata": [
-                    {
-                        "address": "zregtestsapling1fmq2ufux3gm0v8qf7x585wj56le4wjfsqsj27zprjghntrerntggg507hxh2ydcdkn7sx8kya7p",
-                        "value": 20000,
-                        "memo": null
-                    }
-                ]
-            },
-            {
-                "block_height": 8,
-                "pending": false,
-                "datetime": 1686330021,
-                "txid": "c1004c32395ff45448fb943a7da4cc2819762066eea2628cd0a4aee65106207d",
-                "zec_price": null,
-                "amount": -30000,
-                "outgoing_metadata": [
-                    {
-                        "address": "tmBsTi2xWTjUdEXnuTceL7fecEQKeWaPDJd",
-                        "value": 20000,
-                        "memo": null
-                    }
-                ]
-            },
-            {
-                "block_height": 9,
-                "pending": false,
-                "datetime": 1686330024,
-                "txid": "c5e94f462218634b37a2a3324f89bd288bc55ab877ea516a6203e48c207ba955",
-                "zec_price": null,
-                "amount": -30000,
-                "outgoing_metadata": [
-                    {
-                        "address": "tmBsTi2xWTjUdEXnuTceL7fecEQKeWaPDJd",
-                        "value": 20000,
-                        "memo": null
-                    }
-                ]
-            }
-        ]"#)
-    .unwrap();
-        let second_wave_transactions = recipient.transaction_summaries().await;
-        assert_eq!(
-            second_wave_transactions.iter().len(),
-            second_wave_expected_transactions.len()
-        );
-        for transaction in JsonValue::from(second_wave_transactions).members() {
-=======
         let expected_tx_summary_1 = TransactionSummaryBuilder::new()
             .blockheight(BlockHeight::from_u32(5))
             .status(ConfirmationStatus::Confirmed(BlockHeight::from_u32(5)))
@@ -1854,7 +1680,6 @@
         let transactions = recipient.transaction_summaries().await.0;
         assert_eq!(transactions.len(), expected_transaction_summaries.len());
         for i in 0..transactions.len() {
->>>>>>> 361854c4
             assert!(
                 check_transaction_summary_equality(
                     &transactions[i],
@@ -1866,6 +1691,7 @@
             );
         }
     }
+
     #[tokio::test]
     async fn send_orchard_back_and_forth() {
         // setup
