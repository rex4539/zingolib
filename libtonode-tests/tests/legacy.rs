--- conflicted
+++ resolved
@@ -4252,17 +4252,12 @@
 }
 
 #[tokio::test]
-<<<<<<< HEAD
 async fn propose_orchard_dust_to_sapling() {
-=======
-async fn zip317_send_all() {
->>>>>>> b0f459d3
     let (regtest_manager, _cph, faucet, recipient, _) =
         scenarios::faucet_funded_recipient_default(100_000).await;
 
     from_inputs::send(
         &faucet,
-<<<<<<< HEAD
         vec![(&get_base_address_macro!(&recipient, "unified"), 4_000, None)],
     )
     .await
@@ -4277,7 +4272,15 @@
     )
     .await
     .unwrap();
-=======
+}
+
+#[tokio::test]
+async fn zip317_send_all() {
+    let (regtest_manager, _cph, faucet, recipient, _) =
+        scenarios::faucet_funded_recipient_default(100_000).await;
+
+    from_inputs::send(
+        &faucet,
         vec![(&get_base_address_macro!(&recipient, "unified"), 5_000, None)],
     )
     .await
@@ -4404,5 +4407,4 @@
         proposal_error,
         Err(ProposeSendError::ZeroValueSendAll)
     ))
->>>>>>> b0f459d3
 }