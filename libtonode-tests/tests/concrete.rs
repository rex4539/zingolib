#![forbid(unsafe_code)]

use json::JsonValue;
use orchard::note_encryption::OrchardDomain;
use orchard::tree::MerkleHashOrchard;
use sapling_crypto::note_encryption::SaplingDomain;
use shardtree::store::memory::MemoryShardStore;
use shardtree::ShardTree;
use std::{path::Path, time::Duration};
use zcash_address::unified::Fvk;
use zcash_client_backend::encoding::encode_payment_address;
use zcash_primitives::transaction::components::amount::NonNegativeAmount;
use zcash_primitives::{consensus::BlockHeight, transaction::fees::zip317::MINIMUM_FEE};
use zingolib::testutils::lightclient::from_inputs;
use zingolib::testutils::{build_fvk_client, increase_height_and_wait_for_client, scenarios};
use zingolib::utils::conversion::address_from_str;
use zingolib::wallet::data::summaries::TransactionSummaryInterface;
use zingolib::wallet::keys::unified::UnifiedKeyStore;
use zingolib::wallet::propose::ProposeSendError;
use zingolib::{check_client_balances, get_base_address_macro, get_otd, validate_otds};

use zingolib::config::{ChainType, RegtestNetwork, MAX_REORG};
use zingolib::testvectors::{block_rewards, seeds::HOSPITAL_MUSEUM_SEED, BASE_HEIGHT};
use zingolib::{
    lightclient::{LightClient, PoolBalances},
    utils,
    wallet::{
        data::{COMMITMENT_TREE_LEVELS, MAX_SHARD_LEVEL},
        keys::unified::WalletCapability,
    },
};

fn check_expected_balance_with_fvks(
    fvks: &Vec<&Fvk>,
    balance: PoolBalances,
    o_expect: u64,
    s_expect: u64,
    t_expect: u64,
) {
    for fvk in fvks {
        match fvk {
            Fvk::Sapling(_) => {
                assert_eq!(balance.sapling_balance.unwrap(), s_expect);
                assert_eq!(balance.verified_sapling_balance.unwrap(), s_expect);
                assert_eq!(balance.unverified_sapling_balance.unwrap(), s_expect);
            }
            Fvk::Orchard(_) => {
                assert_eq!(balance.orchard_balance.unwrap(), o_expect);
                assert_eq!(balance.verified_orchard_balance.unwrap(), o_expect);
                assert_eq!(balance.unverified_orchard_balance.unwrap(), o_expect);
            }
            Fvk::P2pkh(_) => {
                assert_eq!(balance.transparent_balance.unwrap(), t_expect);
            }
            _ => panic!(),
        }
    }
}

#[allow(clippy::too_many_arguments)]
fn check_view_capability_bounds(
    balance: &PoolBalances,
    watch_wc: &WalletCapability,
    fvks: &[&Fvk],
    orchard_fvk: &Fvk,
    sapling_fvk: &Fvk,
    transparent_fvk: &Fvk,
    sent_o_value: Option<u64>,
    sent_s_value: Option<u64>,
    sent_t_value: Option<u64>,
    notes: &JsonValue,
) {
    let UnifiedKeyStore::View(ufvk) = watch_wc.unified_key_store() else {
        panic!("should be viewing key!")
    };
    //Orchard
    if !fvks.contains(&orchard_fvk) {
        assert!(ufvk.orchard().is_none());
        assert_eq!(balance.orchard_balance, None);
        assert_eq!(balance.verified_orchard_balance, None);
        assert_eq!(balance.unverified_orchard_balance, None);
        assert_eq!(notes["unspent_orchard_notes"].members().count(), 0);
    } else {
        assert!(ufvk.orchard().is_some());
        assert_eq!(balance.orchard_balance, sent_o_value);
        assert_eq!(balance.verified_orchard_balance, sent_o_value);
        assert_eq!(balance.unverified_orchard_balance, Some(0));
        // assert 1 Orchard note, or 2 notes if a dummy output is included
        let orchard_notes_count = notes["unspent_orchard_notes"].members().count();
        assert!((1..=2).contains(&orchard_notes_count));
    }
    //Sapling
    if !fvks.contains(&sapling_fvk) {
        assert!(ufvk.sapling().is_none());
        assert_eq!(balance.sapling_balance, None);
        assert_eq!(balance.verified_sapling_balance, None);
        assert_eq!(balance.unverified_sapling_balance, None);
        assert_eq!(notes["unspent_sapling_notes"].members().count(), 0);
    } else {
        assert!(ufvk.sapling().is_some());
        assert_eq!(balance.sapling_balance, sent_s_value);
        assert_eq!(balance.verified_sapling_balance, sent_s_value);
        assert_eq!(balance.unverified_sapling_balance, Some(0));
        assert_eq!(notes["unspent_sapling_notes"].members().count(), 1);
    }
    if !fvks.contains(&transparent_fvk) {
        assert!(ufvk.transparent().is_none());
        assert_eq!(balance.transparent_balance, None);
        assert_eq!(notes["utxos"].members().count(), 0);
    } else {
        assert!(ufvk.transparent().is_some());
        assert_eq!(balance.transparent_balance, sent_t_value);
        assert_eq!(notes["utxos"].members().count(), 1);
    }
}

mod fast {
    use std::str::FromStr;

    use bip0039::Mnemonic;
    use zcash_address::{AddressKind, ZcashAddress};
    use zcash_client_backend::{
        zip321::{Payment, TransactionRequest},
        PoolType, ShieldedProtocol,
    };
    use zcash_primitives::{
        memo::Memo,
        transaction::{components::amount::NonNegativeAmount, TxId},
    };
    use zingo_status::confirmation_status::ConfirmationStatus;
    use zingolib::{
        config::ZENNIES_FOR_ZINGO_REGTEST_ADDRESS,
        testutils::{
            chain_generics::{conduct_chain::ConductChain, libtonode::LibtonodeEnvironment},
            lightclient::{from_inputs, get_base_address},
        },
        utils::conversion::txid_from_hex_encoded_str,
        wallet::{
            data::summaries::{SelfSendValueTransfer, SentValueTransfer, ValueTransferKind},
            keys::unified::ReceiverSelection,
            notes::{OutputInterface as _, ShieldedNoteInterface},
        },
    };

    use super::*;

    #[tokio::test]
    async fn mempool_clearing_and_full_batch_syncs_correct_trees() {
        async fn do_maybe_recent_txid(lc: &LightClient) -> JsonValue {
            json::object! {
                "last_txid" => lc.wallet.transactions().read().await.get_some_txid_from_highest_wallet_block().map(|t| t.to_string())
            }
        }
        let value = 100_000;
        let regtest_network = RegtestNetwork::all_upgrades_active();
        let (regtest_manager, _cph, faucet, recipient, orig_transaction_id, _, _) =
            scenarios::faucet_funded_recipient(
                Some(value),
                None,
                None,
                PoolType::Shielded(ShieldedProtocol::Sapling),
                regtest_network,
            )
            .await;
        let orig_transaction_id = orig_transaction_id.unwrap();
        assert_eq!(
            do_maybe_recent_txid(&recipient).await["last_txid"],
            orig_transaction_id
        );
        // Put some transactions unrelated to the recipient (faucet->faucet) on-chain, to get some clutter
        for _ in 0..5 {
            zingolib::testutils::send_value_between_clients_and_sync(
                &regtest_manager,
                &faucet,
                &faucet,
                5_000,
                "unified",
            )
            .await
            .unwrap();
        }

        let sent_to_self = 10;
        // Send recipient->recipient, to make tree equality check at the end simpler
        zingolib::testutils::send_value_between_clients_and_sync(
            &regtest_manager,
            &recipient,
            &recipient,
            sent_to_self,
            "unified",
        )
        .await
        .unwrap();
        let fees = zingolib::testutils::lightclient::get_fees_paid_by_client(&recipient).await;
        assert_eq!(value - fees, 90_000);
        let balance_minus_step_one_fees = value - fees;

<<<<<<< HEAD
        assert!(value_transfers.iter().any(|vt| vt.kind()
            == ValueTransferKind::Sent(SentValueTransfer::SendToSelf(
                SelfSendValueTransfer::Basic
            ))));
        assert!(value_transfers.iter().any(|vt| vt.kind()
            == ValueTransferKind::Sent(SentValueTransfer::Send)
            && vt.recipient_address() == Some(ZENNIES_FOR_ZINGO_REGTEST_ADDRESS)));
    }
=======
        // 3a. stash zcashd state
        log::debug!(
            "old zcashd chain info {}",
            std::str::from_utf8(
                &regtest_manager
                    .get_cli_handle()
                    .arg("getblockchaininfo")
                    .output()
                    .unwrap()
                    .stdout
            )
            .unwrap()
        );

        // Turn zcashd off and on again, to write down the blocks
        drop(_cph); // turn off zcashd and lightwalletd
        let _cph = regtest_manager.launch(false).unwrap();
        log::debug!(
            "new zcashd chain info {}",
            std::str::from_utf8(
                &regtest_manager
                    .get_cli_handle()
                    .arg("getblockchaininfo")
                    .output()
                    .unwrap()
                    .stdout
            )
            .unwrap()
        );
>>>>>>> be6c159a

        let zcd_datadir = &regtest_manager.zcashd_data_dir;
        let zcashd_parent = Path::new(zcd_datadir).parent().unwrap();
        let original_zcashd_directory = zcashd_parent.join("original_zcashd");

        log::debug!(
            "The original zcashd directory is at: {}",
            &original_zcashd_directory.to_string_lossy().to_string()
        );

        let source = &zcd_datadir.to_string_lossy().to_string();
        let dest = &original_zcashd_directory.to_string_lossy().to_string();
        std::process::Command::new("cp")
            .arg("-rf")
            .arg(source)
            .arg(dest)
            .output()
            .expect("directory copy failed");

        // 3. Send z-to-z transaction to external z address with a memo
        let sent_value = 2000;
        let outgoing_memo = "Outgoing Memo";

        let sent_transaction_id = from_inputs::quick_send(
            &recipient,
            vec![(
                &get_base_address_macro!(faucet, "sapling"),
                sent_value,
                Some(outgoing_memo),
            )],
        )
        .await
        .unwrap()
        .first()
        .to_string();

        let second_transaction_fee;
        {
            let tmds = recipient
                .wallet
                .transaction_context
                .transaction_metadata_set
                .read()
                .await;
            let record = tmds
                .transaction_records_by_id
                .get(
                    &crate::utils::conversion::txid_from_hex_encoded_str(&sent_transaction_id)
                        .unwrap(),
                )
                .unwrap();
            second_transaction_fee = tmds
                .transaction_records_by_id
                .calculate_transaction_fee(record)
                .unwrap();
            // Sync recipient
        } // drop transaction_record references and tmds read lock
        recipient.do_sync(false).await.unwrap();

        // 4b write down state before clearing the mempool
        let notes_before = recipient.do_list_notes(true).await;
        let transactions_before = recipient.do_list_transactions().await;

<<<<<<< HEAD
        assert_eq!(no_messages.len(), 0);
=======
        // Sync recipient again. We assert this should be a no-op, as we just synced
        recipient.do_sync(false).await.unwrap();
        let post_sync_notes_before = recipient.do_list_notes(true).await;
        let post_sync_transactions_before = recipient.do_list_transactions().await;
        assert_eq!(post_sync_notes_before, notes_before);
        assert_eq!(post_sync_transactions_before, transactions_before);
>>>>>>> be6c159a

        drop(_cph); // Turn off zcashd and lightwalletd

        // 5. check that the sent transaction is correctly marked in the client
        let transactions = recipient.do_list_transactions().await;
        let mempool_only_tx = transactions
            .members()
            .find(|tx| tx["txid"] == sent_transaction_id)
            .unwrap()
            .clone();
        dbg!(&mempool_only_tx["txid"]);
        assert_eq!(
            mempool_only_tx["outgoing_metadata"][0]["memo"],
            "Outgoing Memo"
        );
        assert_eq!(mempool_only_tx["txid"], sent_transaction_id);

        // 6. note that the client correctly considers the note pending
        assert_eq!(mempool_only_tx["pending"], true);

<<<<<<< HEAD
        assert_eq!(single_message.len(), 1);
    }

=======
        std::process::Command::new("rm")
            .arg("-rf")
            .arg(source)
            .output()
            .expect("recursive rm failed");
        std::process::Command::new("cp")
            .arg("--recursive")
            .arg("--remove-destination")
            .arg(dest)
            .arg(source)
            .output()
            .expect("directory copy failed");
        assert_eq!(
            source,
            &regtest_manager
                .zcashd_data_dir
                .to_string_lossy()
                .to_string()
        );
        let _cph = regtest_manager.launch(false).unwrap();
        let notes_after = recipient.do_list_notes(true).await;
        let transactions_after = recipient.do_list_transactions().await;

        assert_eq!(notes_before.pretty(2), notes_after.pretty(2));
        assert_eq!(transactions_before.pretty(2), transactions_after.pretty(2));

        // 6. Mine 10 blocks, the pending transaction should still be there.
        zingolib::testutils::increase_height_and_wait_for_client(&regtest_manager, &recipient, 1)
            .await
            .unwrap();
        assert_eq!(recipient.wallet.last_synced_height().await, 12);

        let notes = recipient.do_list_notes(true).await;

        let transactions = recipient.do_list_transactions().await;

        // There are 2 unspent notes, the pending transaction, and the final receipt
        //println!("{}", json::stringify_pretty(notes.clone(), 4));
        //println!("{}", json::stringify_pretty(transactions.clone(), 4));
        // Two unspent notes: one change, pending, one from faucet, confirmed
        assert_eq!(notes["unspent_orchard_notes"].len(), 2);
        assert_eq!(notes["unspent_sapling_notes"].len(), 0);
        let note = notes["unspent_orchard_notes"][1].clone();
        assert_eq!(note["created_in_txid"], sent_transaction_id);
        assert_eq!(
            note["value"].as_u64().unwrap(),
            balance_minus_step_one_fees - sent_value - second_transaction_fee - sent_to_self
        );
        assert!(note["pending"].as_bool().unwrap());
        assert_eq!(transactions.len(), 3);

        // 7. Mine 3 blocks, so the 2 block pending_window is passed
        zingolib::testutils::increase_height_and_wait_for_client(&regtest_manager, &recipient, 3)
            .await
            .unwrap();
        assert_eq!(recipient.wallet.last_synced_height().await, 15);

        let notes = recipient.do_list_notes(true).await;
        let transactions = recipient.do_list_transactions().await;

        // There are now three notes, the original (confirmed and spent) note, the send to self note, and its change.
        assert_eq!(notes["unspent_orchard_notes"].len(), 2);
        assert_eq!(
            notes["spent_orchard_notes"][0]["created_in_txid"],
            orig_transaction_id
        );
        assert!(!notes["unspent_orchard_notes"][0]["pending"]
            .as_bool()
            .unwrap());
        assert_eq!(notes["pending_orchard_notes"].len(), 0);
        assert_eq!(transactions.len(), 2);
        let read_lock = recipient
            .wallet
            .transaction_context
            .transaction_metadata_set
            .read()
            .await;
        let wallet_trees = read_lock.witness_trees().unwrap();
        let last_leaf = wallet_trees
            .witness_tree_orchard
            .max_leaf_position(None)
            .unwrap();
        let server_trees = zingolib::grpc_connector::get_trees(
            recipient.get_server_uri(),
            recipient.wallet.last_synced_height().await,
        )
        .await
        .unwrap();
        let server_orchard_front = zcash_primitives::merkle_tree::read_commitment_tree::<
            MerkleHashOrchard,
            &[u8],
            { zingolib::wallet::data::COMMITMENT_TREE_LEVELS },
        >(&hex::decode(server_trees.orchard_tree).unwrap()[..])
        .unwrap()
        .to_frontier()
        .take();
        let mut server_orchard_shardtree: ShardTree<_, COMMITMENT_TREE_LEVELS, MAX_SHARD_LEVEL> =
            ShardTree::new(
                MemoryShardStore::<MerkleHashOrchard, BlockHeight>::empty(),
                MAX_REORG,
            );
        server_orchard_shardtree
            .insert_frontier_nodes(
                server_orchard_front.unwrap(),
                zingolib::testutils::incrementalmerkletree::Retention::Marked,
            )
            .unwrap();
        // This height doesn't matter, all we need is any arbitrary checkpoint ID
        // as witness_at_checkpoint_depth requres a checkpoint to function now
        server_orchard_shardtree
            .checkpoint(BlockHeight::from_u32(0))
            .unwrap();
        assert_eq!(
            wallet_trees
                .witness_tree_orchard
                .witness_at_checkpoint_depth(last_leaf.unwrap(), 0)
                .unwrap_or_else(|_| panic!("{:#?}", wallet_trees.witness_tree_orchard)),
            server_orchard_shardtree
                .witness_at_checkpoint_depth(last_leaf.unwrap(), 0)
                .unwrap()
        )
    }
    #[tokio::test]
    async fn create_send_to_self_with_zfz_active() {
        let (_regtest_manager, _cph, _faucet, recipient, _txid) =
            scenarios::orchard_funded_recipient(5_000_000).await;

        recipient
            .propose_send_all(
                address_from_str(&get_base_address_macro!(&recipient, "unified")).unwrap(),
                true,
                None,
            )
            .await
            .unwrap();

        recipient
            .complete_and_broadcast_stored_proposal()
            .await
            .unwrap();

        let value_transfers = &recipient.sorted_value_transfers(true).await;

        dbg!(value_transfers);

        assert!(value_transfers.iter().any(|vt| vt.kind()
            == ValueTransferKind::Sent(SentValueTransfer::SendToSelf(
                SelfSendValueTransfer::Basic
            ))));
        assert!(value_transfers.iter().any(|vt| vt.kind()
            == ValueTransferKind::Sent(SentValueTransfer::Send)
            && vt.recipient_address() == Some(ZENNIES_FOR_ZINGO_REGTEST_ADDRESS)));
    }

    /// This tests checks that messages_containing returns an empty vector when empty memos are included.
    #[tokio::test]
    async fn filter_empty_messages() {
        let mut environment = LibtonodeEnvironment::setup().await;

        let faucet = environment.create_faucet().await;
        let recipient = environment.create_client().await;

        environment.bump_chain().await;
        faucet.do_sync(false).await.unwrap();

        check_client_balances!(faucet, o: 0 s: 2_500_000_000u64 t: 0u64);

        from_inputs::quick_send(
            &faucet,
            vec![
                (
                    get_base_address_macro!(recipient, "unified").as_str(),
                    5_000,
                    Some(""),
                ),
                (
                    get_base_address_macro!(recipient, "unified").as_str(),
                    5_000,
                    Some(""),
                ),
            ],
        )
        .await
        .unwrap();

        environment.bump_chain().await;
        recipient.do_sync(false).await.unwrap();

        let no_messages = &recipient.messages_containing(None).await;

        assert_eq!(no_messages.0.len(), 0);

        from_inputs::quick_send(
            &faucet,
            vec![
                (
                    get_base_address_macro!(recipient, "unified").as_str(),
                    5_000,
                    Some("Hello"),
                ),
                (
                    get_base_address_macro!(recipient, "unified").as_str(),
                    5_000,
                    Some(""),
                ),
            ],
        )
        .await
        .unwrap();

        environment.bump_chain().await;
        recipient.do_sync(false).await.unwrap();

        let single_message = &recipient.messages_containing(None).await;

        assert_eq!(single_message.0.len(), 1);
    }

>>>>>>> be6c159a
    /// Test sending and receiving messages between three parties.
    ///
    /// This test case consists of the following sequence of events:
    ///
    /// 1. Alice sends a message to Bob.
    /// 2. Alice sends another message to Bob.
    /// 3. Bob sends a message to Alice.
    /// 4. Alice sends a message to Charlie.
    /// 5. Charlie sends a message to Alice.
    ///
    /// After the messages are sent, the test checks that the `messages_containing` method
    /// returns the expected messages for each party in the correct order.
    #[tokio::test]
    async fn message_thread() {
<<<<<<< HEAD
        // Begin test setup
        let (regtest_manager, _cph, faucet, recipient, _txid) =
            scenarios::orchard_funded_recipient(10_000_000).await;
        macro_rules! send_and_sync {
            ($client:ident, $message:ident) => {
                // Propose sending the message
                $client.propose_send($message.clone()).await.unwrap();
                // Complete and broadcast the stored proposal
                $client
                    .complete_and_broadcast_stored_proposal()
                    .await
                    .unwrap();
                // Increase the height and wait for the client
                increase_height_and_wait_for_client(&regtest_manager, &$client, 1)
                    .await
                    .unwrap();
            };
        }
        // Addresses: alice, bob, charlie
=======
        let (regtest_manager, _cph, faucet, recipient, _txid) =
            scenarios::orchard_funded_recipient(10_000_000).await;

>>>>>>> be6c159a
        let alice = get_base_address(&recipient, PoolType::ORCHARD).await;
        let bob = faucet
            .wallet
            .wallet_capability()
            .new_address(
                ReceiverSelection {
                    orchard: true,
                    sapling: true,
                    transparent: true,
                },
                false,
            )
            .unwrap();
        let charlie = faucet
            .wallet
            .wallet_capability()
            .new_address(
                ReceiverSelection {
                    orchard: true,
                    sapling: true,
                    transparent: true,
                },
                false,
            )
            .unwrap();

        // messages
        let alice_to_bob = TransactionRequest::new(vec![Payment::new(
            ZcashAddress::from_str(&bob.encode(&faucet.config().chain)).unwrap(),
            NonNegativeAmount::from_u64(1_000).unwrap(),
            Some(Memo::encode(
                &Memo::from_str(&("Alice->Bob #1\nReply to\n".to_string() + &alice)).unwrap(),
            )),
            None,
            None,
            vec![],
        )
        .unwrap()])
        .unwrap();
        let alice_to_bob_2 = TransactionRequest::new(vec![Payment::new(
            ZcashAddress::from_str(&bob.encode(&faucet.config().chain)).unwrap(),
            NonNegativeAmount::from_u64(1_000).unwrap(),
            Some(Memo::encode(
                &Memo::from_str(&("Alice->Bob #2\nReply to\n".to_string() + &alice)).unwrap(),
            )),
            None,
            None,
            vec![],
        )
        .unwrap()])
        .unwrap();
        let alice_to_charlie = TransactionRequest::new(vec![Payment::new(
            ZcashAddress::from_str(&charlie.encode(&faucet.config().chain)).unwrap(),
            NonNegativeAmount::from_u64(1_000).unwrap(),
            Some(Memo::encode(
                &Memo::from_str(&("Alice->Charlie #2\nReply to\n".to_string() + &alice)).unwrap(),
            )),
            None,
            None,
            vec![],
        )
        .unwrap()])
        .unwrap();
        let charlie_to_alice = TransactionRequest::new(vec![Payment::new(
            ZcashAddress::from_str(&alice).unwrap(),
            NonNegativeAmount::from_u64(1_000).unwrap(),
            Some(Memo::encode(
                &Memo::from_str(
                    &("Charlie->Alice #2\nReply to\n".to_string()
                        + &charlie.encode(&faucet.config().chain)),
                )
                .unwrap(),
            )),
            None,
            None,
            vec![],
        )
        .unwrap()])
        .unwrap();
        let bob_to_alice = TransactionRequest::new(vec![Payment::new(
            ZcashAddress::from_str(&alice).unwrap(),
            NonNegativeAmount::from_u64(1_000).unwrap(),
            Some(Memo::encode(
                &Memo::from_str(
                    &("Bob->Alice #2\nReply to\n".to_string()
                        + &bob.encode(&faucet.config().chain)),
                )
                .unwrap(),
            )),
            None,
            None,
            vec![],
        )
        .unwrap()])
        .unwrap();
        // Complete test setup

        // Message Sending
        send_and_sync!(recipient, alice_to_bob);
        send_and_sync!(recipient, alice_to_bob_2);
        send_and_sync!(faucet, bob_to_alice);
        send_and_sync!(recipient, alice_to_charlie);
        send_and_sync!(faucet, charlie_to_alice);
        // Final sync of recipient
        increase_height_and_wait_for_client(&regtest_manager, &recipient, 1)
            .await
            .unwrap();

        // Collect observations
        let value_transfers_bob = &recipient
            .messages_containing(Some(&bob.encode(&recipient.config().chain)))
            .await;
        let value_transfers_charlie = &recipient
            .messages_containing(Some(&charlie.encode(&recipient.config().chain)))
            .await;
        let all_vts = &recipient.sorted_value_transfers(true).await;
        let all_messages = &recipient.messages_containing(None).await;

        // Make assertions
        assert_eq!(value_transfers_bob.len(), 3);
        assert_eq!(value_transfers_charlie.len(), 2);

        // Also asserting the order now (sorry juanky)
        // ALL MESSAGES (First one should be the oldest one)
        assert!(all_messages
            .windows(2)
            .all(|pair| { pair[0].blockheight() <= pair[1].blockheight() }));
        // ALL VTS (First one should be the most recent one)
        assert!(all_vts
            .windows(2)
            .all(|pair| { pair[0].blockheight() >= pair[1].blockheight() }));
    }

    /// Tests that value transfers are properly sorted by block height and index.
    /// It also tests that retrieving the value transfers multiple times in a row returns the same results.
    #[tokio::test]
    async fn value_transfers() {
        let mut environment = LibtonodeEnvironment::setup().await;

        let faucet = environment.create_faucet().await;
        let recipient = environment.create_client().await;

        environment.bump_chain().await;
        faucet.do_sync(false).await.unwrap();

        check_client_balances!(faucet, o: 0 s: 2_500_000_000u64 t: 0u64);

        from_inputs::quick_send(
            &faucet,
            vec![
                (
                    get_base_address_macro!(recipient, "unified").as_str(),
                    5_000,
                    Some("Message #1"),
                ),
                (
                    get_base_address_macro!(recipient, "unified").as_str(),
                    5_000,
                    Some("Message #2"),
                ),
                (
                    get_base_address_macro!(recipient, "unified").as_str(),
                    5_000,
                    Some("Message #3"),
                ),
                (
                    get_base_address_macro!(recipient, "unified").as_str(),
                    5_000,
                    Some("Message #4"),
                ),
            ],
        )
        .await
        .unwrap();

        environment.bump_chain().await;
        recipient.do_sync(false).await.unwrap();

        let value_transfers = &recipient.sorted_value_transfers(true).await;
        let value_transfers1 = &recipient.sorted_value_transfers(true).await;
        let value_transfers2 = &recipient.sorted_value_transfers(true).await;
        let mut value_transfers3 = recipient.sorted_value_transfers(false).await;
        let mut value_transfers4 = recipient.sorted_value_transfers(false).await;

        assert_eq!(value_transfers[0].memos().len(), 4);

        value_transfers3.reverse();
        value_transfers4.reverse();

        assert_eq!(value_transfers, value_transfers1);
        assert_eq!(value_transfers, value_transfers2);
        assert_eq!(value_transfers, &value_transfers3);
        assert_eq!(value_transfers, &value_transfers4);
    }

    pub mod tex {
        use super::*;
        fn first_taddr_to_tex(client: &LightClient) -> ZcashAddress {
            let taddr = ZcashAddress::try_from_encoded(
                &client
                    .wallet
                    .get_first_address(PoolType::Transparent)
                    .unwrap(),
            )
            .unwrap();

            let AddressKind::P2pkh(taddr_bytes) = taddr.kind() else {
                panic!()
            };
            let tex_string =
                utils::interpret_taddr_as_tex_addr(*taddr_bytes, &client.config().chain);
            //            let tex_string = utils::interpret_taddr_as_tex_addr(*taddr_bytes);

            ZcashAddress::try_from_encoded(&tex_string).unwrap()
        }
        #[tokio::test]
        async fn send_to_tex() {
            let (ref _regtest_manager, _cph, ref faucet, sender, _txid) =
                scenarios::orchard_funded_recipient(5_000_000).await;

            let tex_addr_from_first = first_taddr_to_tex(faucet);
            let payment = vec![Payment::without_memo(
                tex_addr_from_first.clone(),
                NonNegativeAmount::from_u64(100_000).unwrap(),
            )];

            let transaction_request = TransactionRequest::new(payment).unwrap();

            let proposal = sender.propose_send(transaction_request).await.unwrap();
            assert_eq!(proposal.steps().len(), 2usize);
            let _sent_txids_according_to_broadcast = sender
                .complete_and_broadcast_stored_proposal()
                .await
                .unwrap();
            let _txids = sender
                .wallet
                .transactions()
                .read()
                .await
                .transaction_records_by_id
                .keys()
                .cloned()
                .collect::<Vec<TxId>>();
            assert_eq!(
                sender
                    .wallet
                    .transactions()
                    .read()
                    .await
                    .transaction_records_by_id
                    .len(),
                3usize
            );
            let val_tranfers = dbg!(sender.sorted_value_transfers(true).await);
            // This fails, as we don't scan sends to tex correctly yet
            assert_eq!(
                val_tranfers[0].recipient_address().unwrap(),
                tex_addr_from_first.encode()
            );
        }
    }

    #[tokio::test]
    async fn targeted_rescan() {
        let (regtest_manager, _cph, _faucet, recipient, txid) =
            scenarios::orchard_funded_recipient(100_000).await;

        *recipient
            .wallet
            .transaction_context
            .transaction_metadata_set
            .write()
            .await
            .transaction_records_by_id
            .get_mut(&txid_from_hex_encoded_str(&txid).unwrap())
            .unwrap()
            .orchard_notes[0]
            .output_index_mut() = None;

        let tx_summaries = recipient.transaction_summaries().await.0;
        assert!(tx_summaries[0].orchard_notes()[0].output_index().is_none());

        increase_height_and_wait_for_client(&regtest_manager, &recipient, 1)
            .await
            .unwrap();

        let tx_summaries = recipient.transaction_summaries().await.0;
        assert!(tx_summaries[0].orchard_notes()[0].output_index().is_some());
    }

    #[tokio::test]
    async fn received_tx_status_pending_to_confirmed_with_mempool_monitor() {
        let (regtest_manager, _cph, faucet, recipient, _txid) =
            scenarios::orchard_funded_recipient(100_000).await;

        let recipient = std::sync::Arc::new(recipient);

        from_inputs::quick_send(
            &faucet,
            vec![(
                &get_base_address_macro!(&recipient, "sapling"),
                20_000,
                None,
            )],
        )
        .await
        .unwrap();

        LightClient::start_mempool_monitor(recipient.clone()).unwrap();
        tokio::time::sleep(Duration::from_secs(5)).await;

        let transactions = &recipient.transaction_summaries().await.0;
        assert_eq!(
            transactions
                .iter()
                .find(|tx| tx.value() == 20_000)
                .unwrap()
                .status(),
            ConfirmationStatus::Mempool(BlockHeight::from_u32(6))
        );

        increase_height_and_wait_for_client(&regtest_manager, &recipient, 1)
            .await
            .unwrap();

        let transactions = &recipient.transaction_summaries().await.0;
        assert_eq!(
            transactions
                .iter()
                .find(|tx| tx.value() == 20_000)
                .unwrap()
                .status(),
            ConfirmationStatus::Confirmed(BlockHeight::from_u32(6))
        );
    }

    #[tokio::test]
    async fn utxos_are_not_prematurely_confirmed() {
        let (regtest_manager, _cph, faucet, recipient) =
            scenarios::faucet_recipient_default().await;
        from_inputs::quick_send(
            &faucet,
            vec![(
                &get_base_address_macro!(recipient, "transparent"),
                100_000,
                None,
            )],
        )
        .await
        .unwrap();
        increase_height_and_wait_for_client(&regtest_manager, &recipient, 1)
            .await
            .unwrap();
        let preshield_utxos = dbg!(recipient.wallet.get_utxos().await);
        recipient.quick_shield().await.unwrap();
        let postshield_utxos = dbg!(recipient.wallet.get_utxos().await);
        assert_eq!(preshield_utxos[0].address, postshield_utxos[0].address);
        assert_eq!(
            preshield_utxos[0].output_index,
            postshield_utxos[0].output_index
        );
        assert_eq!(preshield_utxos[0].value, postshield_utxos[0].value);
        assert_eq!(preshield_utxos[0].script, postshield_utxos[0].script);
        assert!(preshield_utxos[0].spending_tx_status().is_none());
        assert!(postshield_utxos[0].spending_tx_status().is_some());
    }

    // TODO: zip317 - check reorg buffer offset is still accounted for in  zip317 sends, fix or delete this test
    // #[tokio::test]
    // async fn send_without_reorg_buffer_blocks_gives_correct_error() {
    //     let (_regtest_manager, _cph, faucet, mut recipient) =
    //         scenarios::faucet_recipient_default().await;
    //     recipient
    //         .wallet
    //         .transaction_context
    //         .config
    //         .reorg_buffer_offset = 4;
    //     println!(
    //         "{}",
    //         serde_json::to_string_pretty(&recipient.do_balance().await).unwrap()
    //     );
    //     assert_eq!(
    //     from_inputs::quick_send(&recipient, vec![(&get_base_address_macro!(faucet, "unified"), 100_000, None)])
    //         .await
    //         .unwrap_err(),
    //     "The reorg buffer offset has been set to 4 but there are only 1 blocks in the wallet. Please sync at least 4 more blocks before trying again"
    // );
    // }

    #[tokio::test]
    async fn zcashd_sapling_commitment_tree() {
        //  TODO:  Make this test assert something, what is this a test of?
        //  TODO:  Add doc-comment explaining what constraints this test
        //  enforces
        let (regtest_manager, _cph, _faucet) = scenarios::faucet_default().await;
        let trees = regtest_manager
            .get_cli_handle()
            .args(["z_gettreestate", "1"])
            .output()
            .expect("Couldn't get the trees.");
        let trees = json::parse(&String::from_utf8_lossy(&trees.stdout));
        let pretty_trees = json::stringify_pretty(trees.unwrap(), 4);
        println!("{}", pretty_trees);
    }

    #[tokio::test]
    async fn actual_empty_zcashd_sapling_commitment_tree() {
        // Expectations:
        let sprout_commitments_finalroot =
            "59d2cde5e65c1414c32ba54f0fe4bdb3d67618125286e6a191317917c812c6d7";
        let sapling_commitments_finalroot =
            "3e49b5f954aa9d3545bc6c37744661eea48d7c34e3000d82b7f0010c30f4c2fb";
        let orchard_commitments_finalroot =
            "ae2935f1dfd8a24aed7c70df7de3a668eb7a49b1319880dde2bbd9031ae5d82f";
        let finalstates = "000000";
        // Setup
        let (regtest_manager, _cph, _client) = scenarios::unfunded_client_default().await;
        // Execution:
        let trees = regtest_manager
            .get_cli_handle()
            .args(["z_gettreestate", "1"])
            .output()
            .expect("Couldn't get the trees.");
        let trees = json::parse(&String::from_utf8_lossy(&trees.stdout));
        // Assertions:
        assert_eq!(
            sprout_commitments_finalroot,
            trees.as_ref().unwrap()["sprout"]["commitments"]["finalRoot"]
        );
        assert_eq!(
            sapling_commitments_finalroot,
            trees.as_ref().unwrap()["sapling"]["commitments"]["finalRoot"]
        );
        assert_eq!(
            orchard_commitments_finalroot,
            trees.as_ref().unwrap()["orchard"]["commitments"]["finalRoot"]
        );
        assert_eq!(
            finalstates,
            trees.as_ref().unwrap()["sprout"]["commitments"]["finalState"]
        );
        assert_eq!(
            finalstates,
            trees.as_ref().unwrap()["sapling"]["commitments"]["finalState"]
        );
        assert_eq!(
            finalstates,
            trees.as_ref().unwrap()["orchard"]["commitments"]["finalState"]
        );
        //dbg!(std::process::Command::new("grpcurl").args(["-plaintext", "127.0.0.1:9067"]));
    }

    #[tokio::test]
    async fn diversified_addresses_receive_funds_in_best_pool() {
        let (regtest_manager, _cph, faucet, recipient) =
            scenarios::faucet_recipient_default().await;
        for code in ["o", "zo", "z"] {
            recipient.do_new_address(code).await.unwrap();
        }
        let addresses = recipient.do_addresses().await;
        let address_5000_nonememo_tuples = addresses
            .members()
            .map(|ua| (ua["address"].as_str().unwrap(), 5_000, None))
            .collect::<Vec<(&str, u64, Option<&str>)>>();
        from_inputs::quick_send(&faucet, address_5000_nonememo_tuples)
            .await
            .unwrap();
        zingolib::testutils::increase_height_and_wait_for_client(&regtest_manager, &recipient, 1)
            .await
            .unwrap();
        let balance_b = recipient.do_balance().await;
        assert_eq!(
            balance_b,
            PoolBalances {
                sapling_balance: Some(5000),
                verified_sapling_balance: Some(5000),
                spendable_sapling_balance: Some(5000),
                unverified_sapling_balance: Some(0),
                orchard_balance: Some(15000),
                verified_orchard_balance: Some(15000),
                spendable_orchard_balance: Some(15000),
                unverified_orchard_balance: Some(0),
                transparent_balance: Some(0)
            }
        );
        // Unneeded, but more explicit than having _cph be an
        // unused variable
    }

    #[tokio::test]
    async fn diversification_deterministic_and_coherent() {
        let (_regtest_manager, _cph, mut client_builder, regtest_network) =
            scenarios::custom_clients_default().await;
        let seed_phrase = Mnemonic::<bip0039::English>::from_entropy([1; 32])
            .unwrap()
            .to_string();
        let recipient1 = client_builder
            .build_client(seed_phrase, 0, false, regtest_network)
            .await;
        let base_transparent_receiver = "tmS9nbexug7uT8x1cMTLP1ABEyKXpMjR5F1";
        assert_eq!(
            &get_base_address_macro!(recipient1, "transparent"),
            &base_transparent_receiver
        );
        let base_sapling_receiver = "\
        zregtestsapling1lhjvuj4s3ghhccnjaefdzuwp3h3mfluz6tm8h0dsq2ym3f77zsv0wrrszpmaqlezm3kt6ajdvlw";
        assert_eq!(
            &get_base_address_macro!(recipient1, "sapling"),
            &base_sapling_receiver
        );
        // Verify that the provided seed generates the expected uregtest1qtqr46..  unified address (UA)
        let base_unified_address = "\
        uregtest1qtqr46fwkhmdn336uuyvvxyrv0l7trgc0z9clpryx6vtladnpyt4wvq99p59f4rcyuvpmmd0hm4k5vv6j8\
        edj6n8ltk45sdkptlk7rtzlm4uup4laq8ka8vtxzqemj3yhk6hqhuypupzryhv66w65lah9ms03xa8nref7gux2zzhj\
        nfanxnnrnwscmz6szv2ghrurhu3jsqdx25y2yh";
        assert_eq!(
            &get_base_address_macro!(recipient1, "unified"),
            &base_unified_address
        );

        //Verify that 1 increment of diversification with a tz receiver set produces uregtest1m8un60u... UA
        let new_address = recipient1.do_new_address("tzo").await.unwrap();
        let ua_index_1 = recipient1.do_addresses().await[1].clone();
        let ua_address_index_1 = ua_index_1["address"].clone().to_string();
        assert_eq!(&new_address[0].to_string(), &ua_address_index_1);
        let sapling_index_1 = ua_index_1["receivers"]["sapling"].clone().to_string();
        let transparent_index_1 = ua_index_1["receivers"]["transparent"].clone().to_string();
        let ua_address_index_1_match = ua_address_index_1
            == "\
            uregtest1yhu9ke9hung002w5vcez7y6fe7sgqe4rnc3l2tqyz3yqctmtays6peukkhj2lx45urq666h4dpduz0\
            rjzlmky7cuayj285d003futaljg355tz94l6xnklk5kgthe2x942s3qkxedypsadla56fjx4e5nca9672jmxekj\
            pp94ahz0ax963r2v9wwxfzadnzt3fgwa8pytdhcy4l6z0h";
        let sapling_index_1_match = sapling_index_1
        == "zregtestsapling14wl6gy5h2tg528znyrqayfh2sekntk3lvmwsw68wjz2g205t62sv5xeyzvfk4hlxdwd9gh4ws9n";
        let transparent_index_1_match =
            transparent_index_1 == "tmQuMoTTjU3GFfTjrhPiBYihbTVfYmPk5Gr";

        //  Show orchard diversification is working (regardless of other diversifiers, both previous and other-pool).
        let new_orchard_only_address = recipient1.do_new_address("o").await.unwrap();
        let ua_address_index_2 = new_orchard_only_address[0].to_string();
        let ua_2_orchard_match = ua_address_index_2 ==  "\
        uregtest1yyw480060mdzvnfpfayfhackhgh0jjsuq5lfjf9u68hulmn9efdalmz583xlq6pt8lmyylky6p2usx57lfv7tqu9j0tqqs8asq25p49n";
        assert!(
            ua_address_index_1_match && sapling_index_1_match && transparent_index_1_match,
            "\n\
            ua_1, match: {} Observed:\n\
            {}\n\n\
            sapling_1, match: {} Observed:\n\
            {}\n\n\
            transparent_1, match: {} Observed:\n\
            {}\n\n\
            ua_address_index_2, match: {} Observed:\n\
            {}\n
        ",
            ua_address_index_1_match,
            ua_address_index_1,
            sapling_index_1_match,
            sapling_index_1,
            transparent_index_1_match,
            transparent_index_1,
            ua_2_orchard_match,
            ua_address_index_2
        );
    }

    #[tokio::test]
    async fn ensure_taddrs_from_old_seeds_work() {
        let (_regtest_manager, _cph, mut client_builder, regtest_network) =
            scenarios::custom_clients_default().await;
        // The first taddr generated on commit 9e71a14eb424631372fd08503b1bd83ea763c7fb
        let transparent_address = "tmFLszfkjgim4zoUMAXpuohnFBAKy99rr2i";

        let client_b = client_builder
            .build_client(HOSPITAL_MUSEUM_SEED.to_string(), 0, false, regtest_network)
            .await;

        assert_eq!(
            get_base_address_macro!(client_b, "transparent"),
            transparent_address
        );
    }

    #[tokio::test]
    async fn sync_all_epochs_from_sapling() {
        let regtest_network = RegtestNetwork::new(1, 1, 3, 5, 7, 9, 11);
        let (regtest_manager, _cph, lightclient) =
            scenarios::unfunded_client(regtest_network).await;
        increase_height_and_wait_for_client(&regtest_manager, &lightclient, 14)
            .await
            .unwrap();
    }

    #[tokio::test]
    async fn mine_to_orchard() {
        let regtest_network = RegtestNetwork::all_upgrades_active();
        let (regtest_manager, _cph, faucet) = scenarios::faucet(
            PoolType::Shielded(ShieldedProtocol::Orchard),
            regtest_network,
        )
        .await;
        check_client_balances!(faucet, o: 1_875_000_000 s: 0 t: 0);
        increase_height_and_wait_for_client(&regtest_manager, &faucet, 1)
            .await
            .unwrap();
        check_client_balances!(faucet, o: 2_500_000_000u64 s: 0 t: 0);
    }

    #[tokio::test]
    async fn mine_to_sapling() {
        let regtest_network = RegtestNetwork::all_upgrades_active();
        let (regtest_manager, _cph, faucet) = scenarios::faucet(
            PoolType::Shielded(ShieldedProtocol::Sapling),
            regtest_network,
        )
        .await;
        check_client_balances!(faucet, o: 0 s: 1_875_000_000 t: 0);
        increase_height_and_wait_for_client(&regtest_manager, &faucet, 1)
            .await
            .unwrap();
        check_client_balances!(faucet, o: 0 s: 2_500_000_000u64 t: 0);
    }

    #[tokio::test]
    async fn mine_to_transparent() {
        let regtest_network = RegtestNetwork::all_upgrades_active();
        let (regtest_manager, _cph, faucet, _recipient) =
            scenarios::faucet_recipient(PoolType::Transparent, regtest_network).await;
        check_client_balances!(faucet, o: 0 s: 0 t: 1_875_000_000);
        increase_height_and_wait_for_client(&regtest_manager, &faucet, 1)
            .await
            .unwrap();
        check_client_balances!(faucet, o: 0 s: 0 t: 2_500_000_000u64);
    }

    // test fails to exit when syncing pre-sapling
    // possible issue with dropping child process handler?
    #[ignore]
    #[tokio::test]
    async fn sync_all_epochs() {
        let regtest_network = RegtestNetwork::new(1, 3, 5, 7, 9, 11, 13);
        let (regtest_manager, _cph, lightclient) =
            scenarios::unfunded_client(regtest_network).await;
        increase_height_and_wait_for_client(&regtest_manager, &lightclient, 14)
            .await
            .unwrap();
    }

    // test fails with error message: "66: tx unpaid action limit exceeded"
    #[ignore]
    #[tokio::test]
    async fn mine_to_transparent_and_shield() {
        let regtest_network = RegtestNetwork::all_upgrades_active();
        let (regtest_manager, _cph, faucet, _recipient) =
            scenarios::faucet_recipient(PoolType::Transparent, regtest_network).await;
        increase_height_and_wait_for_client(&regtest_manager, &faucet, 100)
            .await
            .unwrap();
        faucet.quick_shield().await.unwrap();
    }
    #[tokio::test]
    async fn mine_to_transparent_and_propose_shielding() {
        let regtest_network = RegtestNetwork::all_upgrades_active();
        let (regtest_manager, _cph, faucet, _recipient) =
            scenarios::faucet_recipient(PoolType::Transparent, regtest_network).await;
        increase_height_and_wait_for_client(&regtest_manager, &faucet, 1)
            .await
            .unwrap();
        let proposal = faucet.propose_shield().await.unwrap();
        let only_step = proposal.steps().first();

        // Orchard action and dummy, plus 4 transparent inputs
        let expected_fee = 30_000;

        assert_eq!(proposal.steps().len(), 1);
        assert_eq!(only_step.transparent_inputs().len(), 4);
        assert_eq!(
            only_step.balance().fee_required(),
            NonNegativeAmount::const_from_u64(expected_fee)
        );
        // Only one change item. I guess change could be split between pools?
        assert_eq!(only_step.balance().proposed_change().len(), 1);
        assert_eq!(
            only_step
                .balance()
                .proposed_change()
                .first()
                .unwrap()
                .value(),
            NonNegativeAmount::const_from_u64((block_rewards::CANOPY * 4) - expected_fee)
        )
    }
    #[tokio::test]
    async fn mine_to_transparent_and_propose_shielding_with_div_addr() {
        let regtest_network = RegtestNetwork::all_upgrades_active();
        let (regtest_manager, _cph, faucet, _recipient) =
            scenarios::faucet_recipient(PoolType::Transparent, regtest_network).await;
        increase_height_and_wait_for_client(&regtest_manager, &faucet, 1)
            .await
            .unwrap();
        faucet.do_new_address("zto").await.unwrap();
        let proposal = faucet.propose_shield().await.unwrap();
        let only_step = proposal.steps().first();

        // Orchard action and dummy, plus 4 transparent inputs
        let expected_fee = 30_000;

        assert_eq!(proposal.steps().len(), 1);
        assert_eq!(only_step.transparent_inputs().len(), 4);
        assert_eq!(
            only_step.balance().fee_required(),
            NonNegativeAmount::const_from_u64(expected_fee)
        );
        // Only one change item. I guess change could be split between pools?
        assert_eq!(only_step.balance().proposed_change().len(), 1);
        assert_eq!(
            only_step
                .balance()
                .proposed_change()
                .first()
                .unwrap()
                .value(),
            NonNegativeAmount::const_from_u64((block_rewards::CANOPY * 4) - expected_fee)
        )
    }
}
mod slow {
    use bip0039::Mnemonic;
    use orchard::note_encryption::OrchardDomain;
    use zcash_client_backend::{PoolType, ShieldedProtocol};
    use zcash_primitives::{
        consensus::NetworkConstants, memo::Memo, transaction::fees::zip317::MARGINAL_FEE,
    };
    use zingo_status::confirmation_status::ConfirmationStatus;
    use zingolib::testutils::{
        assert_transaction_summary_equality, assert_transaction_summary_exists,
        lightclient::{from_inputs, get_fees_paid_by_client},
    };
    use zingolib::testvectors::TEST_TXID;
    use zingolib::{
        lightclient::send::send_with_proposal::QuickSendError,
        wallet::{
            data::{
                summaries::{OrchardNoteSummary, SpendSummary, TransactionSummaryBuilder},
                OutgoingTxData,
            },
            notes::OutputInterface,
            transaction_record::{SendType, TransactionKind},
            tx_map::TxMapTraitError,
        },
    };

    use super::*;

    #[tokio::test]
    async fn zero_value_receipts() {
        let (regtest_manager, _cph, faucet, recipient, _txid) =
            scenarios::orchard_funded_recipient(100_000).await;

        let sent_value = 0;
        let _sent_transaction_id = from_inputs::quick_send(
            &faucet,
            vec![(
                &get_base_address_macro!(recipient, "unified"),
                sent_value,
                None,
            )],
        )
        .await
        .unwrap();

        zingolib::testutils::increase_height_and_wait_for_client(&regtest_manager, &recipient, 5)
            .await
            .unwrap();
        let _sent_transaction_id = from_inputs::quick_send(
            &recipient,
            vec![(&get_base_address_macro!(faucet, "unified"), 1000, None)],
        )
        .await
        .unwrap();
        zingolib::testutils::increase_height_and_wait_for_client(&regtest_manager, &recipient, 5)
            .await
            .unwrap();

        println!("{}", recipient.do_list_transactions().await.pretty(4));
        println!(
            "{}",
            serde_json::to_string_pretty(&recipient.do_balance().await).unwrap()
        );
        println!(
            "{}",
            JsonValue::from(recipient.sorted_value_transfers(true).await).pretty(4)
        );
    }
    #[tokio::test]
    async fn zero_value_change() {
        // 1. Send an incoming transaction to fill the wallet
        let value = 100_000;
        let (regtest_manager, _cph, faucet, recipient, _txid) =
            scenarios::orchard_funded_recipient(value).await;

        let sent_value = value - u64::from(MINIMUM_FEE);
        let sent_transaction_id = from_inputs::quick_send(
            &recipient,
            vec![(
                &get_base_address_macro!(faucet, "unified"),
                sent_value,
                None,
            )],
        )
        .await
        .unwrap()
        .first()
        .to_string();

        zingolib::testutils::increase_height_and_wait_for_client(&regtest_manager, &recipient, 5)
            .await
            .unwrap();

        let notes = recipient.do_list_notes(true).await;
        assert_eq!(notes["unspent_sapling_notes"].len(), 0);
        assert_eq!(notes["pending_sapling_notes"].len(), 0);
        assert_eq!(notes["unspent_orchard_notes"].len(), 1);
        assert_eq!(notes["pending_orchard_notes"].len(), 0);
        assert_eq!(notes["utxos"].len(), 0);
        assert_eq!(notes["pending_utxos"].len(), 0);

        assert_eq!(notes["spent_sapling_notes"].len(), 0);
        assert_eq!(notes["spent_orchard_notes"].len(), 1);
        assert_eq!(notes["spent_utxos"].len(), 0);
        // We should still have a change note even of zero value, as we send
        // ourself a wallet-readable memo
        assert_eq!(notes["unspent_orchard_notes"][0]["value"], 0);
        assert_eq!(
            notes["spent_orchard_notes"][0]["spent"],
            sent_transaction_id
        );

        check_client_balances!(recipient, o: 0 s: 0 t: 0);
    }
    #[tokio::test]
    async fn witness_clearing() {
        let (regtest_manager, _cph, faucet, recipient, txid) =
            scenarios::orchard_funded_recipient(100_000).await;
        let txid = utils::conversion::txid_from_hex_encoded_str(&txid).unwrap();

        // 3. Send z-to-z transaction to external z address with a memo
        let sent_value = 2000;
        let outgoing_memo = "Outgoing Memo";

        let faucet_ua = get_base_address_macro!(faucet, "unified");

        let _sent_transaction_id = from_inputs::quick_send(
            &recipient,
            vec![(&faucet_ua, sent_value, Some(outgoing_memo))],
        )
        .await
        .unwrap();

        for txid_known in recipient
            .wallet
            .transactions()
            .read()
            .await
            .transaction_records_by_id
            .keys()
        {
            dbg!(txid_known);
        }

        // transaction is not yet mined, so witnesses should still be there
        let position = recipient
            .wallet
            .transactions()
            .read()
            .await
            .transaction_records_by_id
            .get(&txid)
            .unwrap()
            .orchard_notes
            .first()
            .unwrap()
            .witnessed_position
            .unwrap();
        assert!(recipient
            .wallet
            .transaction_context
            .transaction_metadata_set
            .read()
            .await
            .witness_trees()
            .unwrap()
            .witness_tree_orchard
            .marked_positions()
            .unwrap()
            .contains(&position));

        // 4. Mine the sent transaction
        zingolib::testutils::increase_height_and_wait_for_client(&regtest_manager, &recipient, 1)
            .await
            .unwrap();

        // transaction is now mined, but witnesses should still be there because not 100 blocks yet (i.e., could get reorged)
        let position = recipient
            .wallet
            .transactions()
            .read()
            .await
            .transaction_records_by_id
            .get(&txid)
            .unwrap()
            .orchard_notes
            .first()
            .unwrap()
            .witnessed_position
            .unwrap();
        assert!(recipient
            .wallet
            .transaction_context
            .transaction_metadata_set
            .read()
            .await
            .witness_trees()
            .unwrap()
            .witness_tree_orchard
            .marked_positions()
            .unwrap()
            .contains(&position));
        dbg!(
            &recipient
                .wallet
                .transaction_context
                .transaction_metadata_set
                .read()
                .await
                .witness_trees()
                .unwrap()
                .witness_tree_orchard
        );

        // 5. Mine 50 blocks, witness should still be there
        zingolib::testutils::increase_height_and_wait_for_client(&regtest_manager, &recipient, 50)
            .await
            .unwrap();
        let position = recipient
            .wallet
            .transactions()
            .read()
            .await
            .transaction_records_by_id
            .get(&txid)
            .unwrap()
            .orchard_notes
            .first()
            .unwrap()
            .witnessed_position
            .unwrap();
        assert!(recipient
            .wallet
            .transaction_context
            .transaction_metadata_set
            .read()
            .await
            .witness_trees()
            .unwrap()
            .witness_tree_orchard
            .marked_positions()
            .unwrap()
            .contains(&position));

        // 5. Mine 100 blocks, witness should now disappear
        zingolib::testutils::increase_height_and_wait_for_client(&regtest_manager, &recipient, 50)
            .await
            .unwrap();
        let position = recipient
            .wallet
            .transactions()
            .read()
            .await
            .transaction_records_by_id
            .get(&txid)
            .unwrap()
            .orchard_notes
            .first()
            .unwrap()
            .witnessed_position
            .unwrap();
        //Note: This is a negative assertion. Notice the "!"
        dbg!(
            &recipient
                .wallet
                .transaction_context
                .transaction_metadata_set
                .read()
                .await
                .witness_trees()
                .unwrap()
                .witness_tree_orchard
        );
        assert!(!recipient
            .wallet
            .transaction_context
            .transaction_metadata_set
            .read()
            .await
            .witness_trees()
            .unwrap()
            .witness_tree_orchard
            .marked_positions()
            .unwrap()
            .contains(&position));
    }

    #[tokio::test]
    async fn test_scanning_in_watch_only_mode() {
        // # Scenario:
        // 3. reset wallet
        // 4. for every combination of FVKs
        //     4.1. init a wallet with UFVK
        //     4.2. check that the wallet is empty
        //     4.3. rescan
        //     4.4. check that notes and utxos were detected by the wallet
        //
        // # Current watch-only mode limitations:
        // - wallet will not detect funds on all transparent addresses
        //   see: https://github.com/zingolabs/zingolib/issues/245
        // - wallet will not detect funds on internal addresses
        //   see: https://github.com/zingolabs/zingolib/issues/246

        let (regtest_manager, _cph, mut client_builder, regtest_network) =
            scenarios::custom_clients_default().await;
        let faucet = client_builder.build_faucet(false, regtest_network).await;
        let original_recipient = client_builder
            .build_client(HOSPITAL_MUSEUM_SEED.to_string(), 0, false, regtest_network)
            .await;
        let zingo_config = zingolib::config::load_clientconfig(
            client_builder.server_id,
            Some(client_builder.zingo_datadir),
            ChainType::Regtest(regtest_network),
            true,
        )
        .unwrap();

        let (recipient_taddr, recipient_sapling, recipient_unified) = (
            get_base_address_macro!(original_recipient, "transparent"),
            get_base_address_macro!(original_recipient, "sapling"),
            get_base_address_macro!(original_recipient, "unified"),
        );
        let addr_amount_memos = vec![
            (recipient_taddr.as_str(), 1_000u64, None),
            (recipient_sapling.as_str(), 2_000u64, None),
            (recipient_unified.as_str(), 3_000u64, None),
        ];
        // 1. fill wallet with a coinbase transaction by syncing faucet with 1-block increase
        zingolib::testutils::increase_height_and_wait_for_client(&regtest_manager, &faucet, 1)
            .await
            .unwrap();
        // 2. send a transaction containing all types of outputs
        from_inputs::quick_send(&faucet, addr_amount_memos)
            .await
            .unwrap();
        zingolib::testutils::increase_height_and_wait_for_client(
            &regtest_manager,
            &original_recipient,
            1,
        )
        .await
        .unwrap();
        let original_recipient_balance = original_recipient.do_balance().await;
        let sent_t_value = original_recipient_balance.transparent_balance.unwrap();
        let sent_s_value = original_recipient_balance.sapling_balance.unwrap();
        let sent_o_value = original_recipient_balance.orchard_balance.unwrap();
        assert_eq!(sent_t_value, 1000u64);
        assert_eq!(sent_s_value, 2000u64);
        assert_eq!(sent_o_value, 3000u64);

        // check that do_rescan works
        original_recipient.do_rescan().await.unwrap();
        check_client_balances!(original_recipient, o: sent_o_value s: sent_s_value t: sent_t_value);

        // Extract viewing keys
        let wallet_capability = original_recipient.wallet.wallet_capability().clone();
        let [o_fvk, s_fvk, t_fvk] =
            zingolib::testutils::build_fvks_from_wallet_capability(&wallet_capability);
        let fvks_sets = [
            vec![&o_fvk],
            vec![&s_fvk],
            vec![&o_fvk, &s_fvk],
            vec![&o_fvk, &t_fvk],
            vec![&s_fvk, &t_fvk],
            vec![&o_fvk, &s_fvk, &t_fvk],
        ];
        for fvks in fvks_sets.iter() {
            log::info!("testing UFVK containing:");
            log::info!("    orchard fvk: {}", fvks.contains(&&o_fvk));
            log::info!("    sapling fvk: {}", fvks.contains(&&s_fvk));
            log::info!("    transparent fvk: {}", fvks.contains(&&t_fvk));

            let watch_client = build_fvk_client(fvks, &zingo_config).await;
            let watch_wc = watch_client.wallet.wallet_capability();
            // assert empty wallet before rescan
            let balance = watch_client.do_balance().await;
            check_expected_balance_with_fvks(fvks, balance, 0, 0, 0);
            watch_client.do_rescan().await.unwrap();
            let balance = watch_client.do_balance().await;
            let notes = watch_client.do_list_notes(true).await;

            check_view_capability_bounds(
                &balance,
                &watch_wc,
                fvks,
                &o_fvk,
                &s_fvk,
                &t_fvk,
                Some(sent_o_value),
                Some(sent_s_value),
                Some(sent_t_value),
                &notes,
            );

            watch_client.do_rescan().await.unwrap();
            assert!(matches!(
                from_inputs::quick_send(
                    &watch_client,
                    vec![(zingolib::testvectors::EXT_TADDR, 1000, None)]
                )
                .await,
                Err(QuickSendError::ProposeSend(ProposeSendError::Proposal(
                    zcash_client_backend::data_api::error::Error::DataSource(
                        TxMapTraitError::NoSpendCapability
                    )
                )))
            ));
        }
    }
    #[tokio::test]
    async fn t_incoming_t_outgoing_disallowed() {
        let (regtest_manager, _cph, faucet, recipient) =
            scenarios::faucet_recipient_default().await;

        // 2. Get an incoming transaction to a t address
        let recipient_taddr = get_base_address_macro!(recipient, "transparent");
        let value = 100_000;

        from_inputs::quick_send(&faucet, vec![(recipient_taddr.as_str(), value, None)])
            .await
            .unwrap();

        zingolib::testutils::increase_height_and_wait_for_client(&regtest_manager, &recipient, 1)
            .await
            .unwrap();
        recipient.do_sync(true).await.unwrap();

        // 3. Test the list
        let list = recipient.do_list_transactions().await;
        assert_eq!(list[0]["block_height"].as_u64().unwrap(), 4);
        assert_eq!(
            recipient.do_addresses().await[0]["receivers"]["transparent"].to_string(),
            recipient_taddr
        );
        assert_eq!(list[0]["amount"].as_u64().unwrap(), value);

        // 4. We can't spend the funds, as they're transparent. We need to shield first
        let sent_value = 20_000;
        let sent_transaction_error = from_inputs::quick_send(
            &recipient,
            vec![(zingolib::testvectors::EXT_TADDR, sent_value, None)],
        )
        .await
        .unwrap_err();
        assert!(matches!(
            sent_transaction_error,
            QuickSendError::ProposeSend(ProposeSendError::Proposal(
                zcash_client_backend::data_api::error::Error::InsufficientFunds {
                    available: _,
                    required: _
                }
            ))
        ));
    }

    #[tokio::test]
    async fn sends_to_self_handle_balance_properly() {
        let transparent_funding = 100_000;
        let (ref regtest_manager, _cph, faucet, ref recipient) =
            scenarios::faucet_recipient_default().await;
        from_inputs::quick_send(
            &faucet,
            vec![(
                &get_base_address_macro!(recipient, "transparent"),
                transparent_funding,
                None,
            )],
        )
        .await
        .unwrap();
        zingolib::testutils::increase_height_and_wait_for_client(regtest_manager, recipient, 1)
            .await
            .unwrap();
        recipient.quick_shield().await.unwrap();
        zingolib::testutils::increase_height_and_wait_for_client(regtest_manager, recipient, 1)
            .await
            .unwrap();
        println!(
            "{}",
            serde_json::to_string_pretty(&recipient.do_balance().await).unwrap()
        );
        println!("{}", recipient.do_list_transactions().await.pretty(2));
        println!(
            "{}",
            JsonValue::from(recipient.sorted_value_transfers(true).await).pretty(2)
        );
        recipient.do_rescan().await.unwrap();
        println!(
            "{}",
            serde_json::to_string_pretty(&recipient.do_balance().await).unwrap()
        );
        println!("{}", recipient.do_list_transactions().await.pretty(2));
        println!(
            "{}",
            JsonValue::from(recipient.sorted_value_transfers(true).await).pretty(2)
        );
        // TODO: Add asserts!
    }
    #[tokio::test]
    async fn send_to_ua_saves_full_ua_in_wallet() {
        let (regtest_manager, _cph, faucet, recipient) =
            scenarios::faucet_recipient_default().await;
        //utils::increase_height_and_wait_for_client(&regtest_manager, &faucet, 5).await;
        let recipient_unified_address = get_base_address_macro!(recipient, "unified");
        let sent_value = 50_000;
        from_inputs::quick_send(
            &faucet,
            vec![(recipient_unified_address.as_str(), sent_value, None)],
        )
        .await
        .unwrap();
        zingolib::testutils::increase_height_and_wait_for_client(&regtest_manager, &faucet, 1)
            .await
            .unwrap();
        let list = faucet.do_list_transactions().await;
        assert!(list.members().any(|transaction| {
            transaction.entries().any(|(key, value)| {
                if key == "outgoing_metadata" {
                    value[0]["address"] == recipient_unified_address
                } else {
                    false
                }
            })
        }));
        faucet.do_rescan().await.unwrap();
        let new_list = faucet.do_list_transactions().await;
        assert!(new_list.members().any(|transaction| {
            transaction.entries().any(|(key, value)| {
                if key == "outgoing_metadata" {
                    value[0]["address"] == recipient_unified_address
                } else {
                    false
                }
            })
        }));
        assert_eq!(
            list,
            new_list,
            "Pre-Rescan: {}\n\n\nPost-Rescan: {}\n\n\n",
            json::stringify_pretty(list.clone(), 4),
            json::stringify_pretty(new_list.clone(), 4)
        );
    }
    #[tokio::test]
    async fn send_to_transparent_and_sapling_maintain_balance() {
        // Receipt of orchard funds
        let recipient_initial_funds = 100_000_000;
        let (ref regtest_manager, _cph, faucet, recipient, _txid) =
            scenarios::orchard_funded_recipient(recipient_initial_funds).await;

        let summary_orchard_receipt = TransactionSummaryBuilder::new()
            .blockheight(BlockHeight::from_u32(5))
            .status(ConfirmationStatus::Confirmed(BlockHeight::from_u32(5)))
            .datetime(0)
            .txid(utils::conversion::txid_from_hex_encoded_str(TEST_TXID).unwrap())
            .value(recipient_initial_funds)
            .zec_price(None)
            .kind(TransactionKind::Received)
            .fee(None)
            .orchard_notes(vec![OrchardNoteSummary::from_parts(
                recipient_initial_funds,
                SpendSummary::Spent(
                    utils::conversion::txid_from_hex_encoded_str(TEST_TXID).unwrap(),
                ),
                Some(0),
                None,
            )])
            .sapling_notes(vec![])
            .transparent_coins(vec![])
            .outgoing_tx_data(vec![])
            .build()
            .unwrap();

        // Send to faucet (external) sapling
        let first_send_to_sapling = 20_000;
        from_inputs::quick_send(
            &recipient,
            vec![(
                &get_base_address_macro!(faucet, "sapling"),
                first_send_to_sapling,
                None,
            )],
        )
        .await
        .unwrap();
        zingolib::testutils::increase_height_and_wait_for_client(regtest_manager, &recipient, 1)
            .await
            .unwrap();
        let summary_external_sapling = TransactionSummaryBuilder::new()
            .blockheight(BlockHeight::from_u32(6))
            .status(ConfirmationStatus::Confirmed(BlockHeight::from_u32(6)))
            .datetime(0)
            .txid(utils::conversion::txid_from_hex_encoded_str(TEST_TXID).unwrap())
            .value(first_send_to_sapling)
            .zec_price(None)
            .kind(TransactionKind::Sent(SendType::Send))
            .fee(Some(20_000))
            .orchard_notes(vec![OrchardNoteSummary::from_parts(
                99_960_000,
                SpendSummary::TransmittedSpent(
                    utils::conversion::txid_from_hex_encoded_str(TEST_TXID).unwrap(),
                ),
                Some(0),
                None,
            )])
            .sapling_notes(vec![])
            .transparent_coins(vec![])
            .outgoing_tx_data(vec![OutgoingTxData {
                 recipient_address: "zregtestsapling1fmq2ufux3gm0v8qf7x585wj56le4wjfsqsj27zprjghntrerntggg507hxh2ydcdkn7sx8kya7p".to_string(),
                 value: first_send_to_sapling,
                 memo: Memo::Empty,
                 recipient_ua: None,
                 output_index: None,
             }])
            .build()
            .unwrap();

        // Send to faucet (external) transparent
        let first_send_to_transparent = 20_000;
        let summary_external_transparent = TransactionSummaryBuilder::new()
            .blockheight(BlockHeight::from_u32(7))
            // We're not monitoring the mempool for this test
            .status(ConfirmationStatus::Transmitted(BlockHeight::from_u32(7)))
            .datetime(0)
            .txid(utils::conversion::txid_from_hex_encoded_str(TEST_TXID).unwrap())
            .value(first_send_to_transparent)
            .zec_price(None)
            .kind(TransactionKind::Sent(SendType::Send))
            .fee(Some(15_000))
            .orchard_notes(vec![OrchardNoteSummary::from_parts(
                99_925_000,
                SpendSummary::Unspent,
                Some(0),
                None,
            )])
            .sapling_notes(vec![])
            .transparent_coins(vec![])
            .outgoing_tx_data(vec![OutgoingTxData {
                recipient_address: "tmBsTi2xWTjUdEXnuTceL7fecEQKeWaPDJd".to_string(),
                value: first_send_to_transparent,
                memo: Memo::Empty,
                recipient_ua: None,
                output_index: None,
            }])
            .build()
            .unwrap();

        from_inputs::quick_send(
            &recipient,
            vec![(
                &get_base_address_macro!(faucet, "transparent"),
                first_send_to_transparent,
                None,
            )],
        )
        .await
        .unwrap();

        // Assert transactions are as expected
        assert_transaction_summary_equality(
            &recipient.transaction_summaries().await.0[0],
            &summary_orchard_receipt,
        );
        assert_transaction_summary_equality(
            &recipient.transaction_summaries().await.0[1],
            &summary_external_sapling,
        );
        assert_transaction_summary_equality(
            &recipient.transaction_summaries().await.0[2],
            &summary_external_transparent,
        );

        // Check several expectations about recipient wallet state:
        //  (1) shielded balance total is expected amount
        let expected_funds = recipient_initial_funds
            - first_send_to_sapling
            - (4 * u64::from(MARGINAL_FEE))
            - first_send_to_transparent
            - (3 * u64::from(MARGINAL_FEE));
        assert_eq!(
            recipient.wallet.pending_balance::<OrchardDomain>().await,
            Some(expected_funds)
        );
        //  (2) The balance is not yet verified
        assert_eq!(
            recipient.wallet.confirmed_balance::<OrchardDomain>().await,
            Some(0)
        );

        zingolib::testutils::increase_height_and_wait_for_client(regtest_manager, &faucet, 1)
            .await
            .unwrap();

        let recipient_second_funding = 1_000_000;
        let summary_orchard_receipt_2 = TransactionSummaryBuilder::new()
            .blockheight(BlockHeight::from_u32(8))
            .status(ConfirmationStatus::Confirmed(BlockHeight::from_u32(8)))
            .datetime(0)
            .txid(utils::conversion::txid_from_hex_encoded_str(TEST_TXID).unwrap())
            .value(recipient_second_funding)
            .zec_price(None)
            .kind(TransactionKind::Received)
            .fee(None)
            .orchard_notes(vec![OrchardNoteSummary::from_parts(
                recipient_second_funding,
                SpendSummary::Spent(
                    utils::conversion::txid_from_hex_encoded_str(TEST_TXID).unwrap(),
                ),
                Some(0),
                Some("Second wave incoming".to_string()),
            )])
            .sapling_notes(vec![])
            .transparent_coins(vec![])
            .outgoing_tx_data(vec![])
            .build()
            .unwrap();
        from_inputs::quick_send(
            &faucet,
            vec![(
                &get_base_address_macro!(recipient, "unified"),
                recipient_second_funding,
                Some("Second wave incoming"),
            )],
        )
        .await
        .unwrap();
        zingolib::testutils::increase_height_and_wait_for_client(regtest_manager, &recipient, 1)
            .await
            .unwrap();

        // Send to external (faucet) transparent
        let second_send_to_transparent = 20_000;
        let summary_exteranl_transparent_2 = TransactionSummaryBuilder::new()
            .blockheight(BlockHeight::from_u32(9))
            .status(ConfirmationStatus::Confirmed(BlockHeight::from_u32(9)))
            .datetime(0)
            .txid(utils::conversion::txid_from_hex_encoded_str(TEST_TXID).unwrap())
            .value(second_send_to_transparent)
            .zec_price(None)
            .kind(TransactionKind::Sent(SendType::Send))
            .fee(Some(15_000))
            .orchard_notes(vec![OrchardNoteSummary::from_parts(
                965_000,
                SpendSummary::Spent(
                    utils::conversion::txid_from_hex_encoded_str(TEST_TXID).unwrap(),
                ),
                Some(0),
                None,
            )])
            .sapling_notes(vec![])
            .transparent_coins(vec![])
            .outgoing_tx_data(vec![OutgoingTxData {
                recipient_address: "tmBsTi2xWTjUdEXnuTceL7fecEQKeWaPDJd".to_string(),
                value: second_send_to_transparent,
                memo: Memo::Empty,
                recipient_ua: None,
                output_index: None,
            }])
            .build()
            .unwrap();
        from_inputs::quick_send(
            &recipient,
            vec![(
                &get_base_address_macro!(faucet, "transparent"),
                second_send_to_transparent,
                None,
            )],
        )
        .await
        .unwrap();

        // Send to faucet (external) sapling 2
        let second_send_to_sapling = 20_000;
        let summary_external_sapling_2 = TransactionSummaryBuilder::new()
            .blockheight(BlockHeight::from_u32(9))
            .status(ConfirmationStatus::Confirmed(BlockHeight::from_u32(9)))
            .datetime(0)
            .txid(utils::conversion::txid_from_hex_encoded_str(TEST_TXID).unwrap())
            .value(second_send_to_sapling)
            .zec_price(None)
            .kind(TransactionKind::Sent(SendType::Send))
            .fee(Some(20_000))
            .orchard_notes(vec![OrchardNoteSummary::from_parts(
                99_885_000,
                SpendSummary::Unspent,
                Some(0),
                None,
            )])
            .sapling_notes(vec![])
            .transparent_coins(vec![])
            .outgoing_tx_data(vec![OutgoingTxData {
                 recipient_address: "zregtestsapling1fmq2ufux3gm0v8qf7x585wj56le4wjfsqsj27zprjghntrerntggg507hxh2ydcdkn7sx8kya7p".to_string(),
                 value: second_send_to_sapling,
                 memo: Memo::Empty,
                 recipient_ua: None,
                 output_index: None,
             }])
            .build()
            .unwrap();
        from_inputs::quick_send(
            &recipient,
            vec![(
                &get_base_address_macro!(faucet, "sapling"),
                second_send_to_sapling,
                None,
            )],
        )
        .await
        .unwrap();
        zingolib::testutils::increase_height_and_wait_for_client(regtest_manager, &recipient, 1)
            .await
            .unwrap();

        // Third external transparent
        let external_transparent_3 = 20_000;
        let summary_external_transparent_3 = TransactionSummaryBuilder::new()
            .blockheight(BlockHeight::from_u32(10))
            .status(ConfirmationStatus::Confirmed(BlockHeight::from_u32(10)))
            .datetime(0)
            .txid(utils::conversion::txid_from_hex_encoded_str(TEST_TXID).unwrap())
            .value(external_transparent_3)
            .zec_price(None)
            .kind(TransactionKind::Sent(SendType::Send))
            .fee(Some(15_000))
            .orchard_notes(vec![OrchardNoteSummary::from_parts(
                930_000,
                SpendSummary::Unspent,
                Some(0),
                None,
            )])
            .sapling_notes(vec![])
            .transparent_coins(vec![])
            .outgoing_tx_data(vec![OutgoingTxData {
                recipient_address: "tmBsTi2xWTjUdEXnuTceL7fecEQKeWaPDJd".to_string(),
                value: external_transparent_3,
                memo: Memo::Empty,
                recipient_ua: None,
                output_index: None,
            }])
            .build()
            .unwrap();
        from_inputs::quick_send(
            &recipient,
            vec![(
                &get_base_address_macro!(faucet, "transparent"),
                external_transparent_3,
                None,
            )],
        )
        .await
        .unwrap();
        zingolib::testutils::increase_height_and_wait_for_client(regtest_manager, &recipient, 1)
            .await
            .unwrap();

        // Final check
        assert_transaction_summary_equality(
            &recipient.transaction_summaries().await.0[3],
            &summary_orchard_receipt_2,
        );
        assert_transaction_summary_exists(&recipient, &summary_exteranl_transparent_2).await; // due to summaries of the same blockheight changing order
        assert_transaction_summary_exists(&recipient, &summary_external_sapling_2).await; // we check all summaries for these expected transactions
        assert_transaction_summary_equality(
            &recipient.transaction_summaries().await.0[6],
            &summary_external_transparent_3,
        );
        let second_wave_expected_funds = expected_funds + recipient_second_funding
            - second_send_to_sapling
            - second_send_to_transparent
            - external_transparent_3
            - (5 * u64::from(MINIMUM_FEE));
        assert_eq!(
            recipient.wallet.spendable_balance::<OrchardDomain>().await,
            Some(second_wave_expected_funds),
        );
    }

    #[tokio::test]
    async fn send_orchard_back_and_forth() {
        // setup
        let (regtest_manager, _cph, faucet, recipient) =
            scenarios::faucet_recipient_default().await;
        let faucet_to_recipient_amount = 20_000u64;
        let recipient_to_faucet_amount = 5_000u64;
        // check start state
        faucet.do_sync(true).await.unwrap();
        let wallet_height = faucet.do_wallet_last_scanned_height().await;
        assert_eq!(
            wallet_height.as_fixed_point_u64(0).unwrap(),
            BASE_HEIGHT as u64
        );
        let three_blocks_reward = block_rewards::CANOPY
            .checked_mul(BASE_HEIGHT as u64)
            .unwrap();
        check_client_balances!(faucet, o: three_blocks_reward s: 0 t: 0);

        // post transfer to recipient, and verify
        from_inputs::quick_send(
            &faucet,
            vec![(
                &get_base_address_macro!(recipient, "unified"),
                faucet_to_recipient_amount,
                Some("Orcharding"),
            )],
        )
        .await
        .unwrap();
        let orch_change =
            block_rewards::CANOPY - (faucet_to_recipient_amount + u64::from(MINIMUM_FEE));
        zingolib::testutils::increase_height_and_wait_for_client(&regtest_manager, &recipient, 1)
            .await
            .unwrap();
        faucet.do_sync(true).await.unwrap();
        let faucet_orch = three_blocks_reward + orch_change + u64::from(MINIMUM_FEE);

        println!(
            "{}",
            JsonValue::from(faucet.sorted_value_transfers(true).await).pretty(4)
        );
        println!(
            "{}",
            serde_json::to_string_pretty(&faucet.do_balance().await).unwrap()
        );

        check_client_balances!(faucet, o: faucet_orch s: 0 t: 0);
        check_client_balances!(recipient, o: faucet_to_recipient_amount s: 0 t: 0);

        // post half back to faucet, and verify
        from_inputs::quick_send(
            &recipient,
            vec![(
                &get_base_address_macro!(faucet, "unified"),
                recipient_to_faucet_amount,
                Some("Sending back"),
            )],
        )
        .await
        .unwrap();
        zingolib::testutils::increase_height_and_wait_for_client(&regtest_manager, &faucet, 1)
            .await
            .unwrap();
        recipient.do_sync(true).await.unwrap();

        let faucet_final_orch = faucet_orch
            + recipient_to_faucet_amount
            + block_rewards::CANOPY
            + u64::from(MINIMUM_FEE);
        let recipient_final_orch =
            faucet_to_recipient_amount - (u64::from(MINIMUM_FEE) + recipient_to_faucet_amount);
        check_client_balances!(
            faucet,
            o: faucet_final_orch s: 0 t: 0
        );
        check_client_balances!(recipient, o: recipient_final_orch s: 0 t: 0);
    }
    #[tokio::test]
    async fn send_mined_sapling_to_orchard() {
        // This test shows a confirmation changing the state of balance by
        // debiting unverified_orchard_balance and crediting verified_orchard_balance.  The debit amount is
        // consistent with all the notes in the relevant block changing state.
        // NOTE that the balance doesn't give insight into the distribution across notes.
        let regtest_network = RegtestNetwork::all_upgrades_active();
        let (regtest_manager, _cph, faucet) = scenarios::faucet(
            PoolType::Shielded(ShieldedProtocol::Sapling),
            regtest_network,
        )
        .await;
        let amount_to_send = 5_000;
        from_inputs::quick_send(
            &faucet,
            vec![(
                get_base_address_macro!(faucet, "unified").as_str(),
                amount_to_send,
                Some("Scenario test: engage!"),
            )],
        )
        .await
        .unwrap();
        zingolib::testutils::increase_height_and_wait_for_client(&regtest_manager, &faucet, 1)
            .await
            .unwrap();
        let balance = faucet.do_balance().await;
        // We send change to orchard now, so we should have the full value of the note
        // we spent, minus the transaction fee
        assert_eq!(balance.unverified_orchard_balance, Some(0));
        assert_eq!(
            balance.verified_orchard_balance.unwrap(),
            625_000_000 - 4 * u64::from(MARGINAL_FEE)
        );
    }
    #[tokio::test]
    async fn send_heartwood_sapling_funds() {
        let regtest_network = RegtestNetwork::new(1, 1, 1, 1, 3, 5, 5);
        let (regtest_manager, _cph, faucet, recipient) = scenarios::faucet_recipient(
            PoolType::Shielded(ShieldedProtocol::Sapling),
            regtest_network,
        )
        .await;
        increase_height_and_wait_for_client(&regtest_manager, &faucet, 3)
            .await
            .unwrap();
        check_client_balances!(faucet, o: 0 s: 3_500_000_000u64 t: 0);
        from_inputs::quick_send(
            &faucet,
            vec![(
                &get_base_address_macro!(recipient, "unified"),
                3_499_960_000u64,
                None,
            )],
        )
        .await
        .unwrap();
        check_client_balances!(faucet, o: 0 s: 0 t: 0);
        increase_height_and_wait_for_client(&regtest_manager, &recipient, 1)
            .await
            .unwrap();
        check_client_balances!(recipient, o: 3_499_960_000u64 s: 0 t: 0);
    }
    #[tokio::test]
    async fn send_funds_to_all_pools() {
        let regtest_network = RegtestNetwork::all_upgrades_active();
        let (
            _regtest_manager,
            _cph,
            _faucet,
            recipient,
            _orchard_txid,
            _sapling_txid,
            _transparent_txid,
        ) = scenarios::faucet_funded_recipient(
            Some(100_000),
            Some(100_000),
            Some(100_000),
            PoolType::Shielded(ShieldedProtocol::Orchard),
            regtest_network,
        )
        .await;
        check_client_balances!(recipient, o: 100_000 s: 100_000 t: 100_000);
    }
    #[tokio::test]
    async fn self_send_to_t_displays_as_one_transaction() {
        let (regtest_manager, _cph, faucet, recipient) =
            scenarios::faucet_recipient_default().await;
        let recipient_unified_address = get_base_address_macro!(recipient, "unified");
        let sent_value = 80_000;
        from_inputs::quick_send(
            &faucet,
            vec![(recipient_unified_address.as_str(), sent_value, None)],
        )
        .await
        .unwrap();
        zingolib::testutils::increase_height_and_wait_for_client(&regtest_manager, &recipient, 1)
            .await
            .unwrap();
        let recipient_taddr = get_base_address_macro!(recipient, "transparent");
        let recipient_zaddr = get_base_address_macro!(recipient, "sapling");
        let sent_to_taddr_value = 5_000;
        let sent_to_zaddr_value = 11_000;
        let sent_to_self_orchard_value = 1_000;
        from_inputs::quick_send(
            &recipient,
            vec![(recipient_taddr.as_str(), sent_to_taddr_value, None)],
        )
        .await
        .unwrap();
        zingolib::testutils::increase_height_and_wait_for_client(&regtest_manager, &recipient, 1)
            .await
            .unwrap();
        from_inputs::quick_send(
            &recipient,
            vec![
                (recipient_taddr.as_str(), sent_to_taddr_value, None),
                (recipient_zaddr.as_str(), sent_to_zaddr_value, Some("foo")),
                (
                    recipient_unified_address.as_str(),
                    sent_to_self_orchard_value,
                    Some("bar"),
                ),
            ],
        )
        .await
        .unwrap();
        faucet.do_sync(false).await.unwrap();
        from_inputs::quick_send(
            &faucet,
            vec![
                (recipient_taddr.as_str(), sent_to_taddr_value, None),
                (recipient_zaddr.as_str(), sent_to_zaddr_value, Some("foo2")),
                (
                    recipient_unified_address.as_str(),
                    sent_to_self_orchard_value,
                    Some("bar2"),
                ),
            ],
        )
        .await
        .unwrap();
        zingolib::testutils::increase_height_and_wait_for_client(&regtest_manager, &recipient, 1)
            .await
            .unwrap();
        println!(
            "{}",
            json::stringify_pretty(recipient.transaction_summaries().await, 4)
        );
        let mut txids = recipient.transaction_summaries().await.txids().into_iter();
        assert!(itertools::Itertools::all_unique(&mut txids));
    }
    #[tokio::test]
    async fn sapling_to_sapling_scan_together() {
        // Create an incoming transaction, and then send that transaction, and scan everything together, to make sure it works.
        // (For this test, the Sapling Domain is assumed in all cases.)
        // Sender Setup:
        // 1. create a spend key: SpendK_S
        // 2. derive a Shielded Payment Address from SpendK_S: SPA_KS
        // 3. construct a Block Reward Transaction where SPA_KS receives a block reward: BRT
        // 4. publish BRT
        // 5. optionally mine a block including BRT <-- There are two separate tests to run
        // 6. optionally mine sufficient subsequent blocks to "validate" BRT
        // Recipient Setup:
        // 1. create a spend key: "SpendK_R"
        // 2. from SpendK_R derive a Shielded Payment Address: SPA_R
        // Test Procedure:
        // 1. construct a transaction "spending" from a SpendK_S output to SPA_R
        // 2. publish the transaction to the mempool
        // 3. mine a block
        // Constraints:
        // 1. SpendK_S controls start - spend funds
        // 2. SpendK_R controls 0 + spend funds
        let (regtest_manager, _cph, faucet, recipient) =
            scenarios::faucet_recipient_default().await;

        // Give the faucet a block reward
        zingolib::testutils::increase_height_and_wait_for_client(&regtest_manager, &faucet, 1)
            .await
            .unwrap();
        let value = 100_000;

        // Send some sapling value to the recipient
        let txid = zingolib::testutils::send_value_between_clients_and_sync(
            &regtest_manager,
            &faucet,
            &recipient,
            value,
            "sapling",
        )
        .await
        .unwrap();

        let spent_value = 250;

        // Construct transaction to wallet-external recipient-address.
        let exit_zaddr = get_base_address_macro!(faucet, "sapling");
        let spent_txid =
            from_inputs::quick_send(&recipient, vec![(&exit_zaddr, spent_value, None)])
                .await
                .unwrap()
                .first()
                .to_string();

        zingolib::testutils::increase_height_and_wait_for_client(&regtest_manager, &recipient, 1)
            .await
            .unwrap();
        // 5. Check the transaction list to make sure we got all transactions
        let list = recipient.do_list_transactions().await;

        assert_eq!(list[0]["block_height"].as_u64().unwrap(), 5);
        assert_eq!(list[0]["txid"], txid.to_string());
        assert_eq!(list[0]["amount"].as_i64().unwrap(), (value as i64));

        assert_eq!(list[1]["block_height"].as_u64().unwrap(), 6);
        assert_eq!(list[1]["txid"], spent_txid);
        assert_eq!(
            list[1]["amount"].as_i64().unwrap(),
            -((spent_value + u64::from(MINIMUM_FEE)) as i64)
        );
        assert_eq!(list[1]["outgoing_metadata"][0]["address"], exit_zaddr);
        assert_eq!(
            list[1]["outgoing_metadata"][0]["value"].as_u64().unwrap(),
            spent_value
        );
    }
    #[tokio::test]
    async fn sapling_incoming_sapling_outgoing() {
        // TODO:  Add assertions about Sapling change note.
        let (regtest_manager, _cph, faucet, recipient) =
            scenarios::faucet_recipient_default().await;
        let value = 100_000;

        // 2. Send an incoming transaction to fill the wallet
        let faucet_funding_txid = from_inputs::quick_send(
            &faucet,
            vec![(&get_base_address_macro!(recipient, "sapling"), value, None)],
        )
        .await
        .unwrap()
        .first()
        .to_string();
        zingolib::testutils::increase_height_and_wait_for_client(&regtest_manager, &recipient, 1)
            .await
            .unwrap();

        assert_eq!(recipient.wallet.last_synced_height().await, 4);

        // 3. Check the balance is correct, and we received the incoming transaction from ?outside?
        let b = recipient.do_balance().await;
        let addresses = recipient.do_addresses().await;
        assert_eq!(b.sapling_balance.unwrap(), value);
        assert_eq!(b.unverified_sapling_balance.unwrap(), 0);
        assert_eq!(b.spendable_sapling_balance.unwrap(), value);
        assert_eq!(
            addresses[0]["receivers"]["sapling"],
            encode_payment_address(
                recipient.config().chain.hrp_sapling_payment_address(),
                recipient.wallet.wallet_capability().addresses()[0]
                    .sapling()
                    .unwrap()
            ),
        );

        let list = recipient.do_list_transactions().await;
        if let JsonValue::Array(list) = list {
            assert_eq!(list.len(), 1);
            let faucet_sent_transaction = list[0].clone();

            assert_eq!(faucet_sent_transaction["txid"], faucet_funding_txid);
            assert_eq!(faucet_sent_transaction["amount"].as_u64().unwrap(), value);
            assert_eq!(
                faucet_sent_transaction["address"],
                recipient.wallet.wallet_capability().addresses()[0]
                    .encode(&recipient.config().chain)
            );
            assert_eq!(faucet_sent_transaction["block_height"].as_u64().unwrap(), 4);
        } else {
            panic!("Expecting an array");
        }

        // 4. Send z-to-z transaction to external z address with a memo
        let sent_value = 2_000;
        let outgoing_memo = "Outgoing Memo";

        let sent_transaction_id = from_inputs::quick_send(
            &recipient,
            vec![(
                &get_base_address_macro!(faucet, "sapling"),
                sent_value,
                Some(outgoing_memo),
            )],
        )
        .await
        .unwrap()
        .first()
        .to_string();

        // 5. Check the pending transaction is present
        // 5.1 Check notes

        let notes = dbg!(recipient.do_list_notes(true).await);

        // Has a new (pending) unspent note (the change)
        assert_eq!(notes["unspent_orchard_notes"].len(), 0); // Change for z-to-z is now sapling

        assert_eq!(notes["spent_sapling_notes"].len(), 0);

        // note is now pending_spent
        assert_eq!(notes["pending_sapling_notes"].len(), 1);
        assert_eq!(
            notes["pending_sapling_notes"][0]["created_in_txid"],
            faucet_funding_txid.to_string()
        );
        assert_eq!(
            notes["pending_sapling_notes"][0]["pending_spent"],
            sent_transaction_id
        );
        assert!(notes["pending_sapling_notes"][0]["spent"].is_null());

        // Check transaction list
        let list = recipient.do_list_transactions().await;

        assert_eq!(list.len(), 2);
        let send_transaction = list
            .members()
            .find(|transaction| transaction["txid"] == sent_transaction_id)
            .unwrap();

        assert_eq!(send_transaction["txid"], sent_transaction_id);
        assert_eq!(
            send_transaction["amount"].as_i64().unwrap(),
            -(sent_value as i64 + u64::from(MINIMUM_FEE) as i64)
        );
        assert!(send_transaction["pending"].as_bool().unwrap());
        assert_eq!(send_transaction["block_height"].as_u64().unwrap(), 5);

        assert_eq!(
            send_transaction["outgoing_metadata"][0]["address"],
            get_base_address_macro!(faucet, "sapling")
        );
        assert_eq!(
            send_transaction["outgoing_metadata"][0]["memo"],
            outgoing_memo
        );
        assert_eq!(
            send_transaction["outgoing_metadata"][0]["value"]
                .as_u64()
                .unwrap(),
            sent_value
        );

        // 6. Mine the sent transaction
        zingolib::testutils::increase_height_and_wait_for_client(&regtest_manager, &recipient, 1)
            .await
            .unwrap();

        assert!(!send_transaction.contains("pending"));
        assert_eq!(send_transaction["block_height"].as_u64().unwrap(), 5);

        // 7. Check the notes to see that we have one spent sapling note and one unspent orchard note (change)
        // Which is immediately spendable.
        let notes = recipient.do_list_notes(true).await;
        println!("{}", json::stringify_pretty(notes.clone(), 4));

        assert_eq!(notes["spent_sapling_notes"].len(), 1);
        assert_eq!(
            notes["spent_sapling_notes"][0]["created_in_block"]
                .as_u64()
                .unwrap(),
            4
        );
        assert_eq!(
            notes["spent_sapling_notes"][0]["value"].as_u64().unwrap(),
            value
        );
        assert!(!notes["spent_sapling_notes"][0]["spendable"]
            .as_bool()
            .unwrap()); // Already spent
        assert_eq!(
            notes["spent_sapling_notes"][0]["spent"],
            sent_transaction_id
        );
        assert_eq!(
            notes["spent_sapling_notes"][0]["spent_at_height"]
                .as_u64()
                .unwrap(),
            5
        );
    }
    #[tokio::test]
    async fn sapling_dust_fee_collection() {
        let (regtest_manager, __cph, faucet, recipient) =
            scenarios::faucet_recipient_default().await;
        let recipient_sapling = get_base_address_macro!(recipient, "sapling");
        let recipient_unified = get_base_address_macro!(recipient, "unified");
        check_client_balances!(recipient, o: 0 s: 0 t: 0);
        let fee = u64::from(MINIMUM_FEE);
        let for_orchard = dbg!(fee * 10);
        let for_sapling = dbg!(fee / 10);
        from_inputs::quick_send(
            &faucet,
            vec![
                (&recipient_unified, for_orchard, Some("Plenty for orchard.")),
                (&recipient_sapling, for_sapling, Some("Dust for sapling.")),
            ],
        )
        .await
        .unwrap();
        zingolib::testutils::increase_height_and_wait_for_client(&regtest_manager, &recipient, 1)
            .await
            .unwrap();
        check_client_balances!(recipient, o: for_orchard s: for_sapling t: 0 );

        from_inputs::quick_send(
            &recipient,
            vec![(
                &get_base_address_macro!(faucet, "unified"),
                fee * 5,
                Some("Five times fee."),
            )],
        )
        .await
        .unwrap();
        zingolib::testutils::increase_height_and_wait_for_client(&regtest_manager, &recipient, 1)
            .await
            .unwrap();
        let remaining_orchard = for_orchard - (6 * fee);
        check_client_balances!(recipient, o: remaining_orchard s: for_sapling t: 0);
    }
    #[tokio::test]
    async fn sandblast_filter_preserves_trees() {
        let (ref regtest_manager, _cph, ref faucet, ref recipient, _txid) =
            scenarios::orchard_funded_recipient(100_000).await;
        recipient
            .wallet
            .wallet_options
            .write()
            .await
            .transaction_size_filter = Some(10);
        recipient.do_sync(false).await.unwrap();
        dbg!(
            recipient
                .wallet
                .wallet_options
                .read()
                .await
                .transaction_size_filter
        );

        println!("creating vec");
        from_inputs::quick_send(
            faucet,
            vec![(&get_base_address_macro!(faucet, "unified"), 10, None); 15],
        )
        .await
        .unwrap();
        zingolib::testutils::increase_height_and_wait_for_client(regtest_manager, recipient, 10)
            .await
            .unwrap();
        from_inputs::quick_send(
            recipient,
            vec![(&get_base_address_macro!(faucet, "unified"), 10, None)],
        )
        .await
        .unwrap();
        zingolib::testutils::increase_height_and_wait_for_client(regtest_manager, recipient, 10)
            .await
            .unwrap();
        faucet.do_sync(false).await.unwrap();
        assert_eq!(
            faucet
                .wallet
                .transaction_context
                .transaction_metadata_set
                .read()
                .await
                .witness_trees()
                .unwrap()
                .witness_tree_orchard
                .max_leaf_position(None),
            recipient
                .wallet
                .transaction_context
                .transaction_metadata_set
                .read()
                .await
                .witness_trees()
                .unwrap()
                .witness_tree_orchard
                .max_leaf_position(None)
        );
    }
    /// This mod collects tests of outgoing_metadata (a TransactionRecordField) across rescans
    mod rescan_still_have_outgoing_metadata {
        use super::*;

        #[tokio::test]
        async fn self_send() {
            let (regtest_manager, _cph, faucet) = scenarios::faucet_default().await;
            let faucet_sapling_addr = get_base_address_macro!(faucet, "sapling");
            let mut txids = vec![];
            for memo in [None, Some("Second Transaction")] {
                txids.push(
                    *from_inputs::quick_send(
                        &faucet,
                        vec![(faucet_sapling_addr.as_str(), 100_000, memo)],
                    )
                    .await
                    .unwrap()
                    .first(),
                );
                zingolib::testutils::increase_height_and_wait_for_client(
                    &regtest_manager,
                    &faucet,
                    1,
                )
                .await
                .unwrap();
            }

            let nom_txid = &txids[0];
            let memo_txid = &txids[1];
            validate_otds!(faucet, nom_txid, memo_txid);
        }
        #[tokio::test]
        async fn external_send() {
            let (regtest_manager, _cph, faucet, recipient) =
                scenarios::faucet_recipient_default().await;
            let external_send_txid_with_memo = *from_inputs::quick_send(
                &faucet,
                vec![(
                    get_base_address_macro!(recipient, "sapling").as_str(),
                    1_000,
                    Some("foo"),
                )],
            )
            .await
            .unwrap()
            .first();
            let external_send_txid_no_memo = *from_inputs::quick_send(
                &faucet,
                vec![(
                    get_base_address_macro!(recipient, "sapling").as_str(),
                    1_000,
                    None,
                )],
            )
            .await
            .unwrap()
            .first();
            // TODO:  This chain height bump should be unnecessary. I think removing
            // this increase_height call reveals a bug!
            zingolib::testutils::increase_height_and_wait_for_client(&regtest_manager, &faucet, 1)
                .await
                .unwrap();
            let external_send_txid_no_memo_ref = &external_send_txid_no_memo;
            let external_send_txid_with_memo_ref = &external_send_txid_with_memo;
            validate_otds!(
                faucet,
                external_send_txid_no_memo_ref,
                external_send_txid_with_memo_ref
            );
        }
        #[tokio::test]
        async fn check_list_value_transfers_across_rescan() {
            let inital_value = 100_000;
            let (ref regtest_manager, _cph, faucet, ref recipient, _txid) =
                scenarios::orchard_funded_recipient(inital_value).await;
            from_inputs::quick_send(
                recipient,
                vec![(&get_base_address_macro!(faucet, "unified"), 10_000, None); 2],
            )
            .await
            .unwrap();
            zingolib::testutils::increase_height_and_wait_for_client(regtest_manager, recipient, 1)
                .await
                .unwrap();
            let pre_rescan_transactions = recipient.do_list_transactions().await;
            let pre_rescan_summaries = recipient.sorted_value_transfers(true).await;
            recipient.do_rescan().await.unwrap();
            let post_rescan_transactions = recipient.do_list_transactions().await;
            let post_rescan_summaries = recipient.sorted_value_transfers(true).await;
            assert_eq!(pre_rescan_transactions, post_rescan_transactions);
            assert_eq!(pre_rescan_summaries, post_rescan_summaries);
            let mut outgoing_metadata = pre_rescan_transactions
                .members()
                .find_map(|tx| tx.entries().find(|(key, _val)| key == &"outgoing_metadata"))
                .unwrap()
                .1
                .members();
            // The two outgoing spends were identical. They should be represented as such
            assert_eq!(outgoing_metadata.next(), outgoing_metadata.next());
        }
    }
    #[ignore = "redundant with tests that validate with validate_otd"]
    #[tokio::test]
    async fn multiple_outgoing_metadatas_work_right_on_restore() {
        let inital_value = 100_000;
        let (ref regtest_manager, _cph, faucet, ref recipient, _txid) =
            scenarios::orchard_funded_recipient(inital_value).await;
        from_inputs::quick_send(
            recipient,
            vec![(&get_base_address_macro!(faucet, "unified"), 10_000, None); 2],
        )
        .await
        .unwrap();
        zingolib::testutils::increase_height_and_wait_for_client(regtest_manager, recipient, 1)
            .await
            .unwrap();
        let pre_rescan_transactions = recipient.do_list_transactions().await;
        let pre_rescan_summaries = recipient.transaction_summaries().await;
        recipient.do_rescan().await.unwrap();
        let post_rescan_transactions = recipient.do_list_transactions().await;
        let post_rescan_summaries = recipient.transaction_summaries().await;
        assert_eq!(pre_rescan_transactions, post_rescan_transactions);
        assert_eq!(pre_rescan_summaries, post_rescan_summaries);
        let mut outgoing_metadata = pre_rescan_transactions
            .members()
            .find_map(|tx| tx.entries().find(|(key, _val)| key == &"outgoing_metadata"))
            .unwrap()
            .1
            .members();
        // The two outgoing spends were identical. They should be represented as such
        assert_eq!(outgoing_metadata.next(), outgoing_metadata.next());
    }
    #[tokio::test]
    async fn note_selection_order() {
        // In order to fund a transaction multiple notes may be selected and consumed.
        // The algorithm selects the smallest covering note(s).
        // In addition to testing the order in which notes are selected this test:
        //   * sends to a sapling address
        //   * sends back to the original sender's UA
        let (regtest_manager, _cph, faucet, recipient) =
            scenarios::faucet_recipient_default().await;
        zingolib::testutils::increase_height_and_wait_for_client(&regtest_manager, &faucet, 5)
            .await
            .unwrap();

        let client_2_saplingaddress = get_base_address_macro!(recipient, "sapling");
        // Send three transfers in increasing 10_000 zat increments
        // These are sent from the coinbase funded client which will
        // subsequently receive funding via it's orchard-packed UA.
        let memos = ["1", "2", "3"];
        from_inputs::quick_send(
            &faucet,
            (1..=3)
                .map(|n| {
                    (
                        client_2_saplingaddress.as_str(),
                        n * 10_000,
                        Some(memos[(n - 1) as usize]),
                    )
                })
                .collect(),
        )
        .await
        .unwrap();

        zingolib::testutils::increase_height_and_wait_for_client(&regtest_manager, &recipient, 5)
            .await
            .unwrap();
        // We know that the largest single note that 2 received from 1 was 30_000, for 2 to send
        // 30_000 back to 1 it will have to collect funds from two notes to pay the full 30_000
        // plus the transaction fee.
        from_inputs::quick_send(
            &recipient,
            vec![(
                &get_base_address_macro!(faucet, "unified"),
                30_000,
                Some("Sending back, should have 2 inputs"),
            )],
        )
        .await
        .unwrap();

        // FIXME: this test has all its assertions commented out !?
        /*
        let client_2_notes = recipient.do_list_notes(false).await;
        // The 30_000 zat note to cover the value, plus another for the tx-fee.
        let first_value = client_2_notes["pending_sapling_notes"][0]["value"]
            .as_fixed_point_u64(0)
            .unwrap();
        let second_value = client_2_notes["pending_sapling_notes"][1]["value"]
            .as_fixed_point_u64(0)
            .unwrap();
        assert!(
            first_value == 30_000u64 && second_value == 20_000u64
                || first_value == 20_000u64 && second_value == 30_000u64
        );
        //);
        // Because the above tx fee won't consume a full note, change will be sent back to 2.
        // This implies that client_2 will have a total of 2 unspent notes:
        //  * one (sapling) from client_1 sent above (and never used) + 1 (orchard) as change to itself
        assert_eq!(client_2_notes["unspent_sapling_notes"].len(), 1);
        assert_eq!(client_2_notes["unspent_orchard_notes"].len(), 1);
        let change_note = client_2_notes["unspent_orchard_notes"]
            .members()
            .filter(|note| note["is_change"].as_bool().unwrap())
            .collect::<Vec<_>>()[0];
        // Because 2000 is the size of the second largest note.
        assert_eq!(change_note["value"], 20000 - u64::from(MINIMUM_FEE));
        let non_change_note_values = client_2_notes["unspent_sapling_notes"]
            .members()
            .filter(|note| !note["is_change"].as_bool().unwrap())
            .map(extract_value_as_u64)
            .collect::<Vec<u64>>();
        */
        // client_2 got a total of 3000+2000+1000
        // It sent 3000 to the client_1, and also
        // paid the default transaction fee.
        // In non change notes it has 1000.
        // There is an outstanding 2000 that is marked as change.
        // After sync the unspent_sapling_notes should go to 3000.
        /*
        assert_eq!(non_change_note_values.iter().sum::<u64>(), 10000u64);

        zingolib::testutils::increase_height_and_wait_for_client(&regtest_manager, &recipient, 5)
            .await
            .unwrap();
        let client_2_post_transaction_notes = recipient.do_list_notes(false).await;
        assert_eq!(
            client_2_post_transaction_notes["pending_sapling_notes"].len(),
            0
        );
        assert_eq!(
            client_2_post_transaction_notes["unspent_sapling_notes"].len(),
            1
        );
        assert_eq!(
            client_2_post_transaction_notes["unspent_orchard_notes"].len(),
            1
        );
        assert_eq!(
            client_2_post_transaction_notes["unspent_sapling_notes"]
                .members()
                .chain(client_2_post_transaction_notes["unspent_orchard_notes"].members())
                .map(extract_value_as_u64)
                .sum::<u64>(),
            20000u64 // 10000 received and unused + (20000 - 10000 txfee)
        );

        // More explicit than ignoring the unused variable, we only care about this in order to drop it
        */
    }

    // FIXME: it seems this test makes assertions on mempool but mempool monitoring is off?
    #[tokio::test]
    async fn mempool_and_balance() {
        let value = 100_000;
        let (regtest_manager, _cph, faucet, recipient, _txid) =
            scenarios::orchard_funded_recipient(value).await;

        let bal = recipient.do_balance().await;
        println!("{}", serde_json::to_string_pretty(&bal).unwrap());
        assert_eq!(bal.orchard_balance.unwrap(), value);
        assert_eq!(bal.unverified_orchard_balance.unwrap(), 0);
        assert_eq!(bal.verified_orchard_balance.unwrap(), value);

        // 3. Mine 10 blocks
        zingolib::testutils::increase_height_and_wait_for_client(&regtest_manager, &recipient, 10)
            .await
            .unwrap();
        let bal = recipient.do_balance().await;
        assert_eq!(bal.orchard_balance.unwrap(), value);
        assert_eq!(bal.verified_orchard_balance.unwrap(), value);
        assert_eq!(bal.unverified_orchard_balance.unwrap(), 0);

        // 4. Spend the funds
        let sent_value = 2000;
        let outgoing_memo = "Outgoing Memo";

        let _sent_transaction_id = from_inputs::quick_send(
            &recipient,
            vec![(
                &get_base_address_macro!(faucet, "unified"),
                sent_value,
                Some(outgoing_memo),
            )],
        )
        .await
        .unwrap();

        let bal = recipient.do_balance().await;

        // Even though the transaction is not mined (in the mempool) the balances should be updated to reflect the spent funds
        let new_bal = value - (sent_value + u64::from(MINIMUM_FEE));
        assert_eq!(bal.orchard_balance.unwrap(), new_bal);
        assert_eq!(bal.verified_orchard_balance.unwrap(), 0);
        assert_eq!(bal.unverified_orchard_balance.unwrap(), new_bal);

        // 5. Mine the pending block, making the funds verified and spendable.
        zingolib::testutils::increase_height_and_wait_for_client(&regtest_manager, &recipient, 10)
            .await
            .unwrap();

        let bal = recipient.do_balance().await;

        assert_eq!(bal.orchard_balance.unwrap(), new_bal);
        assert_eq!(bal.verified_orchard_balance.unwrap(), new_bal);
        assert_eq!(bal.unverified_orchard_balance.unwrap(), 0);
    }
    /// An arbitrary number of diversified addresses may be generated
    /// from a seed.  If the wallet is subsequently lost-or-destroyed
    /// wallet-regeneration-from-seed (sprouting) doesn't regenerate
    /// the previous diversifier list. <-- But the spend capability
    /// is capable of recovering the diversified _receiver_.
    #[tokio::test]
    async fn handling_of_nonregenerated_diversified_addresses_after_seed_restore() {
        let (regtest_manager, _cph, mut client_builder, regtest_network) =
            scenarios::custom_clients_default().await;
        let faucet = client_builder.build_faucet(false, regtest_network).await;
        faucet.do_sync(false).await.unwrap();
        let seed_phrase_of_recipient1 = Mnemonic::<bip0039::English>::from_entropy([1; 32])
            .unwrap()
            .to_string();
        let recipient1 = client_builder
            .build_client(seed_phrase_of_recipient1, 0, false, regtest_network)
            .await;
        let mut expected_unspent_sapling_notes = json::object! {
                "created_in_block" =>  4,
                "datetime" =>  0,
                "created_in_txid" => "",
                "value" =>  24_000,
                "pending" =>  false,
                "address" =>  "uregtest1m8un60udl5ac0928aghy4jx6wp59ty7ct4t8ks9udwn8y6fkdmhe6pq0x5huv8v0pprdlq07tclqgl5fzfvvzjf4fatk8cpyktaudmhvjcqufdsfmktgawvne3ksrhs97pf0u8s8f8h",
                "spendable" =>  true,
                "spent" =>  JsonValue::Null,
                "spent_at_height" =>  JsonValue::Null,
                "pending_spent" =>  JsonValue::Null,
        };
        let original_recipient_address = "\
        uregtest1qtqr46fwkhmdn336uuyvvxyrv0l7trgc0z9clpryx6vtladnpyt4wvq99p59f4rcyuvpmmd0hm4k5vv6j\
        8edj6n8ltk45sdkptlk7rtzlm4uup4laq8ka8vtxzqemj3yhk6hqhuypupzryhv66w65lah9ms03xa8nref7gux2zz\
        hjnfanxnnrnwscmz6szv2ghrurhu3jsqdx25y2yh";
        let seed_of_recipient = {
            assert_eq!(
                &get_base_address_macro!(recipient1, "unified"),
                &original_recipient_address
            );
            let recipient1_diversified_addr = recipient1.do_new_address("tz").await.unwrap();
            from_inputs::quick_send(
                &faucet,
                vec![(
                    recipient1_diversified_addr[0].as_str().unwrap(),
                    24_000,
                    Some("foo"),
                )],
            )
            .await
            .unwrap();
            zingolib::testutils::increase_height_and_wait_for_client(&regtest_manager, &faucet, 1)
                .await
                .unwrap();
            recipient1.do_sync(true).await.unwrap();
            let notes = recipient1.do_list_notes(true).await;
            assert_eq!(notes["unspent_sapling_notes"].members().len(), 1);
            let note = notes["unspent_sapling_notes"].members().next().unwrap();
            //The following fields aren't known until runtime, and should be cryptographically nondeterministic
            //Testing that they're generated correctly is beyond the scope if this test
            expected_unspent_sapling_notes["datetime"] = note["datetime"].clone();
            expected_unspent_sapling_notes["created_in_txid"] = note["created_in_txid"].clone();

            assert_eq!(
                note,
                &expected_unspent_sapling_notes,
                "\nExpected:\n{}\n===\nActual:\n{}\n",
                json::stringify_pretty(expected_unspent_sapling_notes.clone(), 4),
                json::stringify_pretty(note.clone(), 4)
            );
            recipient1.do_seed_phrase().await.unwrap()
        };
        drop(recipient1); // Discard original to ensure subsequent data is fresh.
        let mut expected_unspent_sapling_notes_after_restore_from_seed =
            expected_unspent_sapling_notes.clone();
        expected_unspent_sapling_notes_after_restore_from_seed["address"] = JsonValue::String(
        "Diversifier not in wallet. Perhaps you restored from seed and didn't restore addresses"
            .to_string(),
    );
        let recipient_restored = client_builder
            .build_client(
                seed_of_recipient.seed_phrase.clone(),
                0,
                true,
                regtest_network,
            )
            .await;
        let seed_of_recipient_restored = {
            recipient_restored.do_sync(true).await.unwrap();
            let restored_addresses = recipient_restored.do_addresses().await;
            assert_eq!(
                &restored_addresses[0]["address"],
                &original_recipient_address
            );
            let notes = recipient_restored.do_list_notes(true).await;
            assert_eq!(notes["unspent_sapling_notes"].members().len(), 1);
            let note = notes["unspent_sapling_notes"].members().next().unwrap();
            assert_eq!(
                note,
                &expected_unspent_sapling_notes_after_restore_from_seed,
                "\nExpected:\n{}\n===\nActual:\n{}\n",
                json::stringify_pretty(
                    expected_unspent_sapling_notes_after_restore_from_seed.clone(),
                    4
                ),
                json::stringify_pretty(note.clone(), 4)
            );

            //The first address in a wallet should always contain all three currently extant
            //receiver types.
            from_inputs::quick_send(
                &recipient_restored,
                vec![(&get_base_address_macro!(faucet, "sapling"), 4_000, None)],
            )
            .await
            .unwrap();
            let sender_balance = faucet.do_balance().await;
            zingolib::testutils::increase_height_and_wait_for_client(&regtest_manager, &faucet, 1)
                .await
                .unwrap();

            //Ensure that recipient_restored was still able to spend the note, despite not having the
            //diversified address associated with it
            assert_eq!(
                faucet.do_balance().await.spendable_sapling_balance.unwrap(),
                sender_balance.spendable_sapling_balance.unwrap() + 4_000
            );
            recipient_restored.do_seed_phrase().await.unwrap()
        };
        assert_eq!(seed_of_recipient, seed_of_recipient_restored);
    }

    #[tokio::test]
    async fn list_value_transfers_check_fees() {
        // Check that list_value_transfers behaves correctly given different fee scenarios
        let (regtest_manager, _cph, mut client_builder, regtest_network) =
            scenarios::custom_clients_default().await;
        let faucet = client_builder.build_faucet(false, regtest_network).await;
        let pool_migration_client = client_builder
            .build_client(HOSPITAL_MUSEUM_SEED.to_string(), 0, false, regtest_network)
            .await;
        let pmc_taddr = get_base_address_macro!(pool_migration_client, "transparent");
        let pmc_sapling = get_base_address_macro!(pool_migration_client, "sapling");
        let pmc_unified = get_base_address_macro!(pool_migration_client, "unified");
        // Ensure that the client has confirmed spendable funds
        zingolib::testutils::increase_height_and_wait_for_client(&regtest_manager, &faucet, 3)
            .await
            .unwrap();
        macro_rules! bump_and_check_pmc {
            (o: $o:tt s: $s:tt t: $t:tt) => {
                zingolib::testutils::increase_height_and_wait_for_client(&regtest_manager, &pool_migration_client, 1).await.unwrap();
                check_client_balances!(pool_migration_client, o:$o s:$s t:$t);
            };
        }

        // pmc receives 100_000 orchard
        from_inputs::quick_send(&faucet, vec![(&pmc_unified, 100_000, None)])
            .await
            .unwrap();
        bump_and_check_pmc!(o: 100_000 s: 0 t: 0);

        // to transparent and sapling from orchard
        //
        // Expected Fees:
        // 5_000 for transparent + 10_000 for orchard + 10_000 for sapling == 25_000
        from_inputs::quick_send(
            &pool_migration_client,
            vec![(&pmc_taddr, 30_000, None), (&pmc_sapling, 30_000, None)],
        )
        .await
        .unwrap();
        bump_and_check_pmc!(o: 15_000 s: 30_000 t: 30_000);
    }

    #[tokio::test]
    async fn from_t_z_o_tz_to_zo_tzo_to_orchard() {
        // Test all possible promoting note source combinations
        // This test includes combinations that are disallowed in the mobile
        // app and are not recommended in production.
        // An example is a transaction that "shields" both transparent and
        // sapling value into the orchard value pool.
        let (regtest_manager, _cph, mut client_builder, regtest_network) =
            scenarios::custom_clients_default().await;
        let sapling_faucet = client_builder.build_faucet(false, regtest_network).await;
        let client = client_builder
            .build_client(HOSPITAL_MUSEUM_SEED.to_string(), 0, false, regtest_network)
            .await;
        let pmc_taddr = get_base_address_macro!(client, "transparent");
        let pmc_sapling = get_base_address_macro!(client, "sapling");
        let pmc_unified = get_base_address_macro!(client, "unified");
        // Ensure that the client has confirmed spendable funds
        zingolib::testutils::increase_height_and_wait_for_client(
            &regtest_manager,
            &sapling_faucet,
            1,
        )
        .await
        .unwrap();
        macro_rules! bump_and_check {
            (o: $o:tt s: $s:tt t: $t:tt) => {
                zingolib::testutils::increase_height_and_wait_for_client(&regtest_manager, &client, 1).await.unwrap();
                check_client_balances!(client, o:$o s:$s t:$t);
            };
        }

        let mut test_dev_total_expected_fee = 0;
        // 1 pmc receives 50_000 transparent
        //  # Expected Fees to recipient:
        //    - legacy: 0
        //    - 317:    0
        from_inputs::quick_send(&sapling_faucet, vec![(&pmc_taddr, 50_000, None)])
            .await
            .unwrap();
        bump_and_check!(o: 0 s: 0 t: 50_000);
        assert_eq!(test_dev_total_expected_fee, 0);

        // 2 pmc shields 50_000 transparent, to orchard paying 10_000 fee
        //  t -> o
        //  # Expected Fees to recipient:
        //    - legacy: 10_000
        //    - 317:    15_000 1-orchard + 1-dummy + 1-transparent in
        client.quick_shield().await.unwrap();
        bump_and_check!(o: 35_000 s: 0 t: 0);
        test_dev_total_expected_fee += 15_000;
        assert_eq!(
            get_fees_paid_by_client(&client).await,
            test_dev_total_expected_fee
        );

        // 3 pmc receives 50_000 sapling
        //  # Expected Fees to recipient:
        //    - legacy: 0
        //    - 317:    0
        from_inputs::quick_send(&sapling_faucet, vec![(&pmc_sapling, 50_000, None)])
            .await
            .unwrap();
        bump_and_check!(o: 35_000 s: 50_000 t: 0);
        assert_eq!(
            get_fees_paid_by_client(&client).await,
            test_dev_total_expected_fee
        );

        // 4 pmc shields 40_000 from sapling to orchard and pays 10_000 fee (should be 20_000 post zip317)
        //  z -> o
        //  # Expected Fees:
        //    - legacy: 10_000
        //    - 317:    20_000
        from_inputs::quick_send(&client, vec![(&pmc_unified, 30_000, None)])
            .await
            .unwrap();
        bump_and_check!(o: 65_000 s: 0 t: 0);
        test_dev_total_expected_fee += 20_000;
        assert_eq!(
            get_fees_paid_by_client(&client).await,
            test_dev_total_expected_fee
        );

        // 5 Self send of 55_000 paying 10_000 fee
        //  o -> o
        //  # Expected Fees:
        //    - legacy: 10_000
        //    - 317:    10_000
        from_inputs::quick_send(&client, vec![(&pmc_unified, 55_000, None)])
            .await
            .unwrap();
        bump_and_check!(o: 55_000 s: 0 t: 0);
        test_dev_total_expected_fee += 10_000;
        assert_eq!(
            get_fees_paid_by_client(&client).await,
            test_dev_total_expected_fee
        );

        // 6 to transparent and sapling from orchard
        //  o -> tz
        //  # Expected Fees:
        //    - legacy: 10_000
        //    - 317:    5_000 for transparent out + 10_000 for orchard + 10_000 for sapling == 25_000
        from_inputs::quick_send(
            &client,
            vec![(&pmc_taddr, 10_000, None), (&pmc_sapling, 10_000, None)],
        )
        .await
        .unwrap();
        bump_and_check!(o: 10_000 s: 10_000 t: 10_000);
        test_dev_total_expected_fee += 25_000;
        assert_eq!(
            get_fees_paid_by_client(&client).await,
            test_dev_total_expected_fee
        );

        // 7 Receipt
        //  # Expected Fees:
        //    - legacy: 10_000
        //    - 317:    disallowed (not *precisely*) BY 317...
        from_inputs::quick_send(&sapling_faucet, vec![(&pmc_taddr, 500_000, None)])
            .await
            .unwrap();
        bump_and_check!(o: 10_000 s: 10_000 t: 510_000);
        assert_eq!(
            get_fees_paid_by_client(&client).await,
            test_dev_total_expected_fee
        );

        // 8 Shield transparent and sapling to orchard
        //  t -> o
        //  # Expected Fees:
        //    - legacy: 10_000
        //    - 317:    20_000 = 10_000 orchard and o-dummy + 10_000 (2 t-notes)
        client.quick_shield().await.unwrap();
        bump_and_check!(o: 500_000 s: 10_000 t: 0);
        test_dev_total_expected_fee += 20_000;
        assert_eq!(
            get_fees_paid_by_client(&client).await,
            test_dev_total_expected_fee
        );

        // 9 self o send orchard to orchard
        //  o -> o
        //  # Expected Fees:
        //    - legacy: 10_000
        //    - 317:    10_000
        from_inputs::quick_send(&client, vec![(&pmc_unified, 30_000, None)])
            .await
            .unwrap();
        bump_and_check!(o: 490_000 s: 10_000 t: 0);
        test_dev_total_expected_fee += 10_000;
        assert_eq!(
            get_fees_paid_by_client(&client).await,
            test_dev_total_expected_fee
        );

        // 10 Orchard and Sapling demote all to transparent self-send
        //  oz -> t
        //  # Expected Fees:
        //    - legacy: 10_000
        //    - 317:    15_000 5-o (3 dust)- 10_000 orchard, 1 utxo 5_000 transparent
        from_inputs::quick_send(&client, vec![(&pmc_taddr, 465_000, None)])
            .await
            .unwrap();
        bump_and_check!(o: 10_000 s: 10_000 t: 465_000);
        test_dev_total_expected_fee += 15_000;
        assert_eq!(
            get_fees_paid_by_client(&client).await,
            test_dev_total_expected_fee
        );

        // 10 transparent to transparent
        // Very explicit catch of reject sending from transparent to other than Self Orchard
        match from_inputs::quick_send(&client, vec![(&pmc_taddr, 1, None)]).await {
            Ok(_) => panic!(),
            Err(QuickSendError::ProposeSend(proposesenderror)) => match proposesenderror {
                ProposeSendError::Proposal(insufficient) => match insufficient {
                    zcash_client_backend::data_api::error::Error::InsufficientFunds {
                        available,
                        required,
                    } => {
                        assert_eq!(available, NonNegativeAmount::from_u64(20_000).unwrap());
                        assert_eq!(required, NonNegativeAmount::from_u64(25_001).unwrap());
                    }
                    _ => panic!(),
                },
                ProposeSendError::TransactionRequestFailed(_) => panic!(),
                ProposeSendError::ZeroValueSendAll => panic!(),
                ProposeSendError::BalanceError(_) => panic!(),
            },
            _ => panic!(),
        }
        bump_and_check!(o: 10_000 s: 10_000 t: 465_000);
        assert_eq!(
            get_fees_paid_by_client(&client).await,
            test_dev_total_expected_fee
        );

        // 11 transparent to sapling
        //  t -> z
        // 10 transparent to transparent
        // Very explicit catch of reject sending from transparent to other than Self Orchard
        match from_inputs::quick_send(&client, vec![(&pmc_sapling, 50_000, None)]).await {
            Ok(_) => panic!(),
            Err(QuickSendError::ProposeSend(proposesenderror)) => match proposesenderror {
                ProposeSendError::Proposal(insufficient) => match insufficient {
                    zcash_client_backend::data_api::error::Error::InsufficientFunds {
                        available,
                        required,
                    } => {
                        assert_eq!(available, NonNegativeAmount::from_u64(20_000).unwrap());
                        assert_eq!(required, NonNegativeAmount::from_u64(70_000).unwrap());
                    }
                    _ => {
                        panic!()
                    }
                },
                _ => panic!(),
            },
            _ => panic!(),
        }
        // End of 11 no change
        bump_and_check!(o: 10_000 s: 10_000 t: 465_000);
        assert_eq!(
            get_fees_paid_by_client(&client).await,
            test_dev_total_expected_fee
        );

        // 12 Orchard and Sapling demote all to transparent self-send
        //  t -> o
        //  # Expected Fees:
        //    - legacy: 10_000
        //    - 317:    15_000 1t and 2o
        client.quick_shield().await.unwrap();
        bump_and_check!(o: 460_000 s: 10_000 t: 0);
        test_dev_total_expected_fee += 15_000;
        assert_eq!(
            get_fees_paid_by_client(&client).await,
            test_dev_total_expected_fee
        );

        // 13 Orchard and Sapling demote all to transparent self-send
        //  o -> z
        //  # Expected Fees:
        //    - legacy: 10_000
        //    - 317:    20_000 2o and 2s
        from_inputs::quick_send(&client, vec![(&pmc_sapling, 10_000, None)])
            .await
            .unwrap();
        bump_and_check!(o: 430_000 s: 20_000 t: 0);
        test_dev_total_expected_fee += 20_000;
        assert_eq!(
            get_fees_paid_by_client(&client).await,
            test_dev_total_expected_fee
        );

        // 14 Orchard and Sapling demote all to transparent self-send
        //  o -> o
        //  # Expected Fees:
        //    - legacy: 10_000
        //    - 317:    10_000
        from_inputs::quick_send(&client, vec![(&pmc_unified, 20_000, None)])
            .await
            .unwrap();
        bump_and_check!(o: 420_000 s: 20_000 t: 0);
        test_dev_total_expected_fee += 10_000;
        assert_eq!(
            get_fees_paid_by_client(&client).await,
            test_dev_total_expected_fee
        );

        // 14 Orchard and Sapling demote all to transparent self-send
        //  zo -> o
        //  # Expected Fees:
        //    - legacy: 10_000
        //    - 317:    20_000
        from_inputs::quick_send(&client, vec![(&pmc_sapling, 400_000, None)])
            .await
            .unwrap();
        bump_and_check!(o: 10_000 s: 410_000 t: 0);
        test_dev_total_expected_fee += 20_000;
        assert_eq!(
            get_fees_paid_by_client(&client).await,
            test_dev_total_expected_fee
        );

        // 15 Orchard and Sapling demote all to transparent self-send
        //  z -> z
        //  # Expected Fees:
        //    - legacy: 10_000
        //    - 317:    10_000  sapling->sapling change to sapling, with 2 or fewer inputs
        from_inputs::quick_send(&client, vec![(&pmc_sapling, 380_000, None)])
            .await
            .unwrap();
        bump_and_check!(o: 10_000 s: 400_000 t: 0);
        test_dev_total_expected_fee += 10_000;
        assert_eq!(
            get_fees_paid_by_client(&client).await,
            test_dev_total_expected_fee
        );

        let total_fee = get_fees_paid_by_client(&client).await;
        assert_eq!(total_fee, test_dev_total_expected_fee);
    }
    #[tokio::test]
    async fn factor_do_shield_to_call_do_send() {
        let (regtest_manager, __cph, faucet, recipient) =
            scenarios::faucet_recipient_default().await;
        zingolib::testutils::increase_height_and_wait_for_client(&regtest_manager, &faucet, 2)
            .await
            .unwrap();
        from_inputs::quick_send(
            &faucet,
            vec![(
                &get_base_address_macro!(recipient, "transparent"),
                1_000u64,
                None,
            )],
        )
        .await
        .unwrap();
    }
    #[tokio::test]
    async fn dust_sends_change_correctly() {
        let (regtest_manager, _cph, faucet, recipient, _txid) =
            scenarios::orchard_funded_recipient(100_000).await;

        // Send of less that transaction fee
        let sent_value = 1000;
        let _sent_transaction_id = from_inputs::quick_send(
            &recipient,
            vec![(
                &get_base_address_macro!(faucet, "unified"),
                sent_value,
                None,
            )],
        )
        .await
        .unwrap();

        zingolib::testutils::increase_height_and_wait_for_client(&regtest_manager, &recipient, 5)
            .await
            .unwrap();

        println!("{}", recipient.do_list_transactions().await.pretty(4));
        println!(
            "{}",
            serde_json::to_string_pretty(&recipient.do_balance().await).unwrap()
        );
    }

    #[tokio::test]
    async fn by_address_finsight() {
        let (regtest_manager, _cph, faucet, recipient) =
            scenarios::faucet_recipient_default().await;
        let base_uaddress = get_base_address_macro!(recipient, "unified");
        zingolib::testutils::increase_height_and_wait_for_client(&regtest_manager, &faucet, 2)
            .await
            .unwrap();
        println!(
            "faucet notes: {}",
            faucet.do_list_notes(true).await.pretty(4)
        );
        from_inputs::quick_send(&faucet, vec![(&base_uaddress, 1_000u64, Some("1"))])
            .await
            .unwrap();
        from_inputs::quick_send(&faucet, vec![(&base_uaddress, 1_000u64, Some("1"))])
            .await
            .unwrap();
        assert_eq!(
            JsonValue::from(faucet.do_total_memobytes_to_address().await)[&base_uaddress].pretty(4),
            "2".to_string()
        );
        from_inputs::quick_send(&faucet, vec![(&base_uaddress, 1_000u64, Some("aaaa"))])
            .await
            .unwrap();
        assert_eq!(
            JsonValue::from(faucet.do_total_memobytes_to_address().await)[&base_uaddress].pretty(4),
            "6".to_string()
        );
    }

    #[tokio::test]
    async fn zero_value_change_to_orchard_created() {
        let (regtest_manager, _cph, faucet, recipient, _txid) =
            scenarios::orchard_funded_recipient(100_000).await;

        zingolib::testutils::increase_height_and_wait_for_client(&regtest_manager, &recipient, 1)
            .await
            .unwrap();

        // 1. Send a transaction to an external z addr
        let sent_zvalue = 80_000;
        let sent_zmemo = "Ext z";
        let sent_transaction_id = from_inputs::quick_send(
            &recipient,
            vec![(
                &get_base_address_macro!(faucet, "sapling"),
                sent_zvalue,
                Some(sent_zmemo),
            )],
        )
        .await
        .unwrap()
        .first()
        .to_string();

        // Validate transaction
        zingolib::testutils::increase_height_and_wait_for_client(&regtest_manager, &recipient, 1)
            .await
            .unwrap();

        let requested_txid = &zingolib::wallet::utils::txid_from_slice(
            hex::decode(sent_transaction_id.clone())
                .unwrap()
                .into_iter()
                .rev()
                .collect::<Vec<_>>()
                .as_slice(),
        );
        let orchard_note = recipient
            .wallet
            .transaction_context
            .transaction_metadata_set
            .read()
            .await
            .transaction_records_by_id
            .get(requested_txid)
            .unwrap()
            .orchard_notes
            .first()
            .unwrap()
            .clone();
        assert_eq!(orchard_note.value(), 0);
    }
    #[tokio::test]
    #[ignore = "test does not correspond to real-world case"]
    async fn aborted_resync() {
        let (regtest_manager, _cph, faucet, recipient, _txid) =
            scenarios::orchard_funded_recipient(500_000).await;

        zingolib::testutils::increase_height_and_wait_for_client(&regtest_manager, &recipient, 15)
            .await
            .unwrap();

        // 1. Send a transaction to both external t-addr and external z addr and mine it
        let sent_zvalue = 80_000;
        let sent_zmemo = "Ext z";
        let sent_transaction_id = from_inputs::quick_send(
            &recipient,
            vec![(
                &get_base_address_macro!(faucet, "sapling"),
                sent_zvalue,
                Some(sent_zmemo),
            )],
        )
        .await
        .unwrap()
        .first()
        .to_string();

        zingolib::testutils::increase_height_and_wait_for_client(&regtest_manager, &recipient, 5)
            .await
            .unwrap();

        let notes_before = recipient.do_list_notes(true).await;
        let list_before = recipient.do_list_transactions().await;
        let requested_txid = &zingolib::wallet::utils::txid_from_slice(
            hex::decode(sent_transaction_id.clone())
                .unwrap()
                .into_iter()
                .rev()
                .collect::<Vec<_>>()
                .as_slice(),
        );
        let witness_before = recipient
            .wallet
            .transaction_context
            .transaction_metadata_set
            .read()
            .await
            .witness_trees()
            .unwrap()
            .witness_tree_orchard
            .witness_at_checkpoint_depth(
                recipient
                    .wallet
                    .transaction_context
                    .transaction_metadata_set
                    .read()
                    .await
                    .transaction_records_by_id
                    .get(requested_txid)
                    .unwrap()
                    .orchard_notes
                    .first()
                    .unwrap()
                    .witnessed_position
                    .unwrap(),
                0,
            );

        // 5. Now, we'll manually remove some of the blocks in the wallet, pretending that the sync was aborted in the middle.
        // We'll remove the top 20 blocks, so now the wallet only has the first 3 blocks
        recipient.wallet.last_100_blocks.write().await.drain(0..20);
        assert_eq!(recipient.wallet.last_synced_height().await, 5);

        // 6. Do a sync again
        recipient.do_sync(true).await.unwrap();
        assert_eq!(recipient.wallet.last_synced_height().await, 25);

        // 7. Should be exactly the same
        let notes_after = recipient.do_list_notes(true).await;
        let list_after = recipient.do_list_transactions().await;
        let witness_after = recipient
            .wallet
            .transaction_context
            .transaction_metadata_set
            .read()
            .await
            .witness_trees()
            .unwrap()
            .witness_tree_orchard
            .witness_at_checkpoint_depth(
                recipient
                    .wallet
                    .transaction_context
                    .transaction_metadata_set
                    .read()
                    .await
                    .transaction_records_by_id
                    .get(requested_txid)
                    .unwrap()
                    .orchard_notes
                    .first()
                    .unwrap()
                    .witnessed_position
                    .unwrap(),
                0,
            );

        assert_eq!(notes_before, notes_after);
        assert_eq!(list_before, list_after);
        assert_eq!(witness_before.unwrap(), witness_after.unwrap());
    }
    #[tokio::test]
    async fn mempool_spends_correctly_marked_pending_spent() {
        let (_regtest_manager, _cph, _faucet, recipient, _txid) =
            scenarios::orchard_funded_recipient(1_000_000).await;
        from_inputs::quick_send(
            &recipient,
            vec![(
                &get_base_address_macro!(recipient, "sapling"),
                100_000,
                None,
            )],
        )
        .await
        .unwrap();
        let recipient_saved = recipient.export_save_buffer_async().await.unwrap();
        let recipient_loaded = std::sync::Arc::new(
            LightClient::read_wallet_from_buffer_async(recipient.config(), &recipient_saved[..])
                .await
                .unwrap(),
        );
        LightClient::start_mempool_monitor(recipient_loaded.clone()).unwrap();
        // This seems to be long enough for the mempool monitor to kick in.
        // One second is insufficient. Even if this fails, this can only ever be
        // a false negative, giving us a balance of 100_000. Still, could be improved.
        tokio::time::sleep(Duration::from_secs(5)).await;
        assert_eq!(
            recipient_loaded.do_balance().await.orchard_balance,
            Some(880_000)
        );
    }
    #[ignore]
    #[tokio::test]
    async fn timed_sync_interrupt() {
        let (regtest_manager, _cph, faucet, recipient) =
            scenarios::faucet_recipient_default().await;
        for i in 1..4 {
            faucet.do_sync(false).await.unwrap();
            from_inputs::quick_send(
                &faucet,
                vec![(&get_base_address_macro!(recipient, "sapling"), 10_100, None)],
            )
            .await
            .unwrap();
            let chainwait: u32 = 6;
            let amount: u64 = u64::from(chainwait * i);
            zingolib::testutils::increase_server_height(&regtest_manager, chainwait).await;
            recipient.do_sync(false).await.unwrap();
            from_inputs::quick_send(
                &recipient,
                vec![(&get_base_address_macro!(recipient, "unified"), amount, None)],
            )
            .await
            .unwrap();
        }
        zingolib::testutils::increase_server_height(&regtest_manager, 1).await;

        let _synciiyur = recipient.do_sync(false).await;
        // let summ_sim = recipient.list_value_transfers(true).await;
        let bala_sim = recipient.do_balance().await;

        recipient.clear_state().await;
        dbg!("finished basic sync. restarting for interrupted data");
        let timeout = 28;
        let race_condition =
            zingolib::testutils::interrupts::sync_with_timeout_millis(&recipient, timeout).await;
        match race_condition {
            Ok(_) => {
                println!("synced in less than {} millis ", timeout);
                dbg!("syncedd");
            }
            Err(_) => {
                println!("interrupted after {} millis ", timeout);
                dbg!("interruptedidd!");
            }
        }

        // let summ_int = recipient.list_value_transfers(true).await;
        // let bala_int = recipient.do_balance().await;
        let _synciiyur = recipient.do_sync(false).await;
        // let summ_syn = recipient.list_value_transfers(true).await;
        let bala_syn = recipient.do_balance().await;

        dbg!(
            &recipient
                .wallet
                .transaction_context
                .transaction_metadata_set
                .read()
                .await
                .transaction_records_by_id
        );

        assert_eq!(bala_sim, bala_syn);
    }
}

mod basic_transactions {
    use std::cmp;

    use zingolib::get_base_address_macro;
    use zingolib::testutils::{lightclient::from_inputs, scenarios};

    #[tokio::test]
    async fn send_and_sync_with_multiple_notes_no_panic() {
        let (regtest_manager, _cph, faucet, recipient) =
            scenarios::faucet_recipient_default().await;

        let recipient_addr_ua = get_base_address_macro!(recipient, "unified");
        let faucet_addr_ua = get_base_address_macro!(faucet, "unified");

        zingolib::testutils::generate_n_blocks_return_new_height(&regtest_manager, 2)
            .await
            .unwrap();

        recipient.do_sync(true).await.unwrap();
        faucet.do_sync(true).await.unwrap();

        for _ in 0..2 {
            from_inputs::quick_send(&faucet, vec![(recipient_addr_ua.as_str(), 40_000, None)])
                .await
                .unwrap();
        }

        zingolib::testutils::generate_n_blocks_return_new_height(&regtest_manager, 1)
            .await
            .unwrap();

        recipient.do_sync(true).await.unwrap();
        faucet.do_sync(true).await.unwrap();

        from_inputs::quick_send(&recipient, vec![(faucet_addr_ua.as_str(), 50_000, None)])
            .await
            .unwrap();

        zingolib::testutils::generate_n_blocks_return_new_height(&regtest_manager, 1)
            .await
            .unwrap();

        recipient.do_sync(true).await.unwrap();
        faucet.do_sync(true).await.unwrap();
    }

    #[tokio::test]
    async fn standard_send_fees() {
        let (regtest_manager, _cph, faucet, recipient) =
            scenarios::faucet_recipient_default().await;

        let txid1 = from_inputs::quick_send(
            &faucet,
            vec![(
                get_base_address_macro!(recipient, "unified").as_str(),
                40_000,
                None,
            )],
        )
        .await
        .unwrap()
        .first()
        .to_string();

        let txid2 = from_inputs::quick_send(
            &faucet,
            vec![(
                get_base_address_macro!(recipient, "sapling").as_str(),
                40_000,
                None,
            )],
        )
        .await
        .unwrap()
        .first()
        .to_string();

        let txid3 = from_inputs::quick_send(
            &faucet,
            vec![(
                get_base_address_macro!(recipient, "transparent").as_str(),
                40_000,
                None,
            )],
        )
        .await
        .unwrap()
        .first()
        .to_string();

        zingolib::testutils::generate_n_blocks_return_new_height(&regtest_manager, 1)
            .await
            .unwrap();

        faucet.do_sync(true).await.unwrap();
        recipient.do_sync(true).await.unwrap();

        println!(
            "Transaction Inputs:\n{:?}",
            zingolib::testutils::tx_inputs(&faucet, txid1.as_str()).await
        );
        println!(
            "Transaction Outputs:\n{:?}",
            zingolib::testutils::tx_outputs(&recipient, txid1.as_str()).await
        );
        println!(
            "Transaction Change:\n{:?}",
            zingolib::testutils::tx_outputs(&faucet, txid1.as_str()).await
        );

        let tx_actions_txid1 =
            zingolib::testutils::tx_actions(&faucet, Some(&recipient), txid1.as_str()).await;
        println!("Transaction Actions:\n{:?}", tx_actions_txid1);

        let calculated_fee_txid1 =
            zingolib::testutils::total_tx_value(&faucet, txid1.as_str()).await - 40_000;
        println!("Fee Paid: {}", calculated_fee_txid1);

        let expected_fee_txid1 = 5000
            * (cmp::max(
                2,
                tx_actions_txid1.transparent_tx_actions
                    + tx_actions_txid1.sapling_tx_actions
                    + tx_actions_txid1.orchard_tx_actions,
            ));
        println!("Expected Fee: {}", expected_fee_txid1);

        assert_eq!(calculated_fee_txid1, expected_fee_txid1 as u64);

        println!(
            "Transaction Inputs:\n{:?}",
            zingolib::testutils::tx_inputs(&faucet, txid2.as_str()).await
        );
        println!(
            "Transaction Outputs:\n{:?}",
            zingolib::testutils::tx_outputs(&recipient, txid2.as_str()).await
        );
        println!(
            "Transaction Change:\n{:?}",
            zingolib::testutils::tx_outputs(&faucet, txid2.as_str()).await
        );

        let tx_actions_txid2 =
            zingolib::testutils::tx_actions(&faucet, Some(&recipient), txid2.as_str()).await;
        println!("Transaction Actions:\n{:?}", tx_actions_txid2);

        let calculated_fee_txid2 =
            zingolib::testutils::total_tx_value(&faucet, txid2.as_str()).await - 40_000;
        println!("Fee Paid: {}", calculated_fee_txid2);

        let expected_fee_txid2 = 5000
            * (cmp::max(
                2,
                tx_actions_txid2.transparent_tx_actions
                    + tx_actions_txid2.sapling_tx_actions
                    + tx_actions_txid2.orchard_tx_actions,
            ));
        println!("Expected Fee: {}", expected_fee_txid2);

        assert_eq!(calculated_fee_txid2, expected_fee_txid2 as u64);

        println!(
            "Transaction Inputs:\n{:?}",
            zingolib::testutils::tx_inputs(&faucet, txid3.as_str()).await
        );
        println!(
            "Transaction Outputs:\n{:?}",
            zingolib::testutils::tx_outputs(&recipient, txid3.as_str()).await
        );
        println!(
            "Transaction Change:\n{:?}",
            zingolib::testutils::tx_outputs(&faucet, txid3.as_str()).await
        );

        let tx_actions_txid3 =
            zingolib::testutils::tx_actions(&faucet, Some(&recipient), txid3.as_str()).await;
        println!("Transaction Actions:\n{:?}", tx_actions_txid3);

        let calculated_fee_txid3 =
            zingolib::testutils::total_tx_value(&faucet, txid3.as_str()).await - 40_000;
        println!("Fee Paid: {}", calculated_fee_txid3);

        let expected_fee_txid3 = 5000
            * (cmp::max(
                2,
                tx_actions_txid3.transparent_tx_actions
                    + tx_actions_txid3.sapling_tx_actions
                    + tx_actions_txid3.orchard_tx_actions,
            ));
        println!("Expected Fee: {}", expected_fee_txid3);

        assert_eq!(calculated_fee_txid3, expected_fee_txid3 as u64);

        let txid4 = zingolib::testutils::lightclient::from_inputs::quick_send(
            &recipient,
            vec![(
                get_base_address_macro!(faucet, "transparent").as_str(),
                55_000,
                None,
            )],
        )
        .await
        .unwrap()
        .first()
        .to_string();

        zingolib::testutils::generate_n_blocks_return_new_height(&regtest_manager, 1)
            .await
            .unwrap();

        faucet.do_sync(true).await.unwrap();
        recipient.do_sync(true).await.unwrap();

        println!(
            "Transaction Inputs:\n{:?}",
            zingolib::testutils::tx_inputs(&recipient, txid4.as_str()).await
        );
        println!(
            "Transaction Outputs:\n{:?}",
            zingolib::testutils::tx_outputs(&faucet, txid4.as_str()).await
        );
        println!(
            "Transaction Change:\n{:?}",
            zingolib::testutils::tx_outputs(&recipient, txid4.as_str()).await
        );

        let tx_actions_txid4 =
            zingolib::testutils::tx_actions(&recipient, Some(&faucet), txid4.as_str()).await;
        println!("Transaction Actions:\n{:?}", tx_actions_txid4);

        let calculated_fee_txid4 =
            zingolib::testutils::total_tx_value(&recipient, txid4.as_str()).await - 55_000;
        println!("Fee Paid: {}", calculated_fee_txid4);

        let expected_fee_txid4 = 5000
            * (cmp::max(
                2,
                tx_actions_txid4.transparent_tx_actions
                    + tx_actions_txid4.sapling_tx_actions
                    + tx_actions_txid4.orchard_tx_actions,
            ));
        println!("Expected Fee: {}", expected_fee_txid4);

        assert_eq!(calculated_fee_txid4, expected_fee_txid4 as u64);
    }

    #[tokio::test]
    async fn dust_send_fees() {
        let (regtest_manager, _cph, faucet, recipient) =
            scenarios::faucet_recipient_default().await;

        let txid1 = zingolib::testutils::lightclient::from_inputs::quick_send(
            &faucet,
            vec![(
                get_base_address_macro!(recipient, "unified").as_str(),
                0,
                None,
            )],
        )
        .await
        .unwrap()
        .first()
        .to_string();

        zingolib::testutils::generate_n_blocks_return_new_height(&regtest_manager, 1)
            .await
            .unwrap();

        faucet.do_sync(true).await.unwrap();
        recipient.do_sync(true).await.unwrap();

        println!(
            "Transaction Inputs:\n{:?}",
            zingolib::testutils::tx_inputs(&faucet, txid1.as_str()).await
        );
        println!(
            "Transaction Outputs:\n{:?}",
            zingolib::testutils::tx_outputs(&recipient, txid1.as_str()).await
        );
        println!(
            "Transaction Change:\n{:?}",
            zingolib::testutils::tx_outputs(&faucet, txid1.as_str()).await
        );

        let tx_actions_txid1 =
            zingolib::testutils::tx_actions(&faucet, Some(&recipient), txid1.as_str()).await;
        println!("Transaction Actions:\n{:?}", tx_actions_txid1);

        let calculated_fee_txid1 =
            zingolib::testutils::total_tx_value(&faucet, txid1.as_str()).await;
        println!("Fee Paid: {}", calculated_fee_txid1);

        let expected_fee_txid1 = 5000
            * (cmp::max(
                2,
                tx_actions_txid1.transparent_tx_actions
                    + tx_actions_txid1.sapling_tx_actions
                    + tx_actions_txid1.orchard_tx_actions,
            ));
        println!("Expected Fee: {}", expected_fee_txid1);

        assert_eq!(calculated_fee_txid1, expected_fee_txid1 as u64);
    }

    #[tokio::test]
    async fn shield_send_fees() {
        let (regtest_manager, _cph, faucet, recipient) =
            scenarios::faucet_recipient_default().await;

        zingolib::testutils::lightclient::from_inputs::quick_send(
            &faucet,
            vec![(
                get_base_address_macro!(recipient, "transparent").as_str(),
                40_000,
                None,
            )],
        )
        .await
        .unwrap();

        zingolib::testutils::generate_n_blocks_return_new_height(&regtest_manager, 1)
            .await
            .unwrap();

        faucet.do_sync(true).await.unwrap();
        recipient.do_sync(true).await.unwrap();

        let txid1 = recipient.quick_shield().await.unwrap().first().to_string();

        zingolib::testutils::generate_n_blocks_return_new_height(&regtest_manager, 1)
            .await
            .unwrap();

        faucet.do_sync(true).await.unwrap();
        recipient.do_sync(true).await.unwrap();

        println!(
            "Transaction Inputs:\n{:?}",
            zingolib::testutils::tx_inputs(&recipient, txid1.as_str()).await
        );
        println!(
            "Transaction Outputs:\n{:?}",
            zingolib::testutils::tx_outputs(&recipient, txid1.as_str()).await
        );

        let tx_actions_txid1 =
            zingolib::testutils::tx_actions(&recipient, None, txid1.as_str()).await;
        println!("Transaction Actions:\n{:?}", tx_actions_txid1);

        let calculated_fee_txid1 =
            zingolib::testutils::total_tx_value(&recipient, txid1.as_str()).await;
        println!("Fee Paid: {}", calculated_fee_txid1);

        let expected_fee_txid1 = 5000
            * (cmp::max(
                2,
                tx_actions_txid1.transparent_tx_actions
                    + tx_actions_txid1.sapling_tx_actions
                    + tx_actions_txid1.orchard_tx_actions,
            ));
        println!("Expected Fee: {}", expected_fee_txid1);

        assert_eq!(calculated_fee_txid1, expected_fee_txid1 as u64);

        zingolib::testutils::lightclient::from_inputs::quick_send(
            &faucet,
            vec![(
                get_base_address_macro!(recipient, "transparent").as_str(),
                40_000,
                None,
            )],
        )
        .await
        .unwrap();

        zingolib::testutils::generate_n_blocks_return_new_height(&regtest_manager, 1)
            .await
            .unwrap();

        faucet.do_sync(true).await.unwrap();
        recipient.do_sync(true).await.unwrap();
    }
}
#[ignore = "flake"]
#[tokio::test]
async fn proxy_server_worky() {
    zingolib::testutils::check_proxy_server_works().await
}

// FIXME: does not assert dust was included in the proposal
#[tokio::test]
async fn propose_orchard_dust_to_sapling() {
    let (regtest_manager, _cph, faucet, recipient, _) =
        scenarios::orchard_funded_recipient(100_000).await;

    from_inputs::quick_send(
        &faucet,
        vec![(&get_base_address_macro!(&recipient, "unified"), 4_000, None)],
    )
    .await
    .unwrap();
    increase_height_and_wait_for_client(&regtest_manager, &recipient, 1)
        .await
        .unwrap();

    from_inputs::propose(
        &recipient,
        vec![(&get_base_address_macro!(faucet, "sapling"), 10_000, None)],
    )
    .await
    .unwrap();
}
#[tokio::test]
async fn audit_anyp_outputs() {
    let (regtest_manager, _cph, faucet, recipient) = scenarios::faucet_recipient_default().await;
    assert_eq!(recipient.list_outputs().await.len(), 0);
    from_inputs::quick_send(
        &faucet,
        vec![(
            &get_base_address_macro!(recipient, "unified"),
            600_000,
            Some("600_000 orchard funds"),
        )],
    )
    .await
    .unwrap();
    increase_height_and_wait_for_client(&regtest_manager, &recipient, 1)
        .await
        .unwrap();
    let lapo = recipient.list_outputs().await;
    assert_eq!(lapo.len(), 1);
}
mod send_all {

    use super::*;
    #[tokio::test]
    async fn toggle_zennies_for_zingo() {
        let (regtest_manager, _cph, faucet, recipient) =
            scenarios::faucet_recipient_default().await;

        let initial_funds = 2_000_000;
        let zennies_magnitude = 1_000_000;
        let expected_fee = 15_000; // 1 orchard note in, and 3 out
        from_inputs::quick_send(
            &faucet,
            vec![(
                &get_base_address_macro!(&recipient, "unified"),
                initial_funds,
                None,
            )],
        )
        .await
        .unwrap();
        increase_height_and_wait_for_client(&regtest_manager, &recipient, 1)
            .await
            .unwrap();
        let external_uaddress =
            address_from_str(&get_base_address_macro!(faucet, "unified")).unwrap();
        let expected_balance =
            NonNegativeAmount::from_u64(initial_funds - zennies_magnitude - expected_fee).unwrap();
        assert_eq!(
            recipient
                .get_spendable_shielded_balance(external_uaddress, true)
                .await
                .unwrap(),
            expected_balance
        );
    }
    #[tokio::test]
    async fn ptfm_general() {
        let (regtest_manager, _cph, faucet, recipient, _) =
            scenarios::orchard_funded_recipient(100_000).await;

        from_inputs::quick_send(
            &faucet,
            vec![(&get_base_address_macro!(&recipient, "unified"), 5_000, None)],
        )
        .await
        .unwrap();
        increase_height_and_wait_for_client(&regtest_manager, &faucet, 1)
            .await
            .unwrap();
        from_inputs::quick_send(
            &faucet,
            vec![(
                &get_base_address_macro!(&recipient, "sapling"),
                50_000,
                None,
            )],
        )
        .await
        .unwrap();
        increase_height_and_wait_for_client(&regtest_manager, &faucet, 1)
            .await
            .unwrap();
        from_inputs::quick_send(
            &faucet,
            vec![(&get_base_address_macro!(&recipient, "sapling"), 4_000, None)],
        )
        .await
        .unwrap();
        increase_height_and_wait_for_client(&regtest_manager, &faucet, 1)
            .await
            .unwrap();
        from_inputs::quick_send(
            &faucet,
            vec![(&get_base_address_macro!(&recipient, "unified"), 4_000, None)],
        )
        .await
        .unwrap();
        increase_height_and_wait_for_client(&regtest_manager, &faucet, 1)
            .await
            .unwrap();
        recipient.do_sync(false).await.unwrap();

        recipient
            .propose_send_all(
                address_from_str(&get_base_address_macro!(faucet, "sapling")).unwrap(),
                false,
                None,
            )
            .await
            .unwrap();
        recipient
            .complete_and_broadcast_stored_proposal()
            .await
            .unwrap();
        increase_height_and_wait_for_client(&regtest_manager, &recipient, 1)
            .await
            .unwrap();
        faucet.do_sync(false).await.unwrap();

        assert_eq!(
            recipient
                .wallet
                .confirmed_balance_excluding_dust::<SaplingDomain>()
                .await,
            Some(0)
        );
        assert_eq!(
            recipient
                .wallet
                .confirmed_balance_excluding_dust::<OrchardDomain>()
                .await,
            Some(0)
        );
    }

    #[tokio::test]
    async fn ptfm_insufficient_funds() {
        let (_regtest_manager, _cph, faucet, recipient, _) =
            scenarios::orchard_funded_recipient(10_000).await;

        let proposal_error = recipient
            .propose_send_all(
                address_from_str(&get_base_address_macro!(faucet, "sapling")).unwrap(),
                false,
                None,
            )
            .await;

        match proposal_error {
            Err(ProposeSendError::Proposal(
                zcash_client_backend::data_api::error::Error::InsufficientFunds {
                    available: a,
                    required: r,
                },
            )) => {
                assert_eq!(a, NonNegativeAmount::const_from_u64(10_000));
                assert_eq!(r, NonNegativeAmount::const_from_u64(20_000));
            }
            _ => panic!("expected an InsufficientFunds error"),
        }
    }

    #[tokio::test]
    async fn ptfm_zero_value() {
        let (_regtest_manager, _cph, faucet, recipient, _) =
            scenarios::orchard_funded_recipient(10_000).await;

        let proposal_error = recipient
            .propose_send_all(
                address_from_str(&get_base_address_macro!(faucet, "unified")).unwrap(),
                false,
                None,
            )
            .await;

        assert!(matches!(
            proposal_error,
            Err(ProposeSendError::ZeroValueSendAll)
        ))
    }
}<|MERGE_RESOLUTION|>--- conflicted
+++ resolved
@@ -195,16 +195,6 @@
         assert_eq!(value - fees, 90_000);
         let balance_minus_step_one_fees = value - fees;
 
-<<<<<<< HEAD
-        assert!(value_transfers.iter().any(|vt| vt.kind()
-            == ValueTransferKind::Sent(SentValueTransfer::SendToSelf(
-                SelfSendValueTransfer::Basic
-            ))));
-        assert!(value_transfers.iter().any(|vt| vt.kind()
-            == ValueTransferKind::Sent(SentValueTransfer::Send)
-            && vt.recipient_address() == Some(ZENNIES_FOR_ZINGO_REGTEST_ADDRESS)));
-    }
-=======
         // 3a. stash zcashd state
         log::debug!(
             "old zcashd chain info {}",
@@ -234,7 +224,6 @@
             )
             .unwrap()
         );
->>>>>>> be6c159a
 
         let zcd_datadir = &regtest_manager.zcashd_data_dir;
         let zcashd_parent = Path::new(zcd_datadir).parent().unwrap();
@@ -298,16 +287,12 @@
         let notes_before = recipient.do_list_notes(true).await;
         let transactions_before = recipient.do_list_transactions().await;
 
-<<<<<<< HEAD
-        assert_eq!(no_messages.len(), 0);
-=======
         // Sync recipient again. We assert this should be a no-op, as we just synced
         recipient.do_sync(false).await.unwrap();
         let post_sync_notes_before = recipient.do_list_notes(true).await;
         let post_sync_transactions_before = recipient.do_list_transactions().await;
         assert_eq!(post_sync_notes_before, notes_before);
         assert_eq!(post_sync_transactions_before, transactions_before);
->>>>>>> be6c159a
 
         drop(_cph); // Turn off zcashd and lightwalletd
 
@@ -328,11 +313,6 @@
         // 6. note that the client correctly considers the note pending
         assert_eq!(mempool_only_tx["pending"], true);
 
-<<<<<<< HEAD
-        assert_eq!(single_message.len(), 1);
-    }
-
-=======
         std::process::Command::new("rm")
             .arg("-rf")
             .arg(source)
@@ -476,8 +456,6 @@
 
         let value_transfers = &recipient.sorted_value_transfers(true).await;
 
-        dbg!(value_transfers);
-
         assert!(value_transfers.iter().any(|vt| vt.kind()
             == ValueTransferKind::Sent(SentValueTransfer::SendToSelf(
                 SelfSendValueTransfer::Basic
@@ -523,7 +501,7 @@
 
         let no_messages = &recipient.messages_containing(None).await;
 
-        assert_eq!(no_messages.0.len(), 0);
+        assert_eq!(no_messages.len(), 0);
 
         from_inputs::quick_send(
             &faucet,
@@ -548,10 +526,9 @@
 
         let single_message = &recipient.messages_containing(None).await;
 
-        assert_eq!(single_message.0.len(), 1);
-    }
-
->>>>>>> be6c159a
+        assert_eq!(single_message.len(), 1);
+    }
+
     /// Test sending and receiving messages between three parties.
     ///
     /// This test case consists of the following sequence of events:
@@ -566,7 +543,6 @@
     /// returns the expected messages for each party in the correct order.
     #[tokio::test]
     async fn message_thread() {
-<<<<<<< HEAD
         // Begin test setup
         let (regtest_manager, _cph, faucet, recipient, _txid) =
             scenarios::orchard_funded_recipient(10_000_000).await;
@@ -586,11 +562,6 @@
             };
         }
         // Addresses: alice, bob, charlie
-=======
-        let (regtest_manager, _cph, faucet, recipient, _txid) =
-            scenarios::orchard_funded_recipient(10_000_000).await;
-
->>>>>>> be6c159a
         let alice = get_base_address(&recipient, PoolType::ORCHARD).await;
         let bob = faucet
             .wallet
