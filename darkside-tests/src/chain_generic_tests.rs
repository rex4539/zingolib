--- conflicted
+++ resolved
@@ -6,11 +6,7 @@
 use zcash_client_backend::ShieldedProtocol::Orchard;
 use zcash_client_backend::ShieldedProtocol::Sapling;
 
-<<<<<<< HEAD
-use zingo_testutils::chain_generic_tests::send_value_to_pool;
-=======
 use zingo_testutils::chain_generic_tests::fixtures::send_value_to_pool;
->>>>>>> 1cbb214d
 
 use crate::utils::scenarios::DarksideEnvironment;
 
@@ -23,36 +19,19 @@
 proptest! {
     #![proptest_config(proptest::test_runner::Config::with_cases(4))]
     #[test]
-<<<<<<< HEAD
-    fn darkside_send_pvalue_to_orchard(value in 0..90u32) {
-=======
     fn darkside_send_pvalue_to_orchard(value in 0..90u64) {
->>>>>>> 1cbb214d
         Runtime::new().unwrap().block_on(async {
     send_value_to_pool::<DarksideEnvironment>(value * 1_000, Shielded(Orchard)).await;
         });
      }
     #[test]
-<<<<<<< HEAD
-    fn darkside_send_pvalue_to_sapling(value in 0..90u32) {
-=======
     fn darkside_send_pvalue_to_sapling(value in 0..90u64) {
->>>>>>> 1cbb214d
         Runtime::new().unwrap().block_on(async {
     send_value_to_pool::<DarksideEnvironment>(value * 1_000, Shielded(Sapling)).await;
         });
      }
 }
 
-<<<<<<< HEAD
-/// known issues include
-///   - transparent sends do not work
-///   - txids are regenerated randomly. zingo can optionally accept_server_txid
-/// these tests cannot portray the full range of network weather.
-pub(crate) mod impl_conduct_chain_for_darkside_environment {
-
-    use zingo_testutils::chain_generic_tests::ConductChain;
-=======
 pub(crate) mod impl_conduct_chain_for_darkside_environment {
     //! known issues include
     //!   - transparent sends do not work
@@ -60,7 +39,6 @@
     //! these tests cannot portray the full range of network weather.
 
     use zingo_testutils::chain_generic_tests::conduct_chain::ConductChain;
->>>>>>> 1cbb214d
     use zingolib::lightclient::LightClient;
     use zingolib::wallet::WalletBase;
 
