//! tests that can be run either as lib-to-node or darkside.

use zcash_client_backend::PoolType;
use zcash_client_backend::PoolType::Shielded;
use zcash_client_backend::PoolType::Transparent;
use zcash_client_backend::ShieldedProtocol::Orchard;
use zcash_client_backend::ShieldedProtocol::Sapling;
use zcash_primitives::transaction::fees::zip317::MARGINAL_FEE;

use zingolib::lightclient::LightClient;
use zingolib::wallet::notes::query::OutputQuery;
use zingolib::wallet::notes::query::OutputSpendStatusQuery;
use zingolib::{get_base_address, wallet::notes::query::OutputPoolQuery};

#[allow(async_fn_in_trait)]
#[allow(opaque_hidden_inferred_bound)]
/// A Lightclient test may involve hosting a server to send data to the LightClient. This trait can be asked to set simple scenarios where a mock LightServer sends data showing a note to a LightClient, the LightClient updates and responds by sending the note, and the Lightserver accepts the transaction and rebroadcasts it...
/// The initial two implementors are
/// lib-to-node, which links a lightserver to a zcashd in regtest mode. see `impl ConductChain for LibtoNode
/// darkside, a mode for the lightserver which mocks zcashd. search 'impl ConductChain for DarksideScenario
pub trait ConductChain {
    /// set up the test chain
    async fn setup() -> Self;
    /// builds a faucet (funded from mining)
    async fn create_faucet(&mut self) -> LightClient;
    /// builds an empty client
    async fn create_client(&mut self) -> LightClient;
    /// moves the chain tip forward, confirming transactions that need to be confirmed
    async fn bump_chain(&mut self);

    /// builds a client and funds it in orchard and syncs it
    async fn fund_client(&mut self, value: u64) -> LightClient {
        let sender = self.create_faucet().await;
        let recipient = self.create_client().await;

        self.bump_chain().await;
        sender.do_sync(false).await.unwrap();

        sender
            .send_test_only(vec![(
                (get_base_address!(recipient, "unified")).as_str(),
                value,
                None,
            )])
            .await
            .unwrap();

        self.bump_chain().await;

        recipient.do_sync(false).await.unwrap();

        recipient
    }

    // async fn start_with_funds(value: u64) -> (LightClient, Self) {
    //     let chain = Self::setup().await;

    //     let starter = chain
<<<<<<< HEAD
    //         .fund_client(value + 2 * (MARGINAL_FEE.into_u64() as u64))
=======
    //         .fund_client(value + 2 * (MARGINAL_FEE.into_u64()))
>>>>>>> 0b227156
    //         .await;

    //     (starter, chain);
    // }
}

/// runs a send-to-receiver and receives it in a chain-generic context
pub async fn propose_and_broadcast_value_to_pool<TE>(send_value: u64, pooltype: PoolType)
where
    TE: ConductChain,
{
    let mut environment = TE::setup().await;

    println!("chain set up, funding client now");

<<<<<<< HEAD
    let expected_fee = MARGINAL_FEE.into_u64()
        * match pooltype {
            Transparent => 3,
            Shielded(Sapling) => 4,
            Shielded(Orchard) => 2,
        };
=======
    let sender = environment
        .fund_client(send_value + 2 * (MARGINAL_FEE.into_u64()))
        .await;
>>>>>>> 0b227156

    let sender = environment.fund_client(send_value + expected_fee).await;

    println!("client is ready to send");
    dbg!(sender.query_sum_value(OutputQuery::any()).await);
    dbg!(send_value);

    let recipient = environment.create_client().await;
    let recipient_address = recipient.get_base_address(pooltype).await;
    let request = recipient
        .transaction_request_from_send_inputs(vec![(recipient_address.as_str(), send_value, None)])
        .unwrap();

    println!("recipient ready");

    sender.propose_send(request).await.unwrap();
    sender
        .complete_and_broadcast_stored_proposal()
        .await
        .unwrap();

    environment.bump_chain().await;

    recipient.do_sync(false).await.unwrap();

    assert_eq!(
        recipient
            .query_sum_value(OutputQuery {
                spend_status: OutputSpendStatusQuery {
                    unspent: true,
                    pending_spent: false,
                    spent: false,
                },
                pools: OutputPoolQuery::one_pool(pooltype),
            })
            .await,
        send_value
    );
}

/// creates a proposal, sends it and receives it (upcoming: compares that it was executed correctly) in a chain-generic context
pub async fn send_value_to_pool<TE>(send_value: u64, pooltype: PoolType)
where
    TE: ConductChain,
{
    let mut environment = TE::setup().await;

    dbg!("chain set up, funding client now");

    let sender = environment
        .fund_client(send_value + 2 * (MARGINAL_FEE.into_u64()))
        .await;

    dbg!("client is ready to send");
    dbg!(sender.query_sum_value(OutputQuery::any()).await);
    dbg!(send_value);

    let recipient = environment.create_client().await;
    let recipient_address = recipient.get_base_address(pooltype).await;

    dbg!("recipient ready");
    dbg!(recipient.query_sum_value(OutputQuery::any()).await);

    sender
        .send_test_only(vec![(dbg!(recipient_address).as_str(), send_value, None)])
        .await
        .unwrap();

    environment.bump_chain().await;

    recipient.do_sync(false).await.unwrap();

    assert_eq!(
        recipient
            .query_sum_value(OutputQuery {
                spend_status: OutputSpendStatusQuery {
                    unspent: true,
                    pending_spent: false,
                    spent: false,
                },
                pools: OutputPoolQuery::one_pool(pooltype),
            })
            .await,
        send_value
    );
}<|MERGE_RESOLUTION|>--- conflicted
+++ resolved
@@ -51,20 +51,6 @@
 
         recipient
     }
-
-    // async fn start_with_funds(value: u64) -> (LightClient, Self) {
-    //     let chain = Self::setup().await;
-
-    //     let starter = chain
-<<<<<<< HEAD
-    //         .fund_client(value + 2 * (MARGINAL_FEE.into_u64() as u64))
-=======
-    //         .fund_client(value + 2 * (MARGINAL_FEE.into_u64()))
->>>>>>> 0b227156
-    //         .await;
-
-    //     (starter, chain);
-    // }
 }
 
 /// runs a send-to-receiver and receives it in a chain-generic context
@@ -76,18 +62,12 @@
 
     println!("chain set up, funding client now");
 
-<<<<<<< HEAD
     let expected_fee = MARGINAL_FEE.into_u64()
         * match pooltype {
             Transparent => 3,
             Shielded(Sapling) => 4,
             Shielded(Orchard) => 2,
         };
-=======
-    let sender = environment
-        .fund_client(send_value + 2 * (MARGINAL_FEE.into_u64()))
-        .await;
->>>>>>> 0b227156
 
     let sender = environment.fund_client(send_value + expected_fee).await;
 
