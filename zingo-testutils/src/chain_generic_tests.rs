//! tests that can be run either as lib-to-node or darkside.

//! this mod tests fair weather behavior i.e. the LightClient is connected to a server that provides expected responses about the state of the blockchain.
//! there are many ways to mock the chain. for simplicity, and in order to be usable in multiple contexts, the test fixtures in this mod delegate setup and server management to a ChainConductor (anything that implements ConductChain)
//

/// A Lightclient test may involve hosting a server to send data to the LightClient. This trait can be asked to set simple scenarios where a mock LightServer sends data showing a note to a LightClient, the LightClient updates and responds by sending the note, and the Lightserver accepts the transaction and rebroadcasts it...
/// The initial two implementors are
/// lib-to-node, which links a lightserver to a zcashd in regtest mode. see `impl ConductChain for LibtoNode
/// darkside, a mode for the lightserver which mocks zcashd. search 'impl ConductChain for DarksideScenario
pub mod conduct_chain {
    use crate::{get_base_address_macro, lightclient::from_inputs};
    use zingolib::lightclient::LightClient;

    #[allow(async_fn_in_trait)]
    #[allow(opaque_hidden_inferred_bound)]
    /// a trait (capability) for operating a server.
    /// delegates client setup, because different mock servers require different client configuration
    /// currently, the server conductor is limited to adding to the mock blockchain linearly (bump chain)
    pub trait ConductChain {
        /// set up the test chain
        async fn setup() -> Self;
        /// builds a faucet (funded from mining)
        async fn create_faucet(&mut self) -> LightClient;
        /// builds an empty client
        async fn create_client(&mut self) -> LightClient;

        /// moves the chain tip forward, creating 1 new block
        /// and confirming transactions that were received by the server
        async fn bump_chain(&mut self);

        /// builds a client and funds it in orchard and syncs it
        async fn fund_client_orchard(&mut self, value: u64) -> LightClient {
            let faucet = self.create_faucet().await;
            let recipient = self.create_client().await;

            self.bump_chain().await;
            faucet.do_sync(false).await.unwrap();

            from_inputs::quick_send(
                &faucet,
                vec![(
                    (get_base_address_macro!(recipient, "unified")).as_str(),
                    value,
                    None,
                )],
            )
            .await
            .unwrap();

            self.bump_chain().await;

            recipient.do_sync(false).await.unwrap();

            recipient
        }
    }
}

/// these functions are each meant to be 'test-in-a-box'
/// simply plug in a mock server as a chain conductor and provide some values
pub mod fixtures {
    use zcash_client_backend::PoolType;
    use zcash_client_backend::PoolType::Shielded;
    use zcash_client_backend::PoolType::Transparent;
    use zcash_client_backend::ShieldedProtocol;
    use zcash_client_backend::ShieldedProtocol::Orchard;
    use zcash_client_backend::ShieldedProtocol::Sapling;
    use zcash_primitives::transaction::fees::zip317::MARGINAL_FEE;

    use zingolib::wallet::notes::query::OutputPoolQuery;
    use zingolib::wallet::notes::query::OutputQuery;
    use zingolib::wallet::notes::query::OutputSpendStatusQuery;

    use crate::chain_generic_tests::conduct_chain::ConductChain;
    use crate::lightclient::from_inputs;
    use crate::lightclient::get_base_address;
    use crate::lightclient::with_assertions;

    /// runs a send-to-receiver and receives it in a chain-generic context
    pub async fn propose_and_broadcast_value_to_pool<CC>(send_value: u64, pooltype: PoolType)
    where
        CC: ConductChain,
    {
        let mut environment = CC::setup().await;

        println!("chain set up, funding client now");

        let expected_fee = MARGINAL_FEE.into_u64()
            * match pooltype {
                // contribution_transparent = 1
                //  1 transfer
                // contribution_orchard = 2
                //  1 input
                //  1 dummy output
                Transparent => 3,
                // contribution_sapling = 2
                //  1 output
                //  1 dummy input
                // contribution_orchard = 2
                //  1 input
                //  1 dummy output
                Shielded(Sapling) => 4,
                // contribution_orchard = 2
                //  1 input
                //  1 output
                Shielded(Orchard) => 2,
            };

        let sender = environment
            .fund_client_orchard(send_value + expected_fee)
            .await;

        println!("client is ready to send");

        let recipient = environment.create_client().await;

        println!("recipient ready");

        let recorded_fee = with_assertions::propose_send_bump_sync_recipient(
            &mut environment,
            &sender,
            &recipient,
            vec![(pooltype, send_value)],
        )
        .await;

        assert_eq!(expected_fee, recorded_fee);
    }

    /// required change should be 0
    pub async fn change_required<CC>()
    where
        CC: ConductChain,
    {
        let mut environment = CC::setup().await;
        let primary = environment.fund_client_orchard(45_000).await;
        let secondary = environment.create_client().await;

        assert_eq!(
            with_assertions::propose_send_bump_sync_recipient(
                &mut environment,
                &primary,
                &secondary,
                vec![(Shielded(Orchard), 1), (Shielded(Orchard), 29_999)]
            )
            .await,
            3 * MARGINAL_FEE.into_u64()
        );
    }

    /// sends back and forth several times, including sends to transparent
    pub async fn send_shield_cycle<CC>(n: u64)
    where
        CC: ConductChain,
    {
        let mut environment = CC::setup().await;
        let primary_fund = 1_000_000;
        let primary = environment.fund_client_orchard(primary_fund).await;

        let secondary = environment.create_client().await;

        for _ in 0..n {
            assert_eq!(
                with_assertions::propose_send_bump_sync_recipient(
                    &mut environment,
                    &primary,
                    &secondary,
                    vec![(Transparent, 100_000), (Transparent, 4_000)],
                )
                .await,
                MARGINAL_FEE.into_u64() * 4
            );

            assert_eq!(
                with_assertions::propose_shield_bump_sync(&mut environment, &secondary).await,
                MARGINAL_FEE.into_u64() * 3
            );

            assert_eq!(
                with_assertions::propose_send_bump_sync_recipient(
                    &mut environment,
                    &secondary,
                    &primary,
                    vec![(Shielded(Orchard), 50_000)],
                )
                .await,
                MARGINAL_FEE.into_u64() * 2
            );
        }
    }

    /// uses a dust input to pad another input to finish a transaction
    pub async fn send_required_dust<CC>()
    where
        CC: ConductChain,
    {
        let mut environment = CC::setup().await;
        let primary = environment.fund_client_orchard(120_000).await;
        let secondary = environment.create_client().await;

        assert_eq!(
            with_assertions::propose_send_bump_sync_recipient(
                &mut environment,
                &primary,
                &secondary,
                vec![(Shielded(Orchard), 1), (Shielded(Orchard), 99_999)]
            )
            .await,
            3 * MARGINAL_FEE.into_u64()
        );

        assert_eq!(
            with_assertions::propose_send_bump_sync_recipient(
                &mut environment,
                &secondary,
                &primary,
                vec![(Shielded(Orchard), 90_000)]
            )
            .await,
            2 * MARGINAL_FEE.into_u64()
        );
    }

    /// uses a dust input to pad another input to finish a transaction
    pub async fn send_grace_dust<CC>()
    where
        CC: ConductChain,
    {
        let mut environment = CC::setup().await;
        let primary = environment.fund_client_orchard(120_000).await;
        let secondary = environment.create_client().await;

        assert_eq!(
            with_assertions::propose_send_bump_sync_recipient(
                &mut environment,
                &primary,
                &secondary,
                vec![(Shielded(Orchard), 1), (Shielded(Orchard), 99_999)]
            )
            .await,
            3 * MARGINAL_FEE.into_u64()
        );

        assert_eq!(
            with_assertions::propose_send_bump_sync_recipient(
                &mut environment,
                &secondary,
                &primary,
                vec![(Shielded(Orchard), 30_000)]
            )
            .await,
            2 * MARGINAL_FEE.into_u64()
        );

        // since we used our dust as a freebie in the last send, we should only have 2
        assert_eq!(
            secondary
                .query_for_ids(OutputQuery::only_unspent())
                .await
                .len(),
            1
        );
    }

    /// overlooks a bunch of dust inputs to find a pair of inputs marginally big enough to send
    pub async fn ignore_dust_inputs<CC>()
    where
        CC: ConductChain,
    {
        let mut environment = CC::setup().await;

        let primary = environment.fund_client_orchard(120_000).await;
        let secondary = environment.create_client().await;

        // send a bunch of dust
        assert_eq!(
            with_assertions::propose_send_bump_sync_recipient(
                &mut environment,
                &primary,
                &secondary,
                vec![
                    (Shielded(Sapling), 1_000),
                    (Shielded(Sapling), 1_000),
                    (Shielded(Sapling), 1_000),
                    (Shielded(Sapling), 1_000),
                    (Shielded(Sapling), 15_000),
                    (Shielded(Orchard), 1_000),
                    (Shielded(Orchard), 1_000),
                    (Shielded(Orchard), 1_000),
                    (Shielded(Orchard), 1_000),
                    (Shielded(Orchard), 15_000),
                ],
            )
            .await,
            11 * MARGINAL_FEE.into_u64()
        );

        // combine the only valid sapling note with the only valid orchard note to send
        assert_eq!(
            with_assertions::propose_send_bump_sync_recipient(
                &mut environment,
                &secondary,
                &primary,
                vec![(Shielded(Orchard), 10_000),],
            )
            .await,
            4 * MARGINAL_FEE.into_u64()
        );
    }

    /// creates a proposal, sends it and receives it (upcoming: compares that it was executed correctly) in a chain-generic context
    pub async fn send_value_to_pool<CC>(send_value: u64, pooltype: PoolType)
    where
        CC: ConductChain,
    {
        let multiple = match pooltype {
            PoolType::Shielded(Orchard) => 2u64,
            PoolType::Shielded(Sapling) => 4u64,
            PoolType::Transparent => 3u64,
        };
        let mut environment = CC::setup().await;

        let sender = environment
            .fund_client_orchard(send_value + multiple * (MARGINAL_FEE.into_u64()))
            .await;

        let recipient = environment.create_client().await;
        let recipient_address = get_base_address(&recipient, pooltype).await;

        from_inputs::quick_send(
            &sender,
            vec![(recipient_address.as_str(), send_value, None)],
        )
        .await
        .unwrap();

        environment.bump_chain().await;

        recipient.do_sync(false).await.unwrap();

        assert_eq!(
            recipient
                .query_sum_value(OutputQuery {
                    spend_status: OutputSpendStatusQuery::only_unspent(),
                    pools: OutputPoolQuery::one_pool(pooltype),
                })
                .await,
            send_value
        );
    }

<<<<<<< HEAD
    /// In order to fund a transaction multiple notes may be selected and consumed.
    /// The algorithm selects the smallest covering note(s).
    pub async fn note_selection_order<CC>()
    where
        CC: ConductChain,
    {
        // toDo: proptest different values for these first two variables
        let number_of_notes = 4;
        let value_from_transaction_2: u64 = 40_000;

        let transaction_1_values = (1..=number_of_notes).map(|n| n * 10_000);

        let expected_fee_for_transaction_1 = (number_of_notes + 2) * MARGINAL_FEE.into_u64();
        let expected_value_from_transaction_1: u64 = transaction_1_values.clone().sum();

        let mut environment = CC::setup().await;
        let primary = environment
            .fund_client_orchard(expected_fee_for_transaction_1 + expected_value_from_transaction_1)
            .await;
        let secondary = environment.create_client().await;

        // Send number_of_notes transfers in increasing 10_000 zat increments
        assert_eq!(
            with_assertions::propose_send_bump_sync_recipient(
                &mut environment,
                &primary,
                &secondary,
                transaction_1_values
                    .map(|value| (Shielded(Sapling), value))
                    .collect()
            )
            .await,
            expected_fee_for_transaction_1
        );

        assert_eq!(
            secondary
                .query_sum_value(OutputQuery {
                    spend_status: OutputSpendStatusQuery::only_unspent(),
                    pools: OutputPoolQuery::one_pool(Shielded(Sapling)),
                })
                .await,
            expected_value_from_transaction_1
        );

        let expected_orchard_contribution_for_transaction_2 = 2;

        // calculate what will be spent
        let mut expected_highest_unselected = 10_000 * number_of_notes;
        let mut expected_inputs_for_transaction_2 = 0;
        let mut max_unselected_value_for_transaction_2: i64 =
            (value_from_transaction_2 + expected_orchard_contribution_for_transaction_2) as i64;
        loop {
            // add an input
            expected_inputs_for_transaction_2 += 1;
            max_unselected_value_for_transaction_2 += MARGINAL_FEE.into_u64() as i64;
            max_unselected_value_for_transaction_2 -= expected_highest_unselected as i64;
            expected_highest_unselected -= 10_000;

            if max_unselected_value_for_transaction_2 <= 0 {
                // met target
                break;
            }
            if expected_highest_unselected <= 0 {
                // did not meet target. expect error on send
                break;
            }
        }
        let expected_fee_for_transaction_2 = (expected_inputs_for_transaction_2
            + expected_orchard_contribution_for_transaction_2)
            * MARGINAL_FEE.into_u64();
        // the second client selects notes to cover the transaction.
        assert_eq!(
            with_assertions::propose_send_bump_sync_recipient(
                &mut environment,
                &secondary,
                &primary,
                vec![(Shielded(Orchard), value_from_transaction_2)]
            )
            .await,
            expected_fee_for_transaction_2
        );

        let expected_debit_from_transaction_2 =
            expected_fee_for_transaction_2 + value_from_transaction_2;
        assert_eq!(
            secondary
                .query_sum_value(OutputQuery {
                    spend_status: OutputSpendStatusQuery::only_unspent(),
                    pools: OutputPoolQuery::shielded(),
                })
                .await,
            expected_value_from_transaction_1 - expected_debit_from_transaction_2
        );

        let received_change_from_transaction_2 = secondary
            .query_sum_value(OutputQuery {
                spend_status: OutputSpendStatusQuery::only_unspent(),
                pools: OutputPoolQuery::one_pool(Shielded(Orchard)),
            })
            .await;
        // if 10_000 or more change, would have used a smaller note
        assert!(received_change_from_transaction_2 < 10_000);

        assert_eq!(
            secondary
                .query_for_ids(OutputQuery {
                    spend_status: OutputSpendStatusQuery::only_spent(),
                    pools: OutputPoolQuery::one_pool(Shielded(Sapling)),
                })
                .await
                .len(),
            expected_inputs_for_transaction_2 as usize
        );
=======
    /// the simplest test that sends from a specific shielded pool to another specific pool. also known as simpool.
    pub async fn shpool_to_pool<CC>(shpool: ShieldedProtocol, pool: PoolType)
    where
        CC: ConductChain,
    {
        let mut environment = CC::setup().await;

        let primary = environment.fund_client_orchard(1_000_000).await;
        let secondary = environment.create_client().await;
        with_assertions::propose_send_bump_sync_recipient(
            &mut environment,
            &primary,
            &secondary,
            vec![(Shielded(shpool), 100_000)],
        )
        .await;

        let tertiary = environment.create_client().await;
        with_assertions::propose_send_bump_sync_recipient(
            &mut environment,
            &secondary,
            &tertiary,
            vec![(pool, 25_000)],
        )
        .await;
>>>>>>> 628a4d18
    }
}<|MERGE_RESOLUTION|>--- conflicted
+++ resolved
@@ -350,7 +350,6 @@
         );
     }
 
-<<<<<<< HEAD
     /// In order to fund a transaction multiple notes may be selected and consumed.
     /// The algorithm selects the smallest covering note(s).
     pub async fn note_selection_order<CC>()
@@ -414,7 +413,7 @@
                 // met target
                 break;
             }
-            if expected_highest_unselected <= 0 {
+            if expected_highest_unselected == 0 {
                 // did not meet target. expect error on send
                 break;
             }
@@ -465,7 +464,8 @@
                 .len(),
             expected_inputs_for_transaction_2 as usize
         );
-=======
+    }
+
     /// the simplest test that sends from a specific shielded pool to another specific pool. also known as simpool.
     pub async fn shpool_to_pool<CC>(shpool: ShieldedProtocol, pool: PoolType)
     where
@@ -491,6 +491,5 @@
             vec![(pool, 25_000)],
         )
         .await;
->>>>>>> 628a4d18
     }
 }