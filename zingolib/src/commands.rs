use crate::wallet::keys::is_shielded_address;
use crate::wallet::{MemoDownloadOption, Pool};
use crate::{lightclient::LightClient, wallet::utils};
use indoc::indoc;
use json::object;
use lazy_static::lazy_static;
use std::collections::HashMap;
use std::convert::TryInto;
use std::str::FromStr;
use tokio::runtime::Runtime;
use zcash_address::unified::{Container, Encoding, Ufvk};
use zcash_client_backend::address::RecipientAddress;
use zcash_primitives::transaction::fees::zip317::MINIMUM_FEE;

lazy_static! {
    static ref RT: Runtime = tokio::runtime::Runtime::new().unwrap();
}

pub trait Command {
    fn help(&self) -> &'static str;

    fn short_help(&self) -> &'static str;

    fn exec(&self, _args: &[&str], lightclient: &LightClient) -> String;
}

pub trait ShortCircuitedCommand {
    fn exec_without_lc(args: Vec<String>) -> String;
}
struct GetVersionCommand {}
impl Command for GetVersionCommand {
    fn help(&self) -> &'static str {
        indoc! {r#"
            Return the git describe --dirty of the repo at build time.
        "#}
    }

    fn short_help(&self) -> &'static str {
        "Get verion of build code"
    }

    fn exec(&self, _args: &[&str], _lightclient: &LightClient) -> String {
        crate::git_description().to_string()
    }
}
struct ChangeServerCommand {}
impl Command for ChangeServerCommand {
    fn help(&self) -> &'static str {
        indoc! {r#"
            Change the lightwalletd server to receive blockchain data from
            Usage:
            changeserver [server_uri]

            Example:
            changeserver https://mainnet.lightwalletd.com:9067
        "#}
    }

    fn short_help(&self) -> &'static str {
        "Change lightwalletd server"
    }

    fn exec(&self, args: &[&str], lightclient: &LightClient) -> String {
        match args.len() {
            1 => match http::Uri::from_str(args[0]) {
                Ok(uri) => {
                    lightclient.set_server(uri);
                    "server set"
                }
                Err(_) => "invalid server uri",
            }
            .to_string(),
            _ => self.help().to_string(),
        }
    }
}

struct GetBirthdayCommand {}
impl Command for GetBirthdayCommand {
    fn help(&self) -> &'static str {
        indoc! {r#"
            Introspect over wallet value transfers, and report the lowest observed block height.
            Usage:
            get_birthday

            Example:
            get_birthday
        "#}
    }

    fn short_help(&self) -> &'static str {
        "Get wallet birthday."
    }

    fn exec(&self, _args: &[&str], lightclient: &LightClient) -> String {
        RT.block_on(async move { lightclient.wallet.get_birthday().await.to_string() })
    }
}

struct WalletKindCommand {}
impl Command for WalletKindCommand {
    fn help(&self) -> &'static str {
        indoc! {r#"
            Displays the kind of wallet currently loaded
            If a Ufvk, displays what pools are supported.
            Currently, spend-capable wallets will always have spend capability for all three pools
            "#}
    }

    fn short_help(&self) -> &'static str {
        "Displays the kind of wallet currently loaded"
    }

    fn exec(&self, _args: &[&str], lightclient: &LightClient) -> String {
        RT.block_on(async move {
            if lightclient.do_seed_phrase().await.is_ok() {
                object! {"kind" => "Seeded"}.pretty(4)
            } else {
                let capability = lightclient.wallet.wallet_capability();
                object! {
                    "kind" => "Loaded from key",
                    "transparent" => capability.transparent.kind_str(),
                    "sapling" => capability.sapling.kind_str(),
                    "orchard" => capability.orchard.kind_str(),
                }
                .pretty(4)
            }
        })
    }
}

struct InterruptCommand {}
impl Command for InterruptCommand {
    fn help(&self) -> &'static str {
        "Toggle the sync interrupt after batch flag."
    }
    fn short_help(&self) -> &'static str {
        "Toggle the sync interrupt after batch flag."
    }
    fn exec(&self, args: &[&str], lightclient: &LightClient) -> String {
        match args.len() {
            1 => RT.block_on(async move {
                match args[0] {
                    "true" => {
                        lightclient.interrupt_sync_after_batch(true).await;
                        "true".to_string()
                    }
                    "false" => {
                        lightclient.interrupt_sync_after_batch(false).await;
                        "false".to_string()
                    }
                    _ => self.help().to_string(),
                }
            }),
            _ => self.help().to_string(),
        }
    }
}

struct ParseAddressCommand {}
impl Command for ParseAddressCommand {
    fn help(&self) -> &'static str {
        indoc! {r#"
            Parse an address
            Usage:
            parse_address [address]

            Example
            parse_address tmSwk8bjXdCgBvpS8Kybk5nUyE21QFcDqre
        "#}
    }

    fn short_help(&self) -> &'static str {
        "Parse an address"
    }

    fn exec(&self, args: &[&str], _lightclient: &LightClient) -> String {
        match args.len() {
            1 => json::stringify_pretty(
                [
                    zingoconfig::ChainType::Mainnet,
                    zingoconfig::ChainType::Testnet,
                    zingoconfig::ChainType::Regtest,
                ]
                .iter()
                .find_map(|chain| RecipientAddress::decode(chain, args[0]).zip(Some(chain)))
                .map(|(recipient_address, chain_name)| {
                    let chain_name_string = match chain_name {
                        zingoconfig::ChainType::Mainnet => "main",
                        zingoconfig::ChainType::Testnet => "test",
                        zingoconfig::ChainType::Regtest => "regtest",
                        zingoconfig::ChainType::FakeMainnet => unreachable!(),
                    };

                    match recipient_address {
                        RecipientAddress::Shielded(_) => object! {
                            "status" => "success",
                            "chain_name" => chain_name_string,
                            "address_kind" => "sapling",
                        },
                        RecipientAddress::Transparent(_) => object! {
                            "status" => "success",
                            "chain_name" => chain_name_string,
                            "address_kind" => "transparent",
                        },
                        RecipientAddress::Unified(ua) => {
                            let mut receivers_available = vec![];
                            if ua.orchard().is_some() {
                                receivers_available.push("orchard")
                            }
                            if ua.sapling().is_some() {
                                receivers_available.push("sapling")
                            }
                            if ua.transparent().is_some() {
                                receivers_available.push("transparent")
                            }
                            object! {
                                "status" => "success",
                                "chain_name" => chain_name_string,
                                "address_kind" => "unified",
                                "receivers_available" => receivers_available,
                            }
                        }
                    }
                }),
                4,
            ),
            _ => self.help().to_string(),
        }
    }
}

struct ParseViewKeyCommand {}
impl Command for ParseViewKeyCommand {
    fn help(&self) -> &'static str {
        indoc! {r#"
            Parse a View Key
            Usage:
            parse_viewkey viewing_key

            Example
            parse_viewkey uviewregtest1l6s73mncrefycjhksvcp3zd6x2rpwddewv852ms8w0j828wu77h8v07fs6ph68kyp0ujwk4qmr3w4v9js4mr3ufqyasr0sddgumzyjamcgreda44kxtv4ar084szez337ld58avd9at4r5lptltgkn6uayzd055upf8cnlkarnxp69kz0vzelfww08xxhm0q0azdsplxff0mn2yyve88jyl8ujfau66pnc37skvl9528zazztf6xgk8aeewswjg4eeahpml77cxh57spgywdsc99h99twmp8sqhmp7g78l3g90equ2l4vh9vy0va6r8p568qr7nm5l5y96qgwmw9j2j788lalpeywy0af86krh4td69xqrrye6dvfx0uff84s3pm50kqx3tg3ktx88j2ujswe25s7pqvv3w4x382x07w0dp5gguqu757wlyf80f5nu9uw7wqttxmvrjhkl22x43de960c7kt97ge0dkt52j7uckht54eq768
        "#}
    }

    fn short_help(&self) -> &'static str {
        "Parse a view_key."
    }

    fn exec(&self, args: &[&str], _lightclient: &LightClient) -> String {
        match args.len() {
            1 => {
                json::stringify_pretty(
                    match Ufvk::decode(args[0]) {
                        Ok((network, ufvk)) => {
                            let mut pools_available = vec![];
                            for fvk in ufvk.items_as_parsed() {
                                match fvk {
                            zcash_address::unified::Fvk::Orchard(_) => {
                                pools_available.push("orchard")
                            }
                            zcash_address::unified::Fvk::Sapling(_) => {
                                pools_available.push("sapling")
                            }
                            zcash_address::unified::Fvk::P2pkh(_) => {
                                pools_available.push("transparent")
                            }
                            zcash_address::unified::Fvk::Unknown { .. } => pools_available
                                .push("Unknown future protocol. Perhaps you're using old software"),
                        }
                            }
                            object! {
                                "status" => "success",
                                "chain_name" => match network {
                                    zcash_address::Network::Main => "main",
                                    zcash_address::Network::Test => "test",
                                    zcash_address::Network::Regtest => "regtest",
                                },
                                "address_kind" => "ufvk",
                                "pools_available" => pools_available,
                            }
                        }
                        Err(_) => {
                            object! {
                                "status" => "Invalid viewkey",
                                "chain_name" => json::JsonValue::Null,
                                "address_kind" => json::JsonValue::Null
                            }
                        }
                    },
                    4,
                )
            }
            _ => self.help().to_string(),
        }
    }
}

struct SyncCommand {}
impl Command for SyncCommand {
    fn help(&self) -> &'static str {
        indoc! {r#"
            Sync the light client with the server
            Usage:
            sync

        "#}
    }

    fn short_help(&self) -> &'static str {
        "Download CompactBlocks and sync to the server"
    }

    fn exec(&self, _args: &[&str], lightclient: &LightClient) -> String {
        RT.block_on(async move {
            match lightclient.do_sync(true).await {
                Ok(j) => j.to_json().pretty(2),
                Err(e) => e,
            }
        })
    }
}

struct SyncStatusCommand {}
impl Command for SyncStatusCommand {
    fn help(&self) -> &'static str {
        indoc! {r#"
            Get the sync status of the wallet
            Usage:
            syncstatus

        "#}
    }

    fn short_help(&self) -> &'static str {
        "Get the sync status of the wallet"
    }

    fn exec(&self, _args: &[&str], lightclient: &LightClient) -> String {
        RT.block_on(async move {
            let status = lightclient.do_sync_status().await;

            let o = if status.in_progress {
                object! {
                    "sync_id" => status.sync_id,
                    "in_progress" => status.in_progress,
                    "last_error" => status.last_error,
                    "start_block" => status.start_block,
                    "end_block" => status.end_block,
                    "synced_blocks" => status.blocks_done,
                    "trial_decryptions_blocks" => status.trial_dec_done,
                    "txn_scan_blocks" => status.txn_scan_done,
                    "witnesses_updated" => *status.witnesses_updated.values().min().unwrap_or(&0),
                    "total_blocks" => status.blocks_total,
                    "batch_num" => status.batch_num,
                    "batch_total" => status.batch_total,
                    "sync_interrupt" => lightclient.get_sync_interrupt().await
                }
            } else {
                object! {
                    "sync_id" => status.sync_id,
                    "in_progress" => status.in_progress,
                    "last_error" => status.last_error,

                }
            };
            o.pretty(2)
        })
    }
}

struct SendProgressCommand {}
impl Command for SendProgressCommand {
    fn help(&self) -> &'static str {
        indoc! {r#"
            Get the progress of any send transactions that are currently computing
            Usage:
            sendprogress
        "#}
    }

    fn short_help(&self) -> &'static str {
        "Get the progress of any send transactions that are currently computing"
    }

    fn exec(&self, _args: &[&str], lightclient: &LightClient) -> String {
        RT.block_on(async move {
            match lightclient.do_send_progress().await {
                Ok(p) => p.to_json().pretty(2),
                Err(e) => e,
            }
        })
    }
}

struct RescanCommand {}
impl Command for RescanCommand {
    fn help(&self) -> &'static str {
        indoc! {r#"
            Rescan the wallet, rescanning all blocks for new transactions
            Usage:
            rescan

            This command will download all blocks since the intial block again from the light client server
            and attempt to scan each block for transactions belonging to the wallet.
        "#}
    }

    fn short_help(&self) -> &'static str {
        "Rescan the wallet, downloading and scanning all blocks and transactions"
    }

    fn exec(&self, _args: &[&str], lightclient: &LightClient) -> String {
        RT.block_on(async move {
            match lightclient.do_rescan().await {
                Ok(j) => j.to_json().pretty(2),
                Err(e) => e,
            }
        })
    }
}

struct ClearCommand {}
impl Command for ClearCommand {
    fn help(&self) -> &'static str {
        indoc! {r#"
            Clear the wallet state, rolling back the wallet to an empty state.
            Usage:
            clear

            This command will clear all notes, utxos and transactions from the wallet, setting up the wallet to be synced from scratch.
        "#}
    }

    fn short_help(&self) -> &'static str {
        "Clear the wallet state, rolling back the wallet to an empty state."
    }

    fn exec(&self, _args: &[&str], lightclient: &LightClient) -> String {
        RT.block_on(async move {
            lightclient.clear_state().await;

            let result = object! { "result" => "success" };
            result.pretty(2)
        })
    }
}

pub struct HelpCommand {}
impl Command for HelpCommand {
    fn help(&self) -> &'static str {
        indoc! {r#"
            List all available commands
            Usage:
            help [command_name]

            If no "command_name" is specified, a list of all available commands is returned
            Example:
            help send

        "#}
    }

    fn short_help(&self) -> &'static str {
        "Lists all available commands"
    }

    fn exec(&self, args: &[&str], _: &LightClient) -> String {
        let mut responses = vec![];

        // Print a list of all commands
        match args.len() {
            0 => {
                responses.push("Available commands:".to_string());
                get_commands().iter().for_each(|(cmd, obj)| {
                    responses.push(format!("{} - {}", cmd, obj.short_help()));
                });

                responses.sort();
                responses.join("\n")
            }
            1 => match get_commands().get(args[0]) {
                Some(cmd) => cmd.help().to_string(),
                None => format!("Command {} not found", args[0]),
            },
            _ => self.help().to_string(),
        }
    }
}
impl ShortCircuitedCommand for HelpCommand {
    fn exec_without_lc(args: Vec<String>) -> String {
        let mut responses = vec![];

        // Print a list of all commands
        match args.len() {
            0 => {
                responses.push("Available commands:".to_string());
                get_commands().iter().for_each(|(cmd, obj)| {
                    responses.push(format!("{} - {}", cmd, obj.short_help()));
                });

                responses.sort();
                responses.join("\n")
            }
            1 => match get_commands().get(args[0].as_str()) {
                Some(cmd) => cmd.help().to_string(),
                None => format!("Command {} not found", args[0]),
            },
            _ => panic!("Unexpected number of parameters."),
        }
    }
}
struct InfoCommand {}
impl Command for InfoCommand {
    fn help(&self) -> &'static str {
        indoc! {r#"
            Get info about the lightwalletd we're connected to
            Usage:
            info

        "#}
    }

    fn short_help(&self) -> &'static str {
        "Get the lightwalletd server's info"
    }

    fn exec(&self, _args: &[&str], lightclient: &LightClient) -> String {
        RT.block_on(async move { lightclient.do_info().await })
    }
}

struct UpdateCurrentPriceCommand {}
impl Command for UpdateCurrentPriceCommand {
    fn help(&self) -> &'static str {
        indoc! {r#"
            Get the latest ZEC price from Gemini exchange's API.
            Currently using USD.
            Usage:
            zecprice

        "#}
    }

    fn short_help(&self) -> &'static str {
        "Get the latest ZEC price in the wallet's currency (USD)"
    }

    fn exec(&self, _args: &[&str], lightclient: &LightClient) -> String {
        RT.block_on(async move { lightclient.update_current_price().await })
    }
}

struct BalanceCommand {}
impl Command for BalanceCommand {
    fn help(&self) -> &'static str {
        indoc! {r#"
            Show the current ZEC balance in the wallet
            Usage:
            balance

            Transparent and Shielded balances, along with the addresses they belong to are displayed
        "#}
    }

    fn short_help(&self) -> &'static str {
        "Show the current ZEC balance in the wallet"
    }

    fn exec(&self, _args: &[&str], lightclient: &LightClient) -> String {
        RT.block_on(async move { lightclient.do_balance().await.to_json().pretty(2) })
    }
}

struct AddressCommand {}
impl Command for AddressCommand {
    fn help(&self) -> &'static str {
        indoc! {r#"
            List current addresses in the wallet
            Usage:
            address

        "#}
    }

    fn short_help(&self) -> &'static str {
        "List all addresses in the wallet"
    }

    fn exec(&self, _args: &[&str], lightclient: &LightClient) -> String {
        RT.block_on(async move { lightclient.do_addresses().await.pretty(2) })
    }
}

struct ExportUfvkCommand {}
impl Command for ExportUfvkCommand {
    fn help(&self) -> &'static str {
        indoc! {r#"
            Export Unified full viewing key for the wallet.
            Note: If you want to backup spend capability, use the 'seed' command instead.
            Usage:
            exportufvk

            Example:
            exportufvk
        "#}
    }

    fn short_help(&self) -> &'static str {
        "Export full viewing key for wallet addresses"
    }

    fn exec(&self, _args: &[&str], lightclient: &LightClient) -> String {
        let ufvk_res = lightclient.wallet.transaction_context.key.ufvk();
        match ufvk_res {
            Ok(ufvk) => {
                use zcash_address::unified::Encoding as _;
                object! {
                    "ufvk" => ufvk.encode(&lightclient.config().chain.to_zcash_address_network()),
                    "birthday" => RT.block_on(lightclient.wallet.get_birthday())
                }
                .pretty(2)
            }
            Err(e) => format!("Error: {e}"),
        }
    }
}

struct ShieldCommand {}
impl Command for ShieldCommand {
    fn help(&self) -> &'static str {
        indoc! {r#"
            Shield all your transparent and/or orchard funds
            Usage:
            shield ['transparent' or 'sapling' or 'all'] [optional address]

            NOTE: The fee required to send this transaction (currently ZEC 0.0001) is additionally deducted from your balance.
            Example:
            shield all

        "#}
    }

    fn short_help(&self) -> &'static str {
        "Shield your transparent and/or sapling ZEC into the orchard pool"
    }

    fn exec(&self, args: &[&str], lightclient: &LightClient) -> String {
        if args.is_empty() || args.len() > 2 {
            return self.help().to_string();
        }
        let pools_to_shield: &[Pool] = match args[0] {
            "transparent" => &[Pool::Transparent],
            "sapling" => &[Pool::Sapling],
            "all" => &[Pool::Sapling, Pool::Transparent],
            _ => return self.help().to_string(),
        };
        // Parse the address or amount
        let address = if args.len() == 2 {
            Some(args[1].to_string())
        } else {
            None
        };
        RT.block_on(async move {
            match lightclient.do_shield(pools_to_shield, address).await {
                Ok(transaction_id) => {
                    object! { "txid" => transaction_id }
                }
                Err(e) => {
                    object! { "error" => e }
                }
            }
            .pretty(2)
        })
    }
}

struct EncryptMessageCommand {}
impl Command for EncryptMessageCommand {
    fn help(&self) -> &'static str {
        indoc! {r#"
            Encrypt a memo to be sent to a z-address offline
            Usage:
            encryptmessage <address> "memo"
            OR
            encryptmessage "{'address': <address>, 'memo': <memo>}"

            NOTE: This command only returns the encrypted payload. It does not broadcast it. You are expected to send the encrypted payload to the recipient offline
            Example:
            encryptmessage ztestsapling1x65nq4dgp0qfywgxcwk9n0fvm4fysmapgr2q00p85ju252h6l7mmxu2jg9cqqhtvzd69jwhgv8d "Hello from the command line"

        "#}
    }

    fn short_help(&self) -> &'static str {
        "Encrypt a memo to be sent to a z-address offline"
    }

    fn exec(&self, args: &[&str], lightclient: &LightClient) -> String {
        if args.is_empty() || args.len() > 3 {
            return self.help().to_string();
        }

        // Check for a single argument that can be parsed as JSON
        let (to, memo) = if args.len() == 1 {
            let arg_list = args[0];
            let j = match json::parse(arg_list) {
                Ok(j) => j,
                Err(e) => {
                    let es = format!("Couldn't understand JSON: {}", e);
                    return format!("{}\n{}", es, self.help());
                }
            };

            if !j.has_key("address") || !j.has_key("memo") {
                let es = "Need 'address' and 'memo'\n".to_string();
                return format!("{}\n{}", es, self.help());
            }

            let memo = utils::interpret_memo_string(j["memo"].as_str().unwrap().to_string());
            if memo.is_err() {
                return format!("{}\n{}", memo.err().unwrap(), self.help());
            }
            let to = j["address"].as_str().unwrap().to_string();

            (to, memo.unwrap())
        } else if args.len() == 2 {
            let to = args[0].to_string();

            let memo = utils::interpret_memo_string(args[1].to_string());
            if memo.is_err() {
                return format!("{}\n{}", memo.err().unwrap(), self.help());
            }

            (to, memo.unwrap())
        } else {
            return format!(
                "Wrong number of arguments. Was expecting 1 or 2\n{}",
                self.help()
            );
        };

        if let Ok(m) = memo.try_into() {
            lightclient.do_encrypt_message(to, m).pretty(2)
        } else {
            "Couldn't encode memo".to_string()
        }
    }
}

struct DecryptMessageCommand {}
impl Command for DecryptMessageCommand {
    fn help(&self) -> &'static str {
        indoc! {r#"
            Attempt to decrypt a message with all the view keys in the wallet.
            Usage:
            decryptmessage "encrypted_message_base64"

            Example:
            decryptmessage RW5jb2RlIGFyYml0cmFyeSBvY3RldHMgYXMgYmFzZTY0LiBSZXR1cm5zIGEgU3RyaW5nLg==

        "#}
    }

    fn short_help(&self) -> &'static str {
        "Attempt to decrypt a message with all the view keys in the wallet."
    }

    fn exec(&self, args: &[&str], lightclient: &LightClient) -> String {
        if args.len() != 1 {
            return self.help().to_string();
        }

        RT.block_on(async move {
            lightclient
                .do_decrypt_message(args[0].to_string())
                .await
                .pretty(2)
        })
    }
}

struct SendCommand {}
impl Command for SendCommand {
    fn help(&self) -> &'static str {
        indoc! {r#"
            Send ZEC to a given address(es)
            Usage:
            send <address> <amount in zatoshis> "optional_memo"
            OR
            send '[{'address': <address>, 'amount': <amount in zatoshis>, 'memo': <optional memo>}, ...]'

            NOTE: The fee required to send this transaction (currently ZEC 0.0001) is additionally deducted from your balance.
            Example:
            send ztestsapling1x65nq4dgp0qfywgxcwk9n0fvm4fysmapgr2q00p85ju252h6l7mmxu2jg9cqqhtvzd69jwhgv8d 200000 "Hello from the command line"

        "#}
    }

    fn short_help(&self) -> &'static str {
        "Send ZEC to the given address"
    }

    fn exec(&self, args: &[&str], lightclient: &LightClient) -> String {
        // Parse the args. There are two argument types.
        // 1 - A set of 2(+1 optional) arguments for a single address send representing address, value, memo?
        // 2 - A single argument in the form of a JSON string that is "[{address: address, value: value, memo: memo},...]"
        if args.is_empty() || args.len() > 3 {
            return self.help().to_string();
        }

        RT.block_on(async move {
            // Check for a single argument that can be parsed as JSON
            let send_args = if args.len() == 1 {
                let arg_list = args[0];

                let json_args = match json::parse(arg_list) {
                    Ok(j) => j,
                    Err(e) => {
                        let es = format!("Couldn't understand JSON: {}", e);
                        return format!("{}\n{}", es, self.help());
                    }
                };

                if !json_args.is_array() {
                    return format!("Couldn't parse argument as array\n{}", self.help());
                }

                let fee = u64::from(MINIMUM_FEE);
                let maybe_send_args = json_args
                    .members()
                    .map(|j| {
                        if !j.has_key("address") || !j.has_key("amount") {
                            Err("Need 'address' and 'amount'\n".to_string())
                        } else {
                            let amount = Some(j["amount"].as_u64().unwrap());

                            match amount {
                                Some(amt) => Ok((
                                    j["address"].as_str().unwrap().to_string(),
                                    amt,
                                    j["memo"].as_str().map(|s| s.to_string()),
                                )),
                                None => Err(format!(
                                    "Not enough in wallet to pay transaction fee of {}",
                                    fee
                                )),
                            }
                        }
                    })
                    .collect::<Result<Vec<(String, u64, Option<String>)>, String>>();

                match maybe_send_args {
                    Ok(a) => a.clone(),
                    Err(s) => {
                        return format!("Error: {}\n{}", s, self.help());
                    }
                }
            } else if args.len() == 2 || args.len() == 3 {
                let address = args[0].to_string();

                // Make sure we can parse the amount
                let value = match args[1].parse::<u64>() {
                    Ok(amt) => amt,
                    Err(e) => return format!("Couldn't parse amount: {}", e),
                };

                let memo = if args.len() == 3 {
                    Some(args[2].to_string())
                } else {
                    None
                };

                // Memo has to be None if not sending to a shielded address
                if memo.is_some() && !is_shielded_address(&address, &lightclient.config) {
                    return format!("Can't send a memo to the non-shielded address {}", address);
                }

                vec![(args[0].to_string(), value, memo)]
            } else {
                return self.help().to_string();
            };

            // Convert to the right format.
            let mut error = None;
            let tos = send_args
                .iter()
                .map(|(a, v, m)| {
                    (
                        a.as_str(),
                        *v,
                        match m {
                            // If the string starts with an "0x", and contains only hex chars ([a-f0-9]+) then
                            // interpret it as a hex
                            Some(s) => match utils::interpret_memo_string(s.clone()) {
                                Ok(m) => Some(m),
                                Err(e) => {
                                    error = Some(format!("Couldn't interpret memo: {}", e));
                                    None
                                }
                            },
                            None => None,
                        },
                    )
                })
                .collect::<Vec<_>>();
<<<<<<< HEAD
            if let Some(err) = error {
                return err;
=======
            if let Some(e) = error {
                return e;
>>>>>>> 5a2c4e6f
            }

            match lightclient.do_send(tos).await {
                Ok(transaction_id) => {
                    object! { "txid" => transaction_id }
                }
                Err(e) => {
                    object! { "error" => e }
                }
            }
            .pretty(2)
        })
    }
}

fn wallet_saver(lightclient: &LightClient) -> String {
    RT.block_on(async move {
        match lightclient.do_save().await {
            Ok(_) => {
                let r = object! { "result" => "success",
                "wallet_path" => lightclient.config.get_wallet_path().to_str().unwrap() };
                r.pretty(2)
            }
            Err(e) => {
                let r = object! {
                    "result" => "error",
                    "error" => e
                };
                r.pretty(2)
            }
        }
    })
}
fn wallet_deleter(lightclient: &LightClient) -> String {
    RT.block_on(async move {
        match lightclient.do_delete().await {
            Ok(_) => {
                let r = object! { "result" => "success",
                "wallet_path" => lightclient.config.get_wallet_path().to_str().unwrap() };
                r.pretty(2)
            }
            Err(e) => {
                let r = object! {
                    "result" => "error",
                    "error" => e
                };
                r.pretty(2)
            }
        }
    })
}
struct SaveCommand {}
impl Command for SaveCommand {
    fn help(&self) -> &'static str {
        indoc! {r#"
            Save the wallet to disk
            Usage:
            save

            The wallet is saved to disk. The wallet is periodically saved to disk (and also saved upon exit)
            but you can use this command to explicitly save it to disk

        "#}
    }

    fn short_help(&self) -> &'static str {
        "Save wallet file to disk"
    }

    fn exec(&self, _args: &[&str], lightclient: &LightClient) -> String {
        wallet_saver(lightclient)
    }
}
struct DeleteCommand {}
impl Command for DeleteCommand {
    fn help(&self) -> &'static str {
        indoc! {r#"
            Delete the wallet from disk
            Usage:
            delete

            The wallet is deleted from disk. If you want to use another wallet first you need to remove the existing wallet file

        "#}
    }

    fn short_help(&self) -> &'static str {
        "Delete wallet file from disk"
    }

    fn exec(&self, _args: &[&str], lightclient: &LightClient) -> String {
        wallet_deleter(lightclient)
    }
}
struct SeedCommand {}
impl Command for SeedCommand {
    fn help(&self) -> &'static str {
        indoc! {r#"
            Show the wallet's seed phrase
            Usage:
            seed

            Your wallet is entirely recoverable from the seed phrase. Please save it carefully and don't share it with anyone

        "#}
    }

    fn short_help(&self) -> &'static str {
        "Display the seed phrase"
    }

    fn exec(&self, _args: &[&str], lightclient: &LightClient) -> String {
        RT.block_on(async move {
            match lightclient.do_seed_phrase().await {
                Ok(j) => j,
                Err(e) => object! { "error" => e },
            }
            .pretty(2)
        })
    }
}

struct TransactionsCommand {}
impl Command for TransactionsCommand {
    fn help(&self) -> &'static str {
        indoc! {r#"
            List all incoming and outgoing transactions from this wallet
            Usage:
            list [allmemos]

            If you include the 'allmemos' argument, all memos are returned in their raw hex format

        "#}
    }

    fn short_help(&self) -> &'static str {
        "List all transactions in the wallet"
    }

    fn exec(&self, args: &[&str], lightclient: &LightClient) -> String {
        if args.len() > 1 {
            return format!("Didn't understand arguments\n{}", self.help());
        }

        RT.block_on(async move { lightclient.do_list_transactions().await.pretty(2) })
    }
}

struct ValueTxSummariesCommand {}
impl Command for ValueTxSummariesCommand {
    fn help(&self) -> &'static str {
        indoc! {r#"
            List summaries of value transfers for this seed.
            Usage:
            summaries
        "#}
    }

    fn short_help(&self) -> &'static str {
        "List all value transfer summaries for this seed."
    }

    fn exec(&self, args: &[&str], lightclient: &LightClient) -> String {
        if args.len() > 1 {
            return format!("Didn't understand arguments\n{}", self.help());
        }

        RT.block_on(async move {
            json::JsonValue::from(lightclient.do_list_txsummaries().await).pretty(2)
        })
    }
}
struct MemoBytesToAddressCommand {}
impl Command for MemoBytesToAddressCommand {
    fn help(&self) -> &'static str {
        indoc! {r#"
            Get an object where keys are addresses and values are total bytes of memo sent to that address.
            usage:
            memobytes_to_address
        "#}
    }

    fn short_help(&self) -> &'static str {
        "Show by address memo_bytes transfers for this seed."
    }

    fn exec(&self, args: &[&str], lightclient: &LightClient) -> String {
        if args.len() > 1 {
            return format!("didn't understand arguments\n{}", self.help());
        }

        RT.block_on(async move {
            json::JsonValue::from(lightclient.do_total_memobytes_to_address().await).pretty(2)
        })
    }
}
struct ValueToAddressCommand {}
impl Command for ValueToAddressCommand {
    fn help(&self) -> &'static str {
        indoc! {r#"
            Get an object where keys are addresses and values are total value sent to that address.
            usage:
            value_to_address
        "#}
    }

    fn short_help(&self) -> &'static str {
        "Show by address value transfers for this seed."
    }

    fn exec(&self, args: &[&str], lightclient: &LightClient) -> String {
        if args.len() > 1 {
            return format!("didn't understand arguments\n{}", self.help());
        }

        RT.block_on(async move {
            json::JsonValue::from(lightclient.do_total_value_to_address().await).pretty(2)
        })
    }
}
struct SendsToAddressCommand {}
impl Command for SendsToAddressCommand {
    fn help(&self) -> &'static str {
        indoc! {r#"
            Get an object where keys are addresses and values are total value sent to that address.
            usage:
            sends_to_address
        "#}
    }

    fn short_help(&self) -> &'static str {
        "Show by address number of sends for this seed."
    }

    fn exec(&self, args: &[&str], lightclient: &LightClient) -> String {
        if args.len() > 1 {
            return format!("didn't understand arguments\n{}", self.help());
        }

        RT.block_on(async move {
            json::JsonValue::from(lightclient.do_total_spends_to_address().await).pretty(2)
        })
    }
}
struct SetOptionCommand {}
impl Command for SetOptionCommand {
    fn help(&self) -> &'static str {
        indoc! {r#"
            Set a wallet option
            Usage:
            setoption <optionname>=<optionvalue>
            List of available options:
            download_memos : none | wallet | all

        "#}
    }

    fn short_help(&self) -> &'static str {
        "Set a wallet option"
    }

    fn exec(&self, args: &[&str], lightclient: &LightClient) -> String {
        if args.len() != 1 {
            return format!("Error: Need exactly 1 argument\n\n{}", self.help());
        }

        let option = args[0];
        let values: Vec<&str> = option.split('=').collect();

        if values.len() != 2 {
            return "Error: Please set option value like: <optionname>=<optionvalue>".to_string();
        }

        let option_name = values[0];
        let option_value = values[1];

        RT.block_on(async move {
            match option_name {
                "download_memos" => match option_value {
                    "none" => {
                        lightclient
                            .wallet
                            .set_download_memo(MemoDownloadOption::NoMemos)
                            .await
                    }
                    "wallet" => {
                        lightclient
                            .wallet
                            .set_download_memo(MemoDownloadOption::WalletMemos)
                            .await
                    }
                    "all" => {
                        lightclient
                            .wallet
                            .set_download_memo(MemoDownloadOption::AllMemos)
                            .await
                    }
                    _ => {
                        return format!(
                            "Error: Couldn't understand {} value {}",
                            option_name, option_value
                        )
                    }
                },
                "transaction_filter_threshold" => match option_value.parse() {
                    Ok(number) => {
                        lightclient
                            .wallet
                            .wallet_options
                            .write()
                            .await
                            .transaction_size_filter = Some(number)
                    }
                    Err(e) => return format!("Error {e}, couldn't parse {option_value} as number"),
                },
                _ => return format!("Error: Couldn't understand {}", option_name),
            }

            let r = object! {
                "success" => true
            };

            r.pretty(2)
        })
    }
}

struct GetOptionCommand {}
impl Command for GetOptionCommand {
    fn help(&self) -> &'static str {
        indoc! {r#"
            Get a wallet option
            Argument is either "download_memos" and "transaction_filter_threshold"

            Usage:
            getoption <optionname>

        "#}
    }

    fn short_help(&self) -> &'static str {
        "Get a wallet option"
    }

    fn exec(&self, args: &[&str], lightclient: &LightClient) -> String {
        if args.len() != 1 {
            return format!("Error: Need exactly 1 argument\n\n{}", self.help());
        }

        let option_name = args[0];

        RT.block_on(async move {
            let value = match option_name {
                "download_memos" => match lightclient
                    .wallet
                    .wallet_options
                    .read()
                    .await
                    .download_memos
                {
                    MemoDownloadOption::NoMemos => "none".to_string(),
                    MemoDownloadOption::WalletMemos => "wallet".to_string(),
                    MemoDownloadOption::AllMemos => "all".to_string(),
                },
                "transaction_filter_threshold" => lightclient
                    .wallet
                    .wallet_options
                    .read()
                    .await
                    .transaction_size_filter
                    .map(|filter| filter.to_string())
                    .unwrap_or("No filter".to_string()),
                _ => return format!("Error: Couldn't understand {}", option_name),
            };

            let r = object! {
                option_name => value
            };

            r.pretty(2)
        })
    }
}

struct HeightCommand {}
impl Command for HeightCommand {
    fn help(&self) -> &'static str {
        indoc! {r#"
            Get the latest block height that the wallet is at.
            Usage:
            height

            Pass 'true' (default) to sync to the server to get the latest block height. Pass 'false' to get the latest height in the wallet without checking with the server.

        "#}
    }

    fn short_help(&self) -> &'static str {
        "Get the latest block height that the wallet is at"
    }

    fn exec(&self, _args: &[&str], lightclient: &LightClient) -> String {
        RT.block_on(async move {
            object! { "height" => lightclient.do_wallet_last_scanned_height().await}.pretty(2)
        })
    }
}

struct DefaultFeeCommand {}
impl Command for DefaultFeeCommand {
    fn help(&self) -> &'static str {
        indoc! {r#"
            Returns the default fee in zats for outgoing transactions
            Usage:
            defaultfee <optional_block_height>

            Example:
            defaultfee
        "#}
    }

    fn short_help(&self) -> &'static str {
        "Returns the default fee in zats for outgoing transactions"
    }

    fn exec(&self, args: &[&str], _lightclient: &LightClient) -> String {
        if args.len() > 1 {
            return format!("Was expecting at most 1 argument\n{}", self.help());
        }

        RT.block_on(async move {
            let j = object! { "defaultfee" => u64::from(MINIMUM_FEE)};
            j.pretty(2)
        })
    }
}

struct NewAddressCommand {}
impl Command for NewAddressCommand {
    fn help(&self) -> &'static str {
        indoc! {r#"
            Create a new address in this wallet
            Usage:
            new [z | t | o]

            Example:
            To create a new z address:
            new z
        "#}
    }

    fn short_help(&self) -> &'static str {
        "Create a new address in this wallet"
    }

    fn exec(&self, args: &[&str], lightclient: &LightClient) -> String {
        if args.len() != 1 {
            return format!("No address type specified\n{}", self.help());
        }

        RT.block_on(async move {
            match lightclient.do_new_address(args[0]).await {
                Ok(j) => j,
                Err(e) => object! { "error" => e },
            }
            .pretty(2)
        })
    }
}

struct NotesCommand {}
impl Command for NotesCommand {
    fn help(&self) -> &'static str {
        indoc! {r#"
            Show all sapling notes and utxos in this wallet
            Usage:
            notes [all]

            If you supply the "all" parameter, all previously spent sapling notes and spent utxos are also included

        "#}
    }

    fn short_help(&self) -> &'static str {
        "List all sapling notes and utxos in the wallet"
    }

    fn exec(&self, args: &[&str], lightclient: &LightClient) -> String {
        // Parse the args.
        if args.len() > 1 {
            return self.short_help().to_string();
        }

        // Make sure we can parse the amount
        let all_notes = if args.len() == 1 {
            match args[0] {
                "all" => true,
                a => {
                    return format!(
                        "Invalid argument \"{}\". Specify 'all' to include unspent notes",
                        a
                    )
                }
            }
        } else {
            false
        };

        RT.block_on(async move { lightclient.do_list_notes(all_notes).await.pretty(2) })
    }
}

struct QuitCommand {}
impl Command for QuitCommand {
    fn help(&self) -> &'static str {
        indoc! {r#"
            Save the wallet to disk and quit
            Usage:
            quit

        "#}
    }

    fn short_help(&self) -> &'static str {
        "Quit the lightwallet, saving state to disk"
    }

    fn exec(&self, _args: &[&str], lightclient: &LightClient) -> String {
        // before shutting down, shut down all child processes..
        // ...but only if the network being used is regtest.
        let o = RT.block_on(async move { lightclient.do_info().await });
        if o.contains("\"chain_name\": \"regtest\",") {
            use std::process::Command;

            // find zingo-cli's PID
            let cli_pid: u32 = std::process::id();

            // now find all child processes of this PID
            let raw_child_processes = Command::new("ps")
                .args(["--no-headers", "--ppid", &cli_pid.to_string()])
                .output()
                .expect("error running ps");

            let owned_child_processes: String = String::from_utf8(raw_child_processes.stdout)
                .expect("error unwraping stdout of ps");
            let child_processes = owned_child_processes.split('\n').collect::<Vec<&str>>();

            // &str representation of PIDs
            let mut spawned_pids: Vec<&str> = Vec::new();

            for child in child_processes {
                if !child.is_empty() {
                    let ch: Vec<&str> = child.split_whitespace().collect();
                    spawned_pids.push(ch[0]);
                }
            }

            for pid in spawned_pids {
                Command::new("kill")
                    .arg(pid)
                    .output()
                    .expect("error while killing regtest-spawned processes!");
            }
        }

        wallet_saver(lightclient)
    }
}

pub fn get_commands() -> HashMap<&'static str, Box<dyn Command>> {
    let entries: [(&'static str, Box<dyn Command>); 37] = [
        (("version"), Box::new(GetVersionCommand {})),
        ("sync", Box::new(SyncCommand {})),
        ("syncstatus", Box::new(SyncStatusCommand {})),
        ("encryptmessage", Box::new(EncryptMessageCommand {})),
        ("decryptmessage", Box::new(DecryptMessageCommand {})),
        ("parse_address", Box::new(ParseAddressCommand {})),
        ("parse_viewkey", Box::new(ParseViewKeyCommand {})),
        ("interrupt_sync_after_batch", Box::new(InterruptCommand {})),
        ("changeserver", Box::new(ChangeServerCommand {})),
        ("rescan", Box::new(RescanCommand {})),
        ("clear", Box::new(ClearCommand {})),
        ("help", Box::new(HelpCommand {})),
        ("balance", Box::new(BalanceCommand {})),
        ("addresses", Box::new(AddressCommand {})),
        ("height", Box::new(HeightCommand {})),
        ("sendprogress", Box::new(SendProgressCommand {})),
        ("setoption", Box::new(SetOptionCommand {})),
        ("summaries", Box::new(ValueTxSummariesCommand {})),
        ("value_to_address", Box::new(ValueToAddressCommand {})),
        ("sends_to_address", Box::new(SendsToAddressCommand {})),
        (
            "memobytes_to_address",
            Box::new(MemoBytesToAddressCommand {}),
        ),
        ("getoption", Box::new(GetOptionCommand {})),
        ("exportufvk", Box::new(ExportUfvkCommand {})),
        ("info", Box::new(InfoCommand {})),
        ("updatecurrentprice", Box::new(UpdateCurrentPriceCommand {})),
        ("send", Box::new(SendCommand {})),
        ("shield", Box::new(ShieldCommand {})),
        ("save", Box::new(SaveCommand {})),
        ("quit", Box::new(QuitCommand {})),
        ("list", Box::new(TransactionsCommand {})),
        ("notes", Box::new(NotesCommand {})),
        ("new", Box::new(NewAddressCommand {})),
        ("defaultfee", Box::new(DefaultFeeCommand {})),
        ("seed", Box::new(SeedCommand {})),
        ("get_birthday", Box::new(GetBirthdayCommand {})),
        ("wallet_kind", Box::new(WalletKindCommand {})),
        ("delete", Box::new(DeleteCommand {})),
    ];

    HashMap::from(entries)
}

pub fn do_user_command(cmd: &str, args: &[&str], lightclient: &LightClient) -> String {
    match get_commands().get(cmd.to_ascii_lowercase().as_str()) {
        Some(cmd) => cmd.exec(args, lightclient),
        None => format!(
            "Unknown command : {}. Type 'help' for a list of commands",
            cmd
        ),
    }
}<|MERGE_RESOLUTION|>--- conflicted
+++ resolved
@@ -904,13 +904,8 @@
                     )
                 })
                 .collect::<Vec<_>>();
-<<<<<<< HEAD
-            if let Some(err) = error {
-                return err;
-=======
             if let Some(e) = error {
                 return e;
->>>>>>> 5a2c4e6f
             }
 
             match lightclient.do_send(tos).await {
