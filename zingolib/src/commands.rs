--- conflicted
+++ resolved
@@ -1,9 +1,7 @@
-<<<<<<< HEAD
-//! TODO: Add Mod Description Here!
+//! An interface that passes strings (e.g. from a cli, into zingolib)
+//! upgrade-or-replace
 
 use crate::wallet::keys::is_transparent_address;
-=======
->>>>>>> 25c42495
 use crate::wallet::{MemoDownloadOption, Pool};
 use crate::{lightclient::LightClient, wallet};
 use indoc::indoc;
@@ -18,12 +16,8 @@
 use zcash_primitives::consensus::Parameters;
 use zcash_primitives::transaction::fees::zip317::MINIMUM_FEE;
 
-<<<<<<< HEAD
+/// TODO: Add Doc Comment Here!
 use self::error::CommandError;
-
-/// TODO: Add Doc Comment Here!
-=======
->>>>>>> 25c42495
 mod error;
 /// TODO: Add Doc Comment Here!
 mod utils;
