--- conflicted
+++ resolved
@@ -235,17 +235,11 @@
 
     /// Sync state
     #[cfg(feature = "sync")]
-<<<<<<< HEAD
-    #[getset(get = "pub", get_mut = "pub")]
-    sync_state: SyncState,
+    pub sync_state: SyncState,
 
     /// Transparent addresses
     #[cfg(feature = "sync")]
-    #[getset(get = "pub", get_mut = "pub")]
     transparent_addresses: BTreeMap<TransparentAddressId, String>,
-=======
-    pub sync_state: SyncState,
->>>>>>> 5e4f1361
 }
 
 impl LightWallet {
