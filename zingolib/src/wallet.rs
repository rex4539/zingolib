--- conflicted
+++ resolved
@@ -342,62 +342,6 @@
         Err("No message matched".to_string())
     }
 
-<<<<<<< HEAD
-    // Add the spent_at_height for each sapling note that has been spent. This field was added in wallet version 8,
-    // so for older wallets, it will need to be added
-    pub async fn fix_spent_at_height(&self) {
-        // First, build an index of all the transaction_ids and the heights at which they were spent.
-        let spent_transaction_id_map: HashMap<_, _> = self
-            .transaction_context
-            .transaction_metadata_set
-            .read()
-            .await
-            .current
-            .iter()
-            .map(|(transaction_id, wtx)| (*transaction_id, wtx.status.get_height()))
-            .collect();
-
-        // Go over all the sapling notes that might need updating
-        self.transaction_context
-            .transaction_metadata_set
-            .write()
-            .await
-            .current
-            .values_mut()
-            .for_each(|wtx| {
-                wtx.sapling_notes
-                    .iter_mut()
-                    .filter(|nd| nd.spent.is_some() && nd.spent.unwrap().1 == 0)
-                    .for_each(|nd| {
-                        let transaction_id = nd.spent.unwrap().0;
-                        if let Some(height) = spent_transaction_id_map.get(&transaction_id).copied()
-                        {
-                            nd.spent = Some((transaction_id, height.into()));
-                        }
-                    })
-            });
-
-        // Go over all the Utxos that might need updating
-        self.transaction_context
-            .transaction_metadata_set
-            .write()
-            .await
-            .current
-            .values_mut()
-            .for_each(|wtx| {
-                wtx.transparent_notes
-                    .iter_mut()
-                    .filter(|utxo| utxo.spent.is_some() && utxo.spent_at_height.is_none())
-                    .for_each(|utxo| {
-                        utxo.spent_at_height = spent_transaction_id_map
-                            .get(&utxo.spent.unwrap())
-                            .map(|b| u32::from(*b) as i32);
-                    })
-            });
-    }
-
-=======
->>>>>>> 69d99312
     async fn get_all_domain_specific_notes<D>(&self) -> Vec<D::SpendableNoteAT>
     where
         D: DomainWalletExt,
