--- conflicted
+++ resolved
@@ -518,33 +518,6 @@
                 false,
             )
             .await;
-<<<<<<< HEAD
-=======
-        }
-        #[tokio::test]
-        /// this is a live sync test. its execution time scales linearly since last updated
-        /// this is a live send test. whether it can work depends on the state of live wallet on the blockchain
-        /// note: live send waits 2 minutes for confirmation. expect 3min runtime
-        #[ignore = "dont automatically run hot tests! this test spends actual zec!"]
-        async fn mainnet_shield() {
-            let case = examples::NetworkSeedVersion::Mainnet(
-                examples::MainnetSeedVersion::HotelHumor(examples::HotelHumorVersion::Latest),
-            );
-            let client = sync_example_wallet(case).await;
-
-            println!(
-                "mainnet_hhcclaltpcckcsslpcnetblr has {} transactions in it",
-                client
-                    .wallet
-                    .transaction_context
-                    .transaction_metadata_set
-                    .read()
-                    .await
-                    .transaction_records_by_id
-                    .len()
-            );
-
->>>>>>> c13b638f
             with_assertions::propose_shield_bump_sync(
                 &mut LiveChain::setup().await,
                 &client,
