//! TODO: Add Mod Description Here!

use zcash_primitives::consensus::BlockHeight;

use super::LightClient;
use super::LightWalletSendProgress;

impl LightClient {
    async fn get_latest_block(&self) -> Result<BlockHeight, String> {
        Ok(BlockHeight::from_u32(
            crate::grpc_connector::get_latest_block(self.config.get_lightwalletd_uri())
                .await?
                .height as u32,
        ))
    }

    /// TODO: Add Doc Comment Here!
    pub async fn do_send_progress(&self) -> Result<LightWalletSendProgress, String> {
        let progress = self.wallet.get_send_progress().await;
        Ok(LightWalletSendProgress {
            progress: progress.clone(),
            interrupt_sync: *self.interrupt_sync.read().await,
        })
    }
}

/// patterns for newfangled propose flow
pub mod send_with_proposal {
    use std::convert::Infallible;

    use nonempty::NonEmpty;

    use zcash_client_backend::proposal::Proposal;
    use zcash_client_backend::wallet::NoteId;
    use zcash_client_backend::zip321::TransactionRequest;

    use zcash_primitives::transaction::{Transaction, TxId};

    use zingo_status::confirmation_status::ConfirmationStatus;

    use crate::lightclient::LightClient;
    use crate::wallet::now;
    use crate::wallet::propose::{ProposeSendError, ProposeShieldError};

    #[allow(missing_docs)] // error types document themselves
    #[derive(Clone, Debug, thiserror::Error)]
    pub enum TransactionCacheError {
        #[error("No witness trees. This is viewkey watch, not spendkey wallet.")]
        NoSpendCapability,
        #[error("No Tx in cached!")]
        NoCachedTx,
        #[error("Multistep transaction with non-tex steps")]
        InvalidMultiStep,
    }

    #[allow(missing_docs)] // error types document themselves
    #[derive(Clone, Debug, thiserror::Error)]
    pub enum BroadcastCachedTransactionsError {
        #[error("Cant broadcast: {0:?}")]
        Cache(#[from] TransactionCacheError),
        #[error("Couldnt fetch server height: {0:?}")]
        Height(String),
        #[error("Broadcast failed: {0:?}")]
        Broadcast(String),
    }

    #[allow(missing_docs)] // error types document themselves
    #[derive(Debug, thiserror::Error)]
    pub enum RecordCachedTransactionsError {
        #[error("Cant record: {0:?}")]
        Cache(#[from] TransactionCacheError),
        #[error("Couldnt fetch server height: {0:?}")]
        Height(String),
        #[error("Decoding failed: {0:?}")]
        Decode(#[from] std::io::Error),
    }

    #[allow(missing_docs)] // error types document themselves
    #[derive(Debug, thiserror::Error)]
    pub enum CompleteAndBroadcastError {
        #[error("The transaction could not be calculated: {0:?}")]
        BuildTransaction(#[from] crate::wallet::send::BuildTransactionError),
        #[error("Recording created transaction failed: {0:?}")]
        Record(#[from] RecordCachedTransactionsError),
        #[error("Broadcast failed: {0:?}")]
        Broadcast(#[from] BroadcastCachedTransactionsError),
        #[error("TxIds did not work through?")]
        EmptyList,
    }

    #[allow(missing_docs)] // error types document themselves
    #[derive(Debug, thiserror::Error)]
    pub enum CompleteAndBroadcastStoredProposalError {
        #[error("No proposal. Call do_propose first.")]
        NoStoredProposal,
        #[error("send {0:?}")]
        CompleteAndBroadcast(#[from] CompleteAndBroadcastError),
    }

    #[allow(missing_docs)] // error types document themselves
    #[derive(Debug, thiserror::Error)]
    pub enum QuickSendError {
        #[error("propose send {0:?}")]
        ProposeSend(#[from] ProposeSendError),
        #[error("send {0:?}")]
        CompleteAndBroadcast(#[from] CompleteAndBroadcastError),
    }

    #[allow(missing_docs)] // error types document themselves
    #[derive(Debug, thiserror::Error)]
    pub enum QuickShieldError {
        #[error("propose shield {0:?}")]
        Propose(#[from] ProposeShieldError),
        #[error("send {0:?}")]
        CompleteAndBroadcast(#[from] CompleteAndBroadcastError),
    }

    impl LightClient {
        /// When a transactions are created, they are added to "spending_data".
        /// This step records all cached transactions into TransactionRecord s.
        /// This overwrites confirmation status to Calculated (not Broadcast)
        /// so only call this immediately after creating the transaction
        ///
        /// With the introduction of multistep transacations to support ZIP320
        /// we begin ordering transactions in the "spending_data" cache such
        /// that any output that's used to fund a subsequent transaction is
        /// added prior to that fund-requiring transaction.
        /// After some consideration we don't see why the spending_data should
        /// be stored out-of-order with respect to earlier transactions funding
        /// later ones in the cache, so we implement an in order cache.
        async fn record_created_transactions(
            &self,
        ) -> Result<Vec<TxId>, RecordCachedTransactionsError> {
            let mut tx_map = self
                .wallet
                .transaction_context
                .transaction_metadata_set
                .write()
                .await;
            let current_height = self
                .get_latest_block()
                .await
                .map_err(RecordCachedTransactionsError::Height)?;
            let mut transactions_to_record = vec![];
            if let Some(spending_data) = tx_map.spending_data_mut() {
                for (_txid, raw_tx) in spending_data.cached_raw_transactions().iter() {
                    transactions_to_record.push(Transaction::read(
                        raw_tx.as_slice(),
                        zcash_primitives::consensus::BranchId::for_height(
                            &self.wallet.transaction_context.config.chain,
                            current_height + 1,
                        ),
                    )?);
                }
            } else {
                return Err(RecordCachedTransactionsError::Cache(
                    TransactionCacheError::NoSpendCapability,
                ));
            }
            drop(tx_map);
            let mut txids = vec![];
            for transaction in transactions_to_record {
                self.wallet
                    .transaction_context
                    .scan_full_tx(
                        &transaction,
                        ConfirmationStatus::Calculated(current_height + 1),
                        Some(now() as u32),
                        crate::wallet::utils::get_price(
                            now(),
                            &self.wallet.price.read().await.clone(),
                        ),
                    )
                    .await;
                self.wallet
                    .transaction_context
                    .transaction_metadata_set
                    .write()
                    .await
                    .transaction_records_by_id
                    .update_note_spend_statuses(
                        transaction.txid(),
                        Some((
                            transaction.txid(),
                            ConfirmationStatus::Calculated(current_height + 1),
                        )),
                    );
                txids.push(transaction.txid());
            }
            Ok(txids)
        }

        /// When a transaction is created, it is added to a cache. This step broadcasts the cache and sets its status to transmitted.
        /// only broadcasts transactions marked as calculated (not broadcast). when it broadcasts them, it marks them as broadcast.
        pub(crate) async fn broadcast_created_transactions(
            &self,
        ) -> Result<Vec<TxId>, BroadcastCachedTransactionsError> {
            let mut tx_map = self
                .wallet
                .transaction_context
                .transaction_metadata_set
                .write()
                .await;
            let current_height = self
                .get_latest_block()
                .await
                .map_err(BroadcastCachedTransactionsError::Height)?;
            let calculated_tx_cache = tx_map
                .spending_data()
                .as_ref()
                .ok_or(BroadcastCachedTransactionsError::Cache(
                    TransactionCacheError::NoSpendCapability,
                ))?
                .cached_raw_transactions()
                .clone();
            let mut txids = vec![];
            for (txid, raw_tx) in calculated_tx_cache {
                let mut spend_status = None;
                // only send the txid if its status is Calculated. when we do, change its status to Transmitted.
                if let Some(transaction_record) = tx_map.transaction_records_by_id.get_mut(&txid) {
                    // those transactions that have never been broadcast
                    // and those which have been broadcast but evicted instead of upgraded to ConfirmationStatus::Mempool
                    if matches!(
                        transaction_record.status,
                        ConfirmationStatus::Calculated(_) | ConfirmationStatus::Transmitted(_)
                    ) {
                        match crate::grpc_connector::send_transaction(
                            self.get_server_uri(),
                            raw_tx.into_boxed_slice(),
                        )
                        .await
                        {
                            Ok(serverz_txid_string) => {
                                txids.push(crate::utils::txid::compare_txid_to_string(
                                    txid,
                                    serverz_txid_string,
                                    self.wallet.transaction_context.config.accept_server_txids,
                                ));
                                transaction_record.status =
                                    ConfirmationStatus::Transmitted(current_height + 1);

                                spend_status =
                                    Some((transaction_record.txid, transaction_record.status));
                            }
                            Err(server_err) => {
                                return Err(BroadcastCachedTransactionsError::Broadcast(server_err))
                            }
                        };
                    }
                }
                if let Some(s) = spend_status {
                    tx_map
                        .transaction_records_by_id
                        .update_note_spend_statuses(s.0, spend_status);
                }
            }

            tx_map
                .spending_data_mut()
                .as_mut()
                .ok_or(BroadcastCachedTransactionsError::Cache(
                    TransactionCacheError::NoSpendCapability,
                ))?
                .cached_raw_transactions_mut()
                .clear();

            Ok(txids)
        }

        async fn complete_and_broadcast<NoteRef>(
            &self,
            proposal: &Proposal<zcash_primitives::transaction::fees::zip317::FeeRule, NoteRef>,
        ) -> Result<NonEmpty<TxId>, CompleteAndBroadcastError> {
            self.wallet.create_transaction(proposal).await?;

            self.record_created_transactions().await?;

            let broadcast_result = self.broadcast_created_transactions().await;

            self.wallet
                .set_send_result(broadcast_result.clone().map_err(|e| e.to_string()).map(
                    |vec_txids| {
                        serde_json::Value::Array(
                            vec_txids
                                .iter()
                                .map(|txid| serde_json::Value::String(txid.to_string()))
                                .collect::<Vec<serde_json::Value>>(),
                        )
                    },
                ))
                .await;

            let broadcast_txids = NonEmpty::from_vec(broadcast_result?)
                .ok_or(CompleteAndBroadcastError::EmptyList)?;

            Ok(broadcast_txids)
        }

        /// Calculates, signs and broadcasts transactions from a stored proposal.
        pub async fn complete_and_broadcast_stored_proposal(
            &self,
        ) -> Result<NonEmpty<TxId>, CompleteAndBroadcastStoredProposalError> {
            if let Some(proposal) = self.latest_proposal.read().await.as_ref() {
                match proposal {
                    crate::lightclient::ZingoProposal::Transfer(transfer_proposal) => {
                        self.complete_and_broadcast::<NoteId>(transfer_proposal)
                            .await
                    }
                    crate::lightclient::ZingoProposal::Shield(shield_proposal) => {
                        self.complete_and_broadcast::<Infallible>(shield_proposal)
                            .await
                    }
                }
                .map_err(CompleteAndBroadcastStoredProposalError::CompleteAndBroadcast)
            } else {
                Err(CompleteAndBroadcastStoredProposalError::NoStoredProposal)
            }
        }

        /// Creates, signs and broadcasts transactions from a transaction request without confirmation.
        pub async fn quick_send(
            &self,
            request: TransactionRequest,
        ) -> Result<NonEmpty<TxId>, QuickSendError> {
            let proposal = self.wallet.create_send_proposal(request).await?;
            Ok(self.complete_and_broadcast::<NoteId>(&proposal).await?)
        }

        /// Shields all transparent funds without confirmation.
        pub async fn quick_shield(&self) -> Result<NonEmpty<TxId>, QuickShieldError> {
            let proposal = self.wallet.create_shield_proposal().await?;
            Ok(self.complete_and_broadcast::<Infallible>(&proposal).await?)
        }
    }

    #[cfg(all(test, feature = "testvectors"))]
    mod test {
        use zcash_client_backend::{PoolType, ShieldedProtocol};

        use crate::{
            lightclient::sync::test::sync_example_wallet,
            testutils::chain_generics::{
                conduct_chain::ConductChain as _, live_chain::LiveChain, with_assertions,
            },
            wallet::disk::testing::examples,
        };

        // all tests below (and in this mod) use example wallets, which describe real-world chains.

        #[tokio::test]
        async fn complete_and_broadcast_unconnected_error() {
            use crate::{
                config::ZingoConfigBuilder, lightclient::LightClient,
                mocks::proposal::ProposalBuilder, testvectors::seeds::ABANDON_ART_SEED,
            };
            let lc = LightClient::create_unconnected(
                &ZingoConfigBuilder::default().create(),
                crate::wallet::WalletBase::MnemonicPhrase(ABANDON_ART_SEED.to_string()),
                1,
            )
            .await
            .unwrap();
            let proposal = ProposalBuilder::default().build();
            lc.complete_and_broadcast(&proposal).await.unwrap_err();
            // TODO: match on specific error
        }

        /// live sync: execution time increases linearly until example wallet is upgraded
        /// live send TESTNET: these assume the wallet has on-chain TAZ.
        /// - waits 150 seconds for confirmation per transaction. see [zingolib/src/testutils/chain_generics/live_chain.rs]
        mod testnet {
            use super::*;

            /// requires 1 confirmation: expect 3 minute runtime
            #[ignore = "live testnet: testnet relies on NU6"]
            #[tokio::test]
            async fn glory_goddess_simple_send() {
                let case = examples::NetworkSeedVersion::Testnet(
                    examples::TestnetSeedVersion::GloryGoddess,
                );
                let client = sync_example_wallet(case).await;

                with_assertions::propose_send_bump_sync_all_recipients(
                    &mut LiveChain::setup().await,
                    &client,
                    vec![(
                        &client,
                        PoolType::Shielded(zcash_client_backend::ShieldedProtocol::Orchard),
                        10_000,
                        None,
                    )],
                    false,
                )
                .await;
            }

            /// requires 1 confirmation: expect 3 minute runtime
            #[ignore = "live testnet: testnet relies on NU6"]
            #[tokio::test]
            async fn glory_goddess_super_send() {
                let case = examples::NetworkSeedVersion::Testnet(
                    examples::TestnetSeedVersion::GloryGoddess,
                );
                let client = sync_example_wallet(case).await;

                let case2 = examples::NetworkSeedVersion::Testnet(
                    examples::TestnetSeedVersion::ChimneyBetter(
                        examples::ChimneyBetterVersion::Latest,
                    ),
                );
                let client2 = sync_example_wallet(case2).await;

                with_assertions::propose_send_bump_sync_all_recipients(
                    &mut LiveChain::setup().await,
                    &client,
                    vec![
                        (&client, PoolType::Transparent, 10_000, None),
                        (
                            &client,
                            PoolType::Shielded(zcash_client_backend::ShieldedProtocol::Sapling),
                            10_000,
                            None,
                        ),
                        (
                            &client,
                            PoolType::Shielded(zcash_client_backend::ShieldedProtocol::Orchard),
                            10_000,
                            None,
                        ),
                        (&client2, PoolType::Transparent, 10_000, None),
                        (
                            &client2,
                            PoolType::Shielded(zcash_client_backend::ShieldedProtocol::Sapling),
                            10_000,
                            None,
                        ),
                        (
                            &client2,
                            PoolType::Shielded(zcash_client_backend::ShieldedProtocol::Orchard),
                            10_000,
                            None,
                        ),
                    ],
                    false,
                )
                .await;

                with_assertions::propose_shield_bump_sync(
                    &mut LiveChain::setup().await,
                    &client,
                    true,
                )
                .await
                .unwrap();
            }

            /// requires 1 confirmation: expect 3 minute runtime
            #[ignore = "live testnet: testnet relies on NU6"]
            #[tokio::test]
            async fn chimney_better_send_to_self_orchard() {
                let case = examples::NetworkSeedVersion::Testnet(
                    examples::TestnetSeedVersion::ChimneyBetter(
                        examples::ChimneyBetterVersion::Latest,
                    ),
                );

<<<<<<< HEAD
                let client = sync_example_wallet(case).await;

                with_assertions::propose_send_bump_sync_all_recipients(
                    &mut LiveChain::setup().await,
                    &client,
                    vec![(
                        &client,
                        PoolType::Shielded(zcash_client_backend::ShieldedProtocol::Orchard),
                        10_000,
                        None,
                    )],
                    false,
                )
                .await;
            }
=======
            with_assertions::assure_propose_shield_bump_sync(
                &mut LiveChain::setup().await,
                &client,
                true,
            )
            .await
            .unwrap();
        }
>>>>>>> 40771dd9

            /// requires 1 confirmation: expect 3 minute runtime
            #[ignore = "live testnet: testnet relies on NU6"]
            #[tokio::test]
            async fn testnet_shield() {
                let case = examples::NetworkSeedVersion::Testnet(
                    examples::TestnetSeedVersion::ChimneyBetter(
                        examples::ChimneyBetterVersion::Latest,
                    ),
                );

                let client = sync_example_wallet(case).await;

                with_assertions::propose_shield_bump_sync(
                    &mut LiveChain::setup().await,
                    &client,
                    true,
                )
                .await
                .unwrap();
            }
        }

        /// live sync: execution time increases linearly until example wallet is upgraded
        /// live send MAINNET: spends on-chain ZEC.
        /// - waits 150 seconds for confirmation per transaction. see [zingolib/src/testutils/chain_generics/live_chain.rs]
        mod mainnet {
            use super::*;

            /// requires 1 confirmation: expect 3 minute runtime
            #[tokio::test]
            #[ignore = "dont automatically run hot tests! this test spends actual zec!"]
            async fn mainnet_send_to_self_orchard() {
                let case = examples::NetworkSeedVersion::Mainnet(
                    examples::MainnetSeedVersion::HotelHumor(examples::HotelHumorVersion::Latest),
                );
                let target_pool = PoolType::Shielded(ShieldedProtocol::Orchard);

                let client = sync_example_wallet(case).await;

                println!(
                    "mainnet_hhcclaltpcckcsslpcnetblr has {} transactions in it",
                    client
                        .wallet
                        .transaction_context
                        .transaction_metadata_set
                        .read()
                        .await
                        .transaction_records_by_id
                        .len()
                );

                with_assertions::propose_send_bump_sync_all_recipients(
                    &mut LiveChain::setup().await,
                    &client,
                    vec![(&client, target_pool, 10_000, None)],
                    false,
                )
                .await;
            }

<<<<<<< HEAD
            /// requires 1 confirmation: expect 3 minute runtime
            #[tokio::test]
            #[ignore = "dont automatically run hot tests! this test spends actual zec!"]
            async fn mainnet_send_to_self_sapling() {
                let case = examples::NetworkSeedVersion::Mainnet(
                    examples::MainnetSeedVersion::HotelHumor(examples::HotelHumorVersion::Latest),
                );
                let target_pool = PoolType::Shielded(ShieldedProtocol::Sapling);

                let client = sync_example_wallet(case).await;

                println!(
                    "mainnet_hhcclaltpcckcsslpcnetblr has {} transactions in it",
                    client
                        .wallet
                        .transaction_context
                        .transaction_metadata_set
                        .read()
                        .await
                        .transaction_records_by_id
                        .len()
                );

                with_assertions::propose_send_bump_sync_all_recipients(
                    &mut LiveChain::setup().await,
                    &client,
                    vec![(&client, target_pool, 400_000, None)],
                    false,
                )
                .await;
            }
=======
            with_assertions::assure_propose_shield_bump_sync(
                &mut LiveChain::setup().await,
                &client,
                true,
            )
            .await
            .unwrap();
        }
>>>>>>> 40771dd9

            /// requires 2 confirmations: expect 6 minute runtime
            #[tokio::test]
            #[ignore = "dont automatically run hot tests! this test spends actual zec!"]
            async fn mainnet_send_to_self_transparent_and_then_shield() {
                let case = examples::NetworkSeedVersion::Mainnet(
                    examples::MainnetSeedVersion::HotelHumor(examples::HotelHumorVersion::Latest),
                );
                let target_pool = PoolType::Transparent;

                let client = sync_example_wallet(case).await;

                println!(
                    "mainnet_hhcclaltpcckcsslpcnetblr has {} transactions in it",
                    client
                        .wallet
                        .transaction_context
                        .transaction_metadata_set
                        .read()
                        .await
                        .transaction_records_by_id
                        .len()
                );

<<<<<<< HEAD
                with_assertions::propose_send_bump_sync_all_recipients(
                    &mut LiveChain::setup().await,
                    &client,
                    vec![(&client, target_pool, 100_000, None)],
                    false,
                )
                .await;
                with_assertions::propose_shield_bump_sync(
                    &mut LiveChain::setup().await,
                    &client,
                    false,
                )
                .await
                .unwrap();
            }
=======
            with_assertions::assure_propose_shield_bump_sync(
                &mut LiveChain::setup().await,
                &client,
                false,
            )
            .await
            .unwrap();
>>>>>>> 40771dd9
        }
    }
}<|MERGE_RESOLUTION|>--- conflicted
+++ resolved
@@ -380,107 +380,6 @@
                 );
                 let client = sync_example_wallet(case).await;
 
-                with_assertions::propose_send_bump_sync_all_recipients(
-                    &mut LiveChain::setup().await,
-                    &client,
-                    vec![(
-                        &client,
-                        PoolType::Shielded(zcash_client_backend::ShieldedProtocol::Orchard),
-                        10_000,
-                        None,
-                    )],
-                    false,
-                )
-                .await;
-            }
-
-            /// requires 1 confirmation: expect 3 minute runtime
-            #[ignore = "live testnet: testnet relies on NU6"]
-            #[tokio::test]
-            async fn glory_goddess_super_send() {
-                let case = examples::NetworkSeedVersion::Testnet(
-                    examples::TestnetSeedVersion::GloryGoddess,
-                );
-                let client = sync_example_wallet(case).await;
-
-                let case2 = examples::NetworkSeedVersion::Testnet(
-                    examples::TestnetSeedVersion::ChimneyBetter(
-                        examples::ChimneyBetterVersion::Latest,
-                    ),
-                );
-                let client2 = sync_example_wallet(case2).await;
-
-                with_assertions::propose_send_bump_sync_all_recipients(
-                    &mut LiveChain::setup().await,
-                    &client,
-                    vec![
-                        (&client, PoolType::Transparent, 10_000, None),
-                        (
-                            &client,
-                            PoolType::Shielded(zcash_client_backend::ShieldedProtocol::Sapling),
-                            10_000,
-                            None,
-                        ),
-                        (
-                            &client,
-                            PoolType::Shielded(zcash_client_backend::ShieldedProtocol::Orchard),
-                            10_000,
-                            None,
-                        ),
-                        (&client2, PoolType::Transparent, 10_000, None),
-                        (
-                            &client2,
-                            PoolType::Shielded(zcash_client_backend::ShieldedProtocol::Sapling),
-                            10_000,
-                            None,
-                        ),
-                        (
-                            &client2,
-                            PoolType::Shielded(zcash_client_backend::ShieldedProtocol::Orchard),
-                            10_000,
-                            None,
-                        ),
-                    ],
-                    false,
-                )
-                .await;
-
-                with_assertions::propose_shield_bump_sync(
-                    &mut LiveChain::setup().await,
-                    &client,
-                    true,
-                )
-                .await
-                .unwrap();
-            }
-
-            /// requires 1 confirmation: expect 3 minute runtime
-            #[ignore = "live testnet: testnet relies on NU6"]
-            #[tokio::test]
-            async fn chimney_better_send_to_self_orchard() {
-                let case = examples::NetworkSeedVersion::Testnet(
-                    examples::TestnetSeedVersion::ChimneyBetter(
-                        examples::ChimneyBetterVersion::Latest,
-                    ),
-                );
-
-<<<<<<< HEAD
-                let client = sync_example_wallet(case).await;
-
-                with_assertions::propose_send_bump_sync_all_recipients(
-                    &mut LiveChain::setup().await,
-                    &client,
-                    vec![(
-                        &client,
-                        PoolType::Shielded(zcash_client_backend::ShieldedProtocol::Orchard),
-                        10_000,
-                        None,
-                    )],
-                    false,
-                )
-                .await;
-            }
-=======
             with_assertions::assure_propose_shield_bump_sync(
                 &mut LiveChain::setup().await,
                 &client,
@@ -489,28 +388,53 @@
             .await
             .unwrap();
         }
->>>>>>> 40771dd9
-
-            /// requires 1 confirmation: expect 3 minute runtime
-            #[ignore = "live testnet: testnet relies on NU6"]
-            #[tokio::test]
-            async fn testnet_shield() {
-                let case = examples::NetworkSeedVersion::Testnet(
-                    examples::TestnetSeedVersion::ChimneyBetter(
-                        examples::ChimneyBetterVersion::Latest,
-                    ),
-                );
-
-                let client = sync_example_wallet(case).await;
-
-                with_assertions::propose_shield_bump_sync(
-                    &mut LiveChain::setup().await,
+
+        #[ignore = "live testnet: testnet relies on NU6"]
+        #[tokio::test]
+        /// this is a live sync test. its execution time scales linearly since last updated
+        /// this is a live send test. whether it can work depends on the state of live wallet on the blockchain
+        /// note: live send waits 2 minutes for confirmation. expect 3min runtime
+        async fn testnet_send_to_self_orchard() {
+            let case =
+                examples::NetworkSeedVersion::Testnet(examples::TestnetSeedVersion::ChimneyBetter(
+                    examples::ChimneyBetterVersion::G2f3830058,
+                ));
+
+            let client = sync_example_wallet(case).await;
+
+            with_assertions::propose_send_bump_sync_all_recipients(
+                &mut LiveChain::setup().await,
+                &client,
+                vec![(
                     &client,
-                    true,
-                )
-                .await
-                .unwrap();
-            }
+                    PoolType::Shielded(zcash_client_backend::ShieldedProtocol::Orchard),
+                    10_000,
+                    None,
+                )],
+                false,
+            )
+            .await;
+        }
+
+        #[ignore = "live testnet: testnet relies on NU6"]
+        #[tokio::test]
+        /// this is a live sync test. its execution time scales linearly since last updated
+        /// note: live send waits 2 minutes for confirmation. expect 3min runtime
+        async fn testnet_shield() {
+            let case =
+                examples::NetworkSeedVersion::Testnet(examples::TestnetSeedVersion::ChimneyBetter(
+                    examples::ChimneyBetterVersion::G2f3830058,
+                ));
+
+            let client = sync_example_wallet(case).await;
+
+            with_assertions::assure_propose_shield_bump_sync(
+                &mut LiveChain::setup().await,
+                &client,
+                true,
+            )
+            .await
+            .unwrap();
         }
 
         /// live sync: execution time increases linearly until example wallet is upgraded
@@ -551,7 +475,6 @@
                 .await;
             }
 
-<<<<<<< HEAD
             /// requires 1 confirmation: expect 3 minute runtime
             #[tokio::test]
             #[ignore = "dont automatically run hot tests! this test spends actual zec!"]
@@ -583,16 +506,6 @@
                 )
                 .await;
             }
-=======
-            with_assertions::assure_propose_shield_bump_sync(
-                &mut LiveChain::setup().await,
-                &client,
-                true,
-            )
-            .await
-            .unwrap();
-        }
->>>>>>> 40771dd9
 
             /// requires 2 confirmations: expect 6 minute runtime
             #[tokio::test]
@@ -605,35 +518,6 @@
 
                 let client = sync_example_wallet(case).await;
 
-                println!(
-                    "mainnet_hhcclaltpcckcsslpcnetblr has {} transactions in it",
-                    client
-                        .wallet
-                        .transaction_context
-                        .transaction_metadata_set
-                        .read()
-                        .await
-                        .transaction_records_by_id
-                        .len()
-                );
-
-<<<<<<< HEAD
-                with_assertions::propose_send_bump_sync_all_recipients(
-                    &mut LiveChain::setup().await,
-                    &client,
-                    vec![(&client, target_pool, 100_000, None)],
-                    false,
-                )
-                .await;
-                with_assertions::propose_shield_bump_sync(
-                    &mut LiveChain::setup().await,
-                    &client,
-                    false,
-                )
-                .await
-                .unwrap();
-            }
-=======
             with_assertions::assure_propose_shield_bump_sync(
                 &mut LiveChain::setup().await,
                 &client,
@@ -641,7 +525,6 @@
             )
             .await
             .unwrap();
->>>>>>> 40771dd9
         }
     }
 }