//! These functions can be called by consumer to learn about the LightClient.
use ::orchard::note_encryption::OrchardDomain;
use json::{object, JsonValue};
use sapling_crypto::note_encryption::SaplingDomain;
use std::collections::{HashMap, HashSet};
use tokio::runtime::Runtime;

use zcash_client_backend::{encoding::encode_payment_address, PoolType, ShieldedProtocol};
use zcash_primitives::{
    consensus::{BlockHeight, NetworkConstants},
    memo::Memo,
};

use zingoconfig::margin_fee;

use super::{AccountBackupInfo, LightClient, PoolBalances, UserBalances};
use crate::{
    error::ZingoLibError,
    wallet::{
        data::{
            finsight,
            summaries::{
                OrchardNoteSummary, SaplingNoteSummary, TransactionSummaries,
                TransactionSummaryBuilder, TransparentCoinSummary, ValueTransfer,
                ValueTransferBuilder, ValueTransferKind, ValueTransfers,
            },
            OutgoingTxData,
        },
        keys::address_from_pubkeyhash,
        notes::{query::OutputQuery, Output, OutputInterface},
        transaction_record::{SendType, TransactionKind},
        LightWallet,
    },
};

#[allow(missing_docs)]
#[derive(Debug, thiserror::Error)]
pub enum ValueTransferRecordingError {
    #[error("Fee was not calculable because of error:  {0}")]
    FeeCalculationError(String), // TODO: revisit passed type
}
fn some_sum(a: Option<u64>, b: Option<u64>) -> Option<u64> {
    a.xor(b).or_else(|| a.zip(b).map(|(v, u)| v + u))
}
impl LightClient {
    /// Uses a query to select all notes across all transactions with specific properties and sum them
    pub async fn query_sum_value(&self, include_notes: OutputQuery) -> u64 {
        self.wallet
            .transaction_context
            .transaction_metadata_set
            .read()
            .await
            .transaction_records_by_id
            .query_sum_value(include_notes)
    }

    /// TODO: Add Doc Comment Here!
    pub async fn do_addresses(&self) -> JsonValue {
        let mut objectified_addresses = Vec::new();
        for address in self.wallet.wallet_capability().addresses().iter() {
            let encoded_ua = address.encode(&self.config.chain);
            let transparent = address
                .transparent()
                .map(|taddr| address_from_pubkeyhash(&self.config, *taddr));
            objectified_addresses.push(object! {
        "address" => encoded_ua,
        "receivers" => object!(
            "transparent" => transparent,
            "sapling" => address.sapling().map(|z_addr| encode_payment_address(self.config.chain.hrp_sapling_payment_address(), z_addr)),
            "orchard_exists" => address.orchard().is_some(),
            )
        })
        }
        JsonValue::Array(objectified_addresses)
    }

    /// TODO: Redefine the wallet balance functions as non-generics that take a
    /// PoolType variant as an argument, and iterate over a `Vec<Output>`
    pub async fn do_balance(&self) -> PoolBalances {
        let verified_sapling_balance = self.wallet.confirmed_balance::<SaplingDomain>().await;
        let unverified_sapling_balance = self.wallet.pending_balance::<SaplingDomain>().await;
        let spendable_sapling_balance = self.wallet.spendable_balance::<SaplingDomain>().await;
        let sapling_balance = some_sum(verified_sapling_balance, unverified_sapling_balance);

        let verified_orchard_balance = self.wallet.confirmed_balance::<OrchardDomain>().await;
        let unverified_orchard_balance = self.wallet.pending_balance::<OrchardDomain>().await;
        let spendable_orchard_balance = self.wallet.spendable_balance::<OrchardDomain>().await;
        let orchard_balance = some_sum(verified_orchard_balance, unverified_orchard_balance);
        PoolBalances {
            sapling_balance,
            verified_sapling_balance,
            spendable_sapling_balance,
            unverified_sapling_balance,

            orchard_balance,
            verified_orchard_balance,
            spendable_orchard_balance,
            unverified_orchard_balance,

            transparent_balance: self.wallet.tbalance().await,
        }
    }

    /// Returns the wallet balance, broken out into several figures that are expected to be meaningful to the user.
    /// # Parameters
    /// * `auto_shielding` - if true, UTXOs will be considered immature rather than spendable.
    #[allow(deprecated)]
    #[deprecated(note = "uses unstable deprecated functions")]
    pub async fn get_user_balances(
        &self,
        auto_shielding: bool,
    ) -> Result<UserBalances, ZingoLibError> {
        let mut balances = UserBalances {
            spendable: 0,
            immature_change: 0,
            minimum_fees: 0,
            immature_income: 0,
            dust: 0,
            incoming: 0,
            incoming_dust: 0,
        };

        // anchor height is the highest block height that contains income that are considered spendable.
        let anchor_height = self.wallet.get_anchor_height().await;

        self.wallet
            .transactions()
            .read()
            .await
            .transaction_records_by_id
            .iter()
            .for_each(|(_, tx)| {
                let mature = tx
                    .status
                    .is_confirmed_before_or_at(&BlockHeight::from_u32(anchor_height));
                let incoming = tx.is_incoming_transaction();

                let mut change = 0;
                let mut useful_value = 0;
                let mut dust_value = 0;
                let mut utxo_value = 0;
                let mut inbound_note_count_nodust = 0;
                let mut inbound_utxo_count_nodust = 0;
                let mut change_note_count = 0;

                tx.orchard_notes
                    .iter()
                    .filter(|n| n.spend().is_none())
                    .for_each(|n| {
                        let value = n.orchard_crypto_note.value().inner();
                        if !incoming && n.is_change {
                            change += value;
                            change_note_count += 1;
                        } else if incoming {
                            if value > margin_fee() {
                                useful_value += value;
                                inbound_note_count_nodust += 1;
                            } else {
                                dust_value += value;
                            }
                        }
                    });

                tx.sapling_notes
                    .iter()
                    .filter(|n| n.spend().is_none())
                    .for_each(|n| {
                        let value = n.sapling_crypto_note.value().inner();
                        if !incoming && n.is_change {
                            change += value;
                            change_note_count += 1;
                        } else if incoming {
                            if value > margin_fee() {
                                useful_value += value;
                                inbound_note_count_nodust += 1;
                            } else {
                                dust_value += value;
                            }
                        }
                    });

                tx.transparent_outputs
                    .iter()
                    .filter(|n| n.spend().is_none())
                    .for_each(|n| {
                        // UTXOs are never 'change', as change would have been shielded.
                        if incoming {
                            if n.value > margin_fee() {
                                utxo_value += n.value;
                                inbound_utxo_count_nodust += 1;
                            } else {
                                dust_value += n.value;
                            }
                        }
                    });

                // The fee field only tracks mature income and change.
                balances.minimum_fees += change_note_count * margin_fee();
                if mature {
                    balances.minimum_fees += inbound_note_count_nodust * margin_fee();
                }

                // If auto-shielding, UTXOs are considered immature and do not fall into any of the buckets that
                // the fee balance covers.
                if !auto_shielding {
                    balances.minimum_fees += inbound_utxo_count_nodust * margin_fee();
                }

                if auto_shielding {
                    if !tx.status.is_confirmed() {
                        balances.incoming += utxo_value;
                    } else {
                        balances.immature_income += utxo_value;
                    }
                } else {
                    // UTXOs are spendable even without confirmations.
                    balances.spendable += utxo_value;
                }

                if mature {
                    // Spendable
                    balances.spendable += useful_value + change;
                    balances.dust += dust_value;
                } else if tx.status.is_confirmed() {
                    // Confirmed, but not yet spendable
                    balances.immature_income += useful_value;
                    balances.immature_change += change;
                    balances.dust += dust_value;
                } else {
                    // pending
                    balances.immature_change += change;
                    balances.incoming += useful_value;
                    balances.incoming_dust += dust_value;
                }
            });

        // Add the minimum fee for the receiving note,
        // but only if there exists notes to spend in the buckets that are covered by the minimum_fee.
        if balances.minimum_fees > 0 {
            balances.minimum_fees += margin_fee(); // The receiving note.
        }

        Ok(balances)
    }

    /// TODO: Add Doc Comment Here!
    pub async fn do_info(&self) -> String {
        match crate::grpc_connector::get_info(self.get_server_uri()).await {
            Ok(i) => {
                let o = object! {
                    "version" => i.version,
                    "git_commit" => i.git_commit,
                    "server_uri" => self.get_server_uri().to_string(),
                    "vendor" => i.vendor,
                    "taddr_support" => i.taddr_support,
                    "chain_name" => i.chain_name,
                    "sapling_activation_height" => i.sapling_activation_height,
                    "consensus_branch_id" => i.consensus_branch_id,
                    "latest_block_height" => i.block_height
                };
                o.pretty(2)
            }
            Err(e) => e,
        }
    }

    /// Provides a list of value transfers related to this capability
    /// A value transfer is a group of all notes to a specific receiver in a transaction.
    pub async fn value_transfers(&self) -> ValueTransfers {
        let mut value_transfers: Vec<ValueTransfer> = Vec::new();
        let transaction_summaries = self.transaction_summaries().await;

        for tx in transaction_summaries.iter() {
            match tx.kind() {
                TransactionKind::Sent(SendType::Send) => {
                    // create 1 sent value transfer for each non-self recipient address
                    // if recipient_ua is available it overrides recipient_address
                    let mut addresses = HashSet::with_capacity(tx.outgoing_tx_data().len());
                    tx.outgoing_tx_data().iter().for_each(|outgoing_tx_data| {
                        let address = if let Some(ua) = outgoing_tx_data.recipient_ua.clone() {
                            ua
                        } else {
                            outgoing_tx_data.recipient_address.clone()
                        };
                        // hash set is used to create unique list of addresses as duplicates are not inserted twice
                        addresses.insert(address);
                    });
                    addresses.iter().for_each(|address| {
                        let outgoing_data_to_address: Vec<OutgoingTxData> = tx
                            .outgoing_tx_data()
                            .iter()
                            .filter(|outgoing_tx_data| {
                                let query_address =
                                    if let Some(ua) = outgoing_tx_data.recipient_ua.clone() {
                                        ua
                                    } else {
                                        outgoing_tx_data.recipient_address.clone()
                                    };
                                query_address == address.clone()
                            })
                            .cloned()
                            .collect();
                        let value: u64 = outgoing_data_to_address
                            .iter()
                            .map(|outgoing_tx_data| outgoing_tx_data.value)
                            .sum();
                        let memos: Vec<String> = outgoing_data_to_address
                            .iter()
                            .filter_map(|outgoing_tx_data| {
                                if let Memo::Text(memo_text) = outgoing_tx_data.memo.clone() {
                                    Some(memo_text.to_string())
                                } else {
                                    None
                                }
                            })
                            .collect();
                        value_transfers.push(
                            ValueTransferBuilder::new()
                                .txid(tx.txid())
                                .datetime(tx.datetime())
                                .status(tx.status())
                                .blockheight(tx.blockheight())
                                .transaction_fee(tx.fee())
                                .zec_price(tx.zec_price())
                                .kind(ValueTransferKind::Sent)
                                .value(value)
                                .recipient_address(Some(address.clone()))
                                .pool_received(None)
                                .memos(memos)
                                .build()
                                .expect("all fields should be populated"),
                        );
                    });

                    // create 1 note-to-self if a sending transaction receives any number of memos
                    if tx.orchard_notes().iter().any(|note| note.memo().is_some())
                        || tx.sapling_notes().iter().any(|note| note.memo().is_some())
                    {
                        let memos: Vec<String> = tx
                            .orchard_notes()
                            .iter()
                            .filter_map(|note| note.memo().map(|memo| memo.to_string()))
                            .chain(
                                tx.sapling_notes()
                                    .iter()
                                    .filter_map(|note| note.memo().map(|memo| memo.to_string())),
                            )
                            .collect();
                        value_transfers.push(
                            ValueTransferBuilder::new()
                                .txid(tx.txid())
                                .datetime(tx.datetime())
                                .status(tx.status())
                                .blockheight(tx.blockheight())
                                .transaction_fee(tx.fee())
                                .zec_price(tx.zec_price())
                                .kind(ValueTransferKind::NoteToSelf)
                                .value(0)
                                .recipient_address(None)
                                .pool_received(None)
                                .memos(memos)
                                .build()
                                .expect("all fields should be populated"),
                        );
                    }
                }
                TransactionKind::Sent(SendType::Shield) => {
                    // create 1 shielding value tansfer for each pool shielded to
                    if !tx.orchard_notes().is_empty() {
                        let value: u64 =
                            tx.orchard_notes().iter().map(|output| output.value()).sum();
                        let memos: Vec<String> = tx
                            .orchard_notes()
                            .iter()
                            .filter_map(|note| note.memo().map(|memo| memo.to_string()))
                            .collect();
                        value_transfers.push(
                            ValueTransferBuilder::new()
                                .txid(tx.txid())
                                .datetime(tx.datetime())
                                .status(tx.status())
                                .blockheight(tx.blockheight())
                                .transaction_fee(tx.fee())
                                .zec_price(tx.zec_price())
                                .kind(ValueTransferKind::Shield)
                                .value(value)
                                .recipient_address(None)
                                .pool_received(Some(
                                    PoolType::Shielded(ShieldedProtocol::Orchard).to_string(),
                                ))
                                .memos(memos)
                                .build()
                                .expect("all fields should be populated"),
                        );
                    }
                    if !tx.sapling_notes().is_empty() {
                        let value: u64 =
                            tx.sapling_notes().iter().map(|output| output.value()).sum();
                        let memos: Vec<String> = tx
                            .sapling_notes()
                            .iter()
                            .filter_map(|note| note.memo().map(|memo| memo.to_string()))
                            .collect();
                        value_transfers.push(
                            ValueTransferBuilder::new()
                                .txid(tx.txid())
                                .datetime(tx.datetime())
                                .status(tx.status())
                                .blockheight(tx.blockheight())
                                .transaction_fee(tx.fee())
                                .zec_price(tx.zec_price())
                                .kind(ValueTransferKind::Shield)
                                .value(value)
                                .recipient_address(None)
                                .pool_received(Some(
                                    PoolType::Shielded(ShieldedProtocol::Sapling).to_string(),
                                ))
                                .memos(memos)
                                .build()
                                .expect("all fields should be populated"),
                        );
                    }
                }
                TransactionKind::Received => {
                    // create 1 received value tansfer for each pool recieved to
                    if !tx.orchard_notes().is_empty() {
                        let value: u64 =
                            tx.orchard_notes().iter().map(|output| output.value()).sum();
                        let memos: Vec<String> = tx
                            .orchard_notes()
                            .iter()
                            .filter_map(|note| note.memo().map(|memo| memo.to_string()))
                            .collect();
                        value_transfers.push(
                            ValueTransferBuilder::new()
                                .txid(tx.txid())
                                .datetime(tx.datetime())
                                .status(tx.status())
                                .blockheight(tx.blockheight())
                                .transaction_fee(tx.fee())
                                .zec_price(tx.zec_price())
                                .kind(ValueTransferKind::Received)
                                .value(value)
                                .recipient_address(None)
                                .pool_received(Some(
                                    PoolType::Shielded(ShieldedProtocol::Orchard).to_string(),
                                ))
                                .memos(memos)
                                .build()
                                .expect("all fields should be populated"),
                        );
                    }
                    if !tx.sapling_notes().is_empty() {
                        let value: u64 =
                            tx.sapling_notes().iter().map(|output| output.value()).sum();
                        let memos: Vec<String> = tx
                            .sapling_notes()
                            .iter()
                            .filter_map(|note| note.memo().map(|memo| memo.to_string()))
                            .collect();
                        value_transfers.push(
                            ValueTransferBuilder::new()
                                .txid(tx.txid())
                                .datetime(tx.datetime())
                                .status(tx.status())
                                .blockheight(tx.blockheight())
                                .transaction_fee(tx.fee())
                                .zec_price(tx.zec_price())
                                .kind(ValueTransferKind::Received)
                                .value(value)
                                .recipient_address(None)
                                .pool_received(Some(
                                    PoolType::Shielded(ShieldedProtocol::Sapling).to_string(),
                                ))
                                .memos(memos)
                                .build()
                                .expect("all fields should be populated"),
                        );
                    }
                    if !tx.transparent_coins().is_empty() {
                        let value: u64 = tx
                            .transparent_coins()
                            .iter()
                            .map(|output| output.value())
                            .sum();
                        value_transfers.push(
                            ValueTransferBuilder::new()
                                .txid(tx.txid())
                                .datetime(tx.datetime())
                                .status(tx.status())
                                .blockheight(tx.blockheight())
                                .transaction_fee(tx.fee())
                                .zec_price(tx.zec_price())
                                .kind(ValueTransferKind::Received)
                                .value(value)
                                .recipient_address(None)
                                .pool_received(Some(PoolType::Transparent.to_string()))
                                .memos(Vec::new())
                                .build()
                                .expect("all fields should be populated"),
                        );
                    }
                }
            };
        }

        ValueTransfers(value_transfers)
    }

    /// TODO: doc comment
    pub async fn value_transfers_json_string(&self) -> String {
        json::JsonValue::from(self.value_transfers().await).pretty(2)
    }

    /// Provides a list of transaction summaries related to this wallet in order of blockheight
    pub async fn transaction_summaries(&self) -> TransactionSummaries {
        let transaction_map = self
            .wallet
            .transaction_context
            .transaction_metadata_set
            .read()
            .await;
        let transaction_records = &transaction_map.transaction_records_by_id;

        let mut transaction_summaries = transaction_records
            .values()
            .map(|tx| {
                let kind = transaction_records.transaction_kind(tx);
                let value = match kind {
                    TransactionKind::Received | TransactionKind::Sent(SendType::Shield) => {
                        tx.total_value_received()
                    }
                    TransactionKind::Sent(SendType::Send) => tx.value_outgoing(),
                };
                let fee = transaction_records.calculate_transaction_fee(tx).ok();
                let orchard_notes = tx
                    .orchard_notes
                    .iter()
                    .map(|output| {
                        let spend_status = output.spend_status();

                        let memo = if let Some(Memo::Text(memo_text)) = &output.memo {
                            Some(memo_text.to_string())
                        } else {
                            None
                        };

                        OrchardNoteSummary::from_parts(
                            output.value(),
                            spend_status,
                            output.output_index,
                            memo,
                        )
                    })
                    .collect::<Vec<_>>();
                let sapling_notes = tx
                    .sapling_notes
                    .iter()
                    .map(|output| {
                        let spend_status = output.spend_status();

                        let memo = if let Some(Memo::Text(memo_text)) = &output.memo {
                            Some(memo_text.to_string())
                        } else {
                            None
                        };

                        SaplingNoteSummary::from_parts(
                            output.value(),
                            spend_status,
                            output.output_index,
                            memo,
                        )
                    })
                    .collect::<Vec<_>>();
                let transparent_coins = tx
                    .transparent_outputs
                    .iter()
                    .map(|output| {
                        let spend_status = output.spend_status();

                        TransparentCoinSummary::from_parts(
                            output.value(),
                            spend_status,
                            output.output_index,
                        )
                    })
                    .collect::<Vec<_>>();

                TransactionSummaryBuilder::new()
                    .txid(tx.txid)
                    .datetime(tx.datetime)
                    .blockheight(tx.status.get_height())
                    .kind(kind)
                    .value(value)
                    .fee(fee)
                    .status(tx.status)
                    .zec_price(tx.price)
                    .orchard_notes(orchard_notes)
                    .sapling_notes(sapling_notes)
                    .transparent_coins(transparent_coins)
                    .outgoing_tx_data(tx.outgoing_tx_data.clone())
                    .build()
                    .expect("all fields should be populated")
            })
            .collect::<Vec<_>>();
        transaction_summaries.sort_by_key(|tx| tx.blockheight());

        TransactionSummaries::new(transaction_summaries)
    }

    /// TODO: doc comment
    pub async fn transaction_summaries_json_string(&self) -> String {
        json::JsonValue::from(self.transaction_summaries().await).pretty(2)
    }

    /// TODO: Add Doc Comment Here!
    pub async fn do_seed_phrase(&self) -> Result<AccountBackupInfo, &str> {
        match self.wallet.mnemonic() {
            Some(m) => Ok(AccountBackupInfo {
                seed_phrase: m.0.phrase().to_string(),
                birthday: self.wallet.get_birthday().await,
                account_index: m.1,
            }),
            None => Err("This wallet is watch-only or was created without a mnemonic."),
        }
    }

    /// TODO: Add Doc Comment Here!
    pub fn do_seed_phrase_sync(&self) -> Result<AccountBackupInfo, &str> {
        Runtime::new()
            .unwrap()
            .block_on(async move { self.do_seed_phrase().await })
    }

    /// TODO: Add Doc Comment Here!
    pub async fn do_total_memobytes_to_address(&self) -> finsight::TotalMemoBytesToAddress {
        let value_transfers = self.value_transfers().await.0;
        let mut memobytes_by_address = HashMap::new();
        for value_transfer in value_transfers {
            if let ValueTransferKind::Sent = value_transfer.kind() {
                let address = value_transfer
                    .recipient_address()
                    .expect("sent value transfer should always have a recipient_address")
                    .to_string();
                let bytes = value_transfer
                    .memos()
                    .iter()
                    .fold(0, |sum, m| sum + m.len());
                memobytes_by_address
                    .entry(address)
                    .and_modify(|e| *e += bytes)
                    .or_insert(bytes);
            }
        }
        finsight::TotalMemoBytesToAddress(memobytes_by_address)
    }

    /// TODO: Add Doc Comment Here!
    pub async fn do_total_spends_to_address(&self) -> finsight::TotalSendsToAddress {
        let values_sent_to_addresses = self.value_transfer_by_to_address().await;
        let mut by_address_number_sends = HashMap::new();
        for key in values_sent_to_addresses.0.keys() {
            let number_sends = values_sent_to_addresses.0[key].len() as u64;
            by_address_number_sends.insert(key.clone(), number_sends);
        }
        finsight::TotalSendsToAddress(by_address_number_sends)
    }

    /// TODO: Add Doc Comment Here!
    pub async fn do_total_value_to_address(&self) -> finsight::TotalValueToAddress {
        let values_sent_to_addresses = self.value_transfer_by_to_address().await;
        let mut by_address_total = HashMap::new();
        for key in values_sent_to_addresses.0.keys() {
            let sum = values_sent_to_addresses.0[key].iter().sum();
            by_address_total.insert(key.clone(), sum);
        }
        finsight::TotalValueToAddress(by_address_total)
    }

    /// TODO: Add Doc Comment Here!
    pub async fn do_wallet_last_scanned_height(&self) -> JsonValue {
        json::JsonValue::from(self.wallet.last_synced_height().await)
    }

    /// TODO: Add Doc Comment Here!
    pub fn get_server(&self) -> std::sync::RwLockReadGuard<http::Uri> {
        self.config.lightwalletd_uri.read().unwrap()
    }

    /// TODO: Add Doc Comment Here!
    pub fn get_server_uri(&self) -> http::Uri {
        self.config.get_lightwalletd_uri()
    }

    async fn list_sapling_notes(
        &self,
        all_notes: bool,
        anchor_height: BlockHeight,
    ) -> (Vec<JsonValue>, Vec<JsonValue>, Vec<JsonValue>) {
        let mut unspent_sapling_notes: Vec<JsonValue> = vec![];
        let mut pending_spent_sapling_notes: Vec<JsonValue> = vec![];
        let mut spent_sapling_notes: Vec<JsonValue> = vec![];
        // Collect Sapling notes
        self.wallet.transaction_context.transaction_metadata_set.read().await.transaction_records_by_id.iter()
            .flat_map( |(transaction_id, transaction_metadata)| {
                transaction_metadata.sapling_notes.iter().filter_map(move |note_metadata|
                    if !all_notes && note_metadata.spend().is_some() {
                        None
                    } else {
                        let address = LightWallet::note_address::<sapling_crypto::note_encryption::SaplingDomain>(&self.config.chain, note_metadata, &self.wallet.wallet_capability());
                        let spendable = transaction_metadata.status.is_confirmed_after_or_at(&anchor_height) && note_metadata.spend().is_none();

                        let created_block:u32 = transaction_metadata.status.get_height().into();
                        // this object should be created by the DomainOuput trait if this doesnt get deprecated
                        Some(object!{
                            "created_in_block"   => created_block,
                            "datetime"           => transaction_metadata.datetime,
                            "created_in_txid"    => format!("{}", transaction_id),
                            "value"              => note_metadata.sapling_crypto_note.value().inner(),
                            // ' !credit_is_confirmed ' whether the creation of this note is confirmed
                            "pending"        => !transaction_metadata.status.is_confirmed(),
                            "address"            => address,
                            "spendable"          => spendable,
                            // ' spent_in_txid ' whether the txid was spent, or what txid it was spent in
                            "spent"              => note_metadata.spend().map(|(spent_transaction_id, _)| format!("{}", spent_transaction_id)),
                            // ' !spend_is_confirmed ' whether the transaction spending this note has been confirmed
                            "pending_spent"    => note_metadata.spend().map(|(_, status)| status.is_confirmed()).map(|b|!b),
                            "spent_at_height"    => note_metadata.spend().map(|(_, status)| u32::from(status.get_height())),
                        })
                    }
                )
            })
            .for_each( |note| {
                self.unspent_pending_spent(note, &mut unspent_sapling_notes, &mut pending_spent_sapling_notes, &mut spent_sapling_notes)
            });
        (
            unspent_sapling_notes,
            spent_sapling_notes,
            pending_spent_sapling_notes,
        )
    }

    async fn list_orchard_notes(
        &self,
        all_notes: bool,
        anchor_height: BlockHeight,
    ) -> (Vec<JsonValue>, Vec<JsonValue>, Vec<JsonValue>) {
        let mut unspent_orchard_notes: Vec<JsonValue> = vec![];
        let mut pending_spent_orchard_notes: Vec<JsonValue> = vec![];
        let mut spent_orchard_notes: Vec<JsonValue> = vec![];
        self.wallet.transaction_context.transaction_metadata_set.read().await.transaction_records_by_id.iter()
            .flat_map( |(transaction_id, transaction_metadata)| {
                transaction_metadata.orchard_notes.iter().filter_map(move |note_metadata|
                    if !all_notes && note_metadata.is_spent_confirmed() {
                        None
                    } else {
                        let address = LightWallet::note_address::<OrchardDomain>(&self.config.chain, note_metadata, &self.wallet.wallet_capability());
                        let spendable = transaction_metadata.status.is_confirmed_after_or_at(&anchor_height) && note_metadata.spend().is_none();

                        let created_block:u32 = transaction_metadata.status.get_height().into();
                        Some(object!{
                            "created_in_block"   => created_block,
                            "datetime"           => transaction_metadata.datetime,
                            "created_in_txid"    => format!("{}", transaction_id),
                            "value"              => note_metadata.orchard_crypto_note.value().inner(),
                            // ' !credit_is_confirmed ' whether the creation of this note is confirmed
                            "pending"        => !transaction_metadata.status.is_confirmed(),
                            "address"            => address,
                            "spendable"          => spendable,
                            // ' spent_in_txid ' whether the txid was spent, or what txid it was spent in
                            "spent"              => note_metadata.spend().map(|(spent_transaction_id, _)| format!("{}", spent_transaction_id)),
                            // ' !spend_is_confirmed ' whether the transaction spending this note has been confirmed
                            "pending_spent"    => note_metadata.spend().map(|(_, status)| status.is_confirmed()).map(|b|!b),
                            "spent_at_height"    => note_metadata.spend().map(|(_, status)| u32::from(status.get_height())),
                        })
                    }
                )
            })
            .for_each( |note| {
                self.unspent_pending_spent(note, &mut unspent_orchard_notes, &mut pending_spent_orchard_notes, &mut spent_orchard_notes)
            });
        (
            unspent_orchard_notes,
            spent_orchard_notes,
            pending_spent_orchard_notes,
        )
    }

    async fn list_transparent_outputs(
        &self,
        all_notes: bool,
    ) -> (Vec<JsonValue>, Vec<JsonValue>, Vec<JsonValue>) {
        let mut unspent_transparent_notes: Vec<JsonValue> = vec![];
        let mut pending_spent_transparent_note: Vec<JsonValue> = vec![];
        let mut spent_transparent_notes: Vec<JsonValue> = vec![];

        self.wallet.transaction_context.transaction_metadata_set.read().await.transaction_records_by_id.iter()
            .flat_map( |(transaction_id, transaction_record)| {
                transaction_record.transparent_outputs.iter().filter_map(move |utxo|
                    if !all_notes && utxo.is_spent_confirmed() {
                        None
                    } else {
                        let created_block:u32 = transaction_record.status.get_height().into();
                        let recipient = zcash_client_backend::address::Address::decode(&self.config.chain, &utxo.address);
                        let taddr = match recipient {
                        Some(zcash_client_backend::address::Address::Transparent(taddr)) => taddr,
                            _otherwise => panic!("Read invalid taddr from wallet-local Utxo, this should be impossible"),
                        };

                        let spendable = transaction_record.status.is_confirmed() && utxo.spend().is_none();
                        Some(object!{
                            "created_in_block"   => created_block,
                            "datetime"           => transaction_record.datetime,
                            "created_in_txid"    => format!("{}", transaction_id),
                            "value"              => utxo.value,
                            "scriptkey"          => hex::encode(utxo.script.clone()),
                            "address"            => self.wallet.wallet_capability().get_ua_from_contained_transparent_receiver(&taddr).map(|ua| ua.encode(&self.config.chain)),
                            "spendable"          => spendable,
                            "spent"              => utxo.spend().map(|(spent_transaction_id, _)| format!("{}", spent_transaction_id)),
                            // ' !spend_is_confirmed ' whether the transaction spending this note has been confirmed
                            "pending_spent"    => utxo.spend().map(|(_, status)| status.is_confirmed()).map(|b|!b),
                            "spent_at_height"    => utxo.spend().map(|(_, status)| u32::from(status.get_height())),
                        })
                    }
                )
            })
            .for_each( |note| {
                self.unspent_pending_spent(note, &mut unspent_transparent_notes, &mut pending_spent_transparent_note, &mut spent_transparent_notes)
            });

        (
            unspent_transparent_notes,
            spent_transparent_notes,
            pending_spent_transparent_note,
        )
    }

    /// Get all the outputs packed into an Output vector
    ///  This method will replace do_list_notes
    pub async fn list_outputs(&self) -> Vec<crate::wallet::notes::Output> {
        self.wallet
            .transaction_context
            .transaction_metadata_set
            .read()
            .await
            .transaction_records_by_id
            .0
            .values()
            .flat_map(Output::get_record_outputs)
            .collect()
    }

    /// Return a list of notes, if `all_notes` is false, then only return unspent notes
    ///  * TODO:  This fn does not handle failure it must be promoted to return a Result
    ///  * TODO:  The Err variant of the result must be a proper type
    ///  * TODO:  remove all_notes bool
    ///  * TODO:   This fn must (on success) return an Ok(Vec\<Notes\>) where Notes is a 3 variant enum....
    ///  * TODO:   type-associated to the variants of the enum must impl From\<Type\> for JsonValue
    ///  * TODO:  DEPRECATE in favor of list_outputs
    pub async fn do_list_notes(&self, all_notes: bool) -> JsonValue {
        let anchor_height = BlockHeight::from_u32(self.wallet.get_anchor_height().await);

        let (mut unspent_sapling_notes, mut spent_sapling_notes, mut pending_spent_sapling_notes) =
            self.list_sapling_notes(all_notes, anchor_height).await;
        let (mut unspent_orchard_notes, mut spent_orchard_notes, mut pending_spent_orchard_notes) =
            self.list_orchard_notes(all_notes, anchor_height).await;
        let (
            mut unspent_transparent_notes,
            mut spent_transparent_notes,
<<<<<<< HEAD
            mut pending_transparent_notes,
        ) = self.list_transparent_outputs(all_notes).await;
=======
            mut pending_spent_transparent_notes,
        ) = self.list_transparent_notes(all_notes).await;
>>>>>>> 01438e3c

        unspent_sapling_notes.sort_by_key(|note| note["created_in_block"].as_u64());
        spent_sapling_notes.sort_by_key(|note| note["created_in_block"].as_u64());
        pending_spent_sapling_notes.sort_by_key(|note| note["created_in_block"].as_u64());
        unspent_orchard_notes.sort_by_key(|note| note["created_in_block"].as_u64());
        spent_orchard_notes.sort_by_key(|note| note["created_in_block"].as_u64());
        pending_spent_orchard_notes.sort_by_key(|note| note["created_in_block"].as_u64());
        unspent_transparent_notes.sort_by_key(|note| note["created_in_block"].as_u64());
        pending_spent_transparent_notes.sort_by_key(|note| note["created_in_block"].as_u64());
        spent_transparent_notes.sort_by_key(|note| note["created_in_block"].as_u64());

        let mut res = object! {
            "unspent_sapling_notes" => unspent_sapling_notes,
            "pending_sapling_notes" => pending_spent_sapling_notes,
            "unspent_orchard_notes" => unspent_orchard_notes,
            "pending_orchard_notes" => pending_spent_orchard_notes,
            "utxos"         => unspent_transparent_notes,
            "pending_utxos" => pending_spent_transparent_notes,
        };

        if all_notes {
            res["spent_sapling_notes"] = JsonValue::Array(spent_sapling_notes);
            res["spent_orchard_notes"] = JsonValue::Array(spent_orchard_notes);
            res["spent_utxos"] = JsonValue::Array(spent_transparent_notes);
        }

        res
    }

    async fn value_transfer_by_to_address(&self) -> finsight::ValuesSentToAddress {
        let value_transfers = self.value_transfers().await.0;
        let mut amount_by_address = HashMap::new();
        for value_transfer in value_transfers {
            if let ValueTransferKind::Sent = value_transfer.kind() {
                let address = value_transfer
                    .recipient_address()
                    .expect("sent value transfer should always have a recipient_address")
                    .to_string();
                amount_by_address
                    .entry(address)
                    .and_modify(|e: &mut Vec<u64>| e.push(value_transfer.value()))
                    .or_insert(vec![value_transfer.value()]);
            }
        }
        finsight::ValuesSentToAddress(amount_by_address)
    }
}<|MERGE_RESOLUTION|>--- conflicted
+++ resolved
@@ -868,13 +868,8 @@
         let (
             mut unspent_transparent_notes,
             mut spent_transparent_notes,
-<<<<<<< HEAD
-            mut pending_transparent_notes,
+            mut pending_spent_transparent_notes,
         ) = self.list_transparent_outputs(all_notes).await;
-=======
-            mut pending_spent_transparent_notes,
-        ) = self.list_transparent_notes(all_notes).await;
->>>>>>> 01438e3c
 
         unspent_sapling_notes.sort_by_key(|note| note["created_in_block"].as_u64());
         spent_sapling_notes.sort_by_key(|note| note["created_in_block"].as_u64());
