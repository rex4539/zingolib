//! These functions can be called by consumer to learn about the LightClient.
use ::orchard::note_encryption::OrchardDomain;
use json::{object, JsonValue};
use sapling_crypto::note_encryption::SaplingDomain;
use std::collections::{HashMap, HashSet};
use tokio::runtime::Runtime;

use zcash_client_backend::{encoding::encode_payment_address, PoolType, ShieldedProtocol};
use zcash_primitives::{
    consensus::{BlockHeight, NetworkConstants},
    memo::Memo,
};

use zingoconfig::margin_fee;

use super::{AccountBackupInfo, LightClient, PoolBalances, UserBalances};
use crate::{
    error::ZingoLibError,
    wallet::{
        data::{
            finsight,
            summaries::{
                OrchardNoteSummary, SaplingNoteSummary, SpendStatus, TransactionSummaries,
                TransactionSummaryBuilder, TransparentCoinSummary, ValueTransfer,
                ValueTransferBuilder, ValueTransferKind, ValueTransfers,
            },
            OutgoingTxData,
        },
        keys::address_from_pubkeyhash,
        notes::{query::OutputQuery, Output, OutputInterface},
        transaction_record::{SendType, TransactionKind},
        LightWallet,
    },
};

#[allow(missing_docs)]
#[derive(Debug, thiserror::Error)]
pub enum ValueTransferRecordingError {
    #[error("Fee was not calculable because of error:  {0}")]
    FeeCalculationError(String), // TODO: revisit passed type
}
fn some_sum(a: Option<u64>, b: Option<u64>) -> Option<u64> {
    a.xor(b).or_else(|| a.zip(b).map(|(v, u)| v + u))
}
impl LightClient {
    /// Uses a query to select all notes across all transactions with specific properties and sum them
    pub async fn query_sum_value(&self, include_notes: OutputQuery) -> u64 {
        self.wallet
            .transaction_context
            .transaction_metadata_set
            .read()
            .await
            .transaction_records_by_id
            .query_sum_value(include_notes)
    }

    /// TODO: Add Doc Comment Here!
    pub async fn do_addresses(&self) -> JsonValue {
        let mut objectified_addresses = Vec::new();
        for address in self.wallet.wallet_capability().addresses().iter() {
            let encoded_ua = address.encode(&self.config.chain);
            let transparent = address
                .transparent()
                .map(|taddr| address_from_pubkeyhash(&self.config, *taddr));
            objectified_addresses.push(object! {
        "address" => encoded_ua,
        "receivers" => object!(
            "transparent" => transparent,
            "sapling" => address.sapling().map(|z_addr| encode_payment_address(self.config.chain.hrp_sapling_payment_address(), z_addr)),
            "orchard_exists" => address.orchard().is_some(),
            )
        })
        }
        JsonValue::Array(objectified_addresses)
    }

    /// TODO: Redefine the wallet balance functions as non-generics that take a
    /// PoolType variant as an argument, and iterate over a `Vec<Output>`
    pub async fn do_balance(&self) -> PoolBalances {
        let verified_sapling_balance = self.wallet.confirmed_balance::<SaplingDomain>().await;
        let unverified_sapling_balance = self.wallet.pending_balance::<SaplingDomain>().await;
        let spendable_sapling_balance = self.wallet.spendable_balance::<SaplingDomain>().await;
        let sapling_balance = some_sum(verified_sapling_balance, unverified_sapling_balance);

        let verified_orchard_balance = self.wallet.confirmed_balance::<OrchardDomain>().await;
        let unverified_orchard_balance = self.wallet.pending_balance::<OrchardDomain>().await;
        let spendable_orchard_balance = self.wallet.spendable_balance::<OrchardDomain>().await;
        let orchard_balance = some_sum(verified_orchard_balance, unverified_orchard_balance);
        PoolBalances {
            sapling_balance,
            verified_sapling_balance,
            spendable_sapling_balance,
            unverified_sapling_balance,

            orchard_balance,
            verified_orchard_balance,
            spendable_orchard_balance,
            unverified_orchard_balance,

            transparent_balance: self.wallet.tbalance().await,
        }
    }

    /// Returns the wallet balance, broken out into several figures that are expected to be meaningful to the user.
    /// # Parameters
    /// * `auto_shielding` - if true, UTXOs will be considered immature rather than spendable.
    #[allow(deprecated)]
    #[deprecated(note = "uses unstable deprecated functions")]
    pub async fn get_user_balances(
        &self,
        auto_shielding: bool,
    ) -> Result<UserBalances, ZingoLibError> {
        let mut balances = UserBalances {
            spendable: 0,
            immature_change: 0,
            minimum_fees: 0,
            immature_income: 0,
            dust: 0,
            incoming: 0,
            incoming_dust: 0,
        };

        // anchor height is the highest block height that contains income that are considered spendable.
        let anchor_height = self.wallet.get_anchor_height().await;

        self.wallet
            .transactions()
            .read()
            .await
            .transaction_records_by_id
            .iter()
            .for_each(|(_, tx)| {
                let mature = tx
                    .status
                    .is_confirmed_before_or_at(&BlockHeight::from_u32(anchor_height));
                let incoming = tx.is_incoming_transaction();

                let mut change = 0;
                let mut useful_value = 0;
                let mut dust_value = 0;
                let mut utxo_value = 0;
                let mut inbound_note_count_nodust = 0;
                let mut inbound_utxo_count_nodust = 0;
                let mut change_note_count = 0;

                tx.orchard_notes
                    .iter()
                    .filter(|n| n.spent().is_none() && n.pending_spent.is_none())
                    .for_each(|n| {
                        let value = n.orchard_crypto_note.value().inner();
                        if !incoming && n.is_change {
                            change += value;
                            change_note_count += 1;
                        } else if incoming {
                            if value > margin_fee() {
                                useful_value += value;
                                inbound_note_count_nodust += 1;
                            } else {
                                dust_value += value;
                            }
                        }
                    });

                tx.sapling_notes
                    .iter()
                    .filter(|n| n.spent().is_none() && n.pending_spent.is_none())
                    .for_each(|n| {
                        let value = n.sapling_crypto_note.value().inner();
                        if !incoming && n.is_change {
                            change += value;
                            change_note_count += 1;
                        } else if incoming {
                            if value > margin_fee() {
                                useful_value += value;
                                inbound_note_count_nodust += 1;
                            } else {
                                dust_value += value;
                            }
                        }
                    });

                tx.transparent_outputs
                    .iter()
                    .filter(|n| !n.is_spent() && n.pending_spent.is_none())
                    .for_each(|n| {
                        // UTXOs are never 'change', as change would have been shielded.
                        if incoming {
                            if n.value > margin_fee() {
                                utxo_value += n.value;
                                inbound_utxo_count_nodust += 1;
                            } else {
                                dust_value += n.value;
                            }
                        }
                    });

                // The fee field only tracks mature income and change.
                balances.minimum_fees += change_note_count * margin_fee();
                if mature {
                    balances.minimum_fees += inbound_note_count_nodust * margin_fee();
                }

                // If auto-shielding, UTXOs are considered immature and do not fall into any of the buckets that
                // the fee balance covers.
                if !auto_shielding {
                    balances.minimum_fees += inbound_utxo_count_nodust * margin_fee();
                }

                if auto_shielding {
                    if !tx.status.is_confirmed() {
                        balances.incoming += utxo_value;
                    } else {
                        balances.immature_income += utxo_value;
                    }
                } else {
                    // UTXOs are spendable even without confirmations.
                    balances.spendable += utxo_value;
                }

                if mature {
                    // Spendable
                    balances.spendable += useful_value + change;
                    balances.dust += dust_value;
                } else if tx.status.is_confirmed() {
                    // Confirmed, but not yet spendable
                    balances.immature_income += useful_value;
                    balances.immature_change += change;
                    balances.dust += dust_value;
                } else {
                    // pending
                    balances.immature_change += change;
                    balances.incoming += useful_value;
                    balances.incoming_dust += dust_value;
                }
            });

        // Add the minimum fee for the receiving note,
        // but only if there exists notes to spend in the buckets that are covered by the minimum_fee.
        if balances.minimum_fees > 0 {
            balances.minimum_fees += margin_fee(); // The receiving note.
        }

        Ok(balances)
    }

    /// TODO: Add Doc Comment Here!
    pub async fn do_info(&self) -> String {
        match crate::grpc_connector::get_info(self.get_server_uri()).await {
            Ok(i) => {
                let o = object! {
                    "version" => i.version,
                    "git_commit" => i.git_commit,
                    "server_uri" => self.get_server_uri().to_string(),
                    "vendor" => i.vendor,
                    "taddr_support" => i.taddr_support,
                    "chain_name" => i.chain_name,
                    "sapling_activation_height" => i.sapling_activation_height,
                    "consensus_branch_id" => i.consensus_branch_id,
                    "latest_block_height" => i.block_height
                };
                o.pretty(2)
            }
            Err(e) => e,
        }
    }

    /// Provides a list of value transfers related to this capability
    /// A value transfer is a group of all notes to a specific receiver in a transaction.
    pub async fn value_transfers(&self) -> ValueTransfers {
        let mut value_transfers: Vec<ValueTransfer> = Vec::new();
        let transaction_summaries = self.transaction_summaries().await;

        for tx in transaction_summaries.iter() {
            match tx.kind() {
                TransactionKind::Sent(SendType::Send) => {
                    // create 1 sent value transfer for each non-self recipient address
                    // if recipient_ua is available it overrides recipient_address
                    let mut addresses = HashSet::with_capacity(tx.outgoing_tx_data().len());
                    tx.outgoing_tx_data().iter().for_each(|outgoing_tx_data| {
                        let address = if let Some(ua) = outgoing_tx_data.recipient_ua.clone() {
                            ua
                        } else {
                            outgoing_tx_data.recipient_address.clone()
                        };
                        // hash set is used to create unique list of addresses as duplicates are not inserted twice
                        addresses.insert(address);
                    });
                    addresses.iter().for_each(|address| {
                        let outgoing_data_to_address: Vec<OutgoingTxData> = tx
                            .outgoing_tx_data()
                            .iter()
                            .filter(|outgoing_tx_data| {
                                let query_address =
                                    if let Some(ua) = outgoing_tx_data.recipient_ua.clone() {
                                        ua
                                    } else {
                                        outgoing_tx_data.recipient_address.clone()
                                    };
                                query_address == address.clone()
                            })
                            .cloned()
                            .collect();
                        let value: u64 = outgoing_data_to_address
                            .iter()
                            .map(|outgoing_tx_data| outgoing_tx_data.value)
                            .sum();
                        let memos: Vec<String> = outgoing_data_to_address
                            .iter()
                            .filter_map(|outgoing_tx_data| {
                                if let Memo::Text(memo_text) = outgoing_tx_data.memo.clone() {
                                    Some(memo_text.to_string())
                                } else {
                                    None
                                }
                            })
                            .collect();
                        value_transfers.push(
                            ValueTransferBuilder::new()
                                .txid(tx.txid())
                                .datetime(tx.datetime())
                                .status(tx.status())
                                .blockheight(tx.blockheight())
                                .transaction_fee(tx.fee())
                                .zec_price(tx.zec_price())
                                .kind(ValueTransferKind::Sent)
                                .value(value)
                                .recipient_address(Some(address.clone()))
                                .pool_received(None)
                                .memos(memos)
                                .build()
                                .expect("all fields should be populated"),
                        );
                    });

                    // create 1 note-to-self if a sending transaction receives any number of memos
                    if tx.orchard_notes().iter().any(|note| note.memo().is_some())
                        || tx.sapling_notes().iter().any(|note| note.memo().is_some())
                    {
                        let memos: Vec<String> = tx
                            .orchard_notes()
                            .iter()
                            .filter_map(|note| note.memo().map(|memo| memo.to_string()))
                            .chain(
                                tx.sapling_notes()
                                    .iter()
                                    .filter_map(|note| note.memo().map(|memo| memo.to_string())),
                            )
                            .collect();
                        value_transfers.push(
                            ValueTransferBuilder::new()
                                .txid(tx.txid())
                                .datetime(tx.datetime())
                                .status(tx.status())
                                .blockheight(tx.blockheight())
                                .transaction_fee(tx.fee())
                                .zec_price(tx.zec_price())
                                .kind(ValueTransferKind::NoteToSelf)
                                .value(0)
                                .recipient_address(None)
                                .pool_received(None)
                                .memos(memos)
                                .build()
                                .expect("all fields should be populated"),
                        );
                    }
                }
                TransactionKind::Sent(SendType::Shield) => {
                    // create 1 shielding value tansfer for each pool shielded to
                    if !tx.orchard_notes().is_empty() {
                        let value: u64 =
                            tx.orchard_notes().iter().map(|output| output.value()).sum();
                        let memos: Vec<String> = tx
                            .orchard_notes()
                            .iter()
                            .filter_map(|note| note.memo().map(|memo| memo.to_string()))
                            .collect();
                        value_transfers.push(
                            ValueTransferBuilder::new()
                                .txid(tx.txid())
                                .datetime(tx.datetime())
                                .status(tx.status())
                                .blockheight(tx.blockheight())
                                .transaction_fee(tx.fee())
                                .zec_price(tx.zec_price())
                                .kind(ValueTransferKind::Shield)
                                .value(value)
                                .recipient_address(None)
                                .pool_received(Some(
                                    PoolType::Shielded(ShieldedProtocol::Orchard).to_string(),
                                ))
                                .memos(memos)
                                .build()
                                .expect("all fields should be populated"),
                        );
                    }
                    if !tx.sapling_notes().is_empty() {
                        let value: u64 =
                            tx.sapling_notes().iter().map(|output| output.value()).sum();
                        let memos: Vec<String> = tx
                            .sapling_notes()
                            .iter()
                            .filter_map(|note| note.memo().map(|memo| memo.to_string()))
                            .collect();
                        value_transfers.push(
                            ValueTransferBuilder::new()
                                .txid(tx.txid())
                                .datetime(tx.datetime())
                                .status(tx.status())
                                .blockheight(tx.blockheight())
                                .transaction_fee(tx.fee())
                                .zec_price(tx.zec_price())
                                .kind(ValueTransferKind::Shield)
                                .value(value)
                                .recipient_address(None)
                                .pool_received(Some(
                                    PoolType::Shielded(ShieldedProtocol::Sapling).to_string(),
                                ))
                                .memos(memos)
                                .build()
                                .expect("all fields should be populated"),
                        );
                    }
                }
                TransactionKind::Received => {
                    // create 1 received value tansfer for each pool recieved to
                    if !tx.orchard_notes().is_empty() {
                        let value: u64 =
                            tx.orchard_notes().iter().map(|output| output.value()).sum();
                        let memos: Vec<String> = tx
                            .orchard_notes()
                            .iter()
                            .filter_map(|note| note.memo().map(|memo| memo.to_string()))
                            .collect();
                        value_transfers.push(
                            ValueTransferBuilder::new()
                                .txid(tx.txid())
                                .datetime(tx.datetime())
                                .status(tx.status())
                                .blockheight(tx.blockheight())
                                .transaction_fee(tx.fee())
                                .zec_price(tx.zec_price())
                                .kind(ValueTransferKind::Received)
                                .value(value)
                                .recipient_address(None)
                                .pool_received(Some(
                                    PoolType::Shielded(ShieldedProtocol::Orchard).to_string(),
                                ))
                                .memos(memos)
                                .build()
                                .expect("all fields should be populated"),
                        );
                    }
                    if !tx.sapling_notes().is_empty() {
                        let value: u64 =
                            tx.sapling_notes().iter().map(|output| output.value()).sum();
                        let memos: Vec<String> = tx
                            .sapling_notes()
                            .iter()
                            .filter_map(|note| note.memo().map(|memo| memo.to_string()))
                            .collect();
                        value_transfers.push(
                            ValueTransferBuilder::new()
                                .txid(tx.txid())
                                .datetime(tx.datetime())
                                .status(tx.status())
                                .blockheight(tx.blockheight())
                                .transaction_fee(tx.fee())
                                .zec_price(tx.zec_price())
                                .kind(ValueTransferKind::Received)
                                .value(value)
                                .recipient_address(None)
                                .pool_received(Some(
                                    PoolType::Shielded(ShieldedProtocol::Sapling).to_string(),
                                ))
                                .memos(memos)
                                .build()
                                .expect("all fields should be populated"),
                        );
                    }
                    if !tx.transparent_coins().is_empty() {
                        let value: u64 = tx
                            .transparent_coins()
                            .iter()
                            .map(|output| output.value())
                            .sum();
                        value_transfers.push(
                            ValueTransferBuilder::new()
                                .txid(tx.txid())
                                .datetime(tx.datetime())
                                .status(tx.status())
                                .blockheight(tx.blockheight())
                                .transaction_fee(tx.fee())
                                .zec_price(tx.zec_price())
                                .kind(ValueTransferKind::Received)
                                .value(value)
                                .recipient_address(None)
                                .pool_received(Some(PoolType::Transparent.to_string()))
                                .memos(Vec::new())
                                .build()
                                .expect("all fields should be populated"),
                        );
                    }
                }
            };
        }

        ValueTransfers(value_transfers)
    }

    /// TODO: doc comment
    pub async fn value_transfers_json_string(&self) -> String {
        json::JsonValue::from(self.value_transfers().await).pretty(2)
    }

    /// Provides a list of transaction summaries related to this wallet in order of blockheight
    pub async fn transaction_summaries(&self) -> TransactionSummaries {
        let transaction_map = self
            .wallet
            .transaction_context
            .transaction_metadata_set
            .read()
            .await;
        let transaction_records = &transaction_map.transaction_records_by_id;

        let mut transaction_summaries = transaction_records
            .values()
            .map(|tx| {
                let kind = transaction_records.transaction_kind(tx);
                let value = match kind {
                    TransactionKind::Received | TransactionKind::Sent(SendType::Shield) => {
                        tx.total_value_received()
                    }
                    TransactionKind::Sent(SendType::Send) => tx.value_outgoing(),
                };
                let fee = transaction_records.calculate_transaction_fee(tx).ok();
                let orchard_notes = tx
                    .orchard_notes
                    .iter()
                    .map(|output| {
                        let spend_status = if let Some((txid, _)) = output.spent() {
                            SpendStatus::Spent(*txid)
                        } else if let Some((txid, _)) = output.pending_spent() {
                            SpendStatus::PendingSpent(*txid)
                        } else {
                            SpendStatus::Unspent
                        };

                        let memo = if let Some(Memo::Text(memo_text)) = &output.memo {
                            Some(memo_text.to_string())
                        } else {
                            None
                        };

                        OrchardNoteSummary::from_parts(
                            output.value(),
                            spend_status,
                            output.output_index,
                            memo,
                        )
                    })
                    .collect::<Vec<_>>();
                let sapling_notes = tx
                    .sapling_notes
                    .iter()
                    .map(|output| {
                        let spend_status = if let Some((txid, _)) = output.spent() {
                            SpendStatus::Spent(*txid)
                        } else if let Some((txid, _)) = output.pending_spent() {
                            SpendStatus::PendingSpent(*txid)
                        } else {
                            SpendStatus::Unspent
                        };

                        let memo = if let Some(Memo::Text(memo_text)) = &output.memo {
                            Some(memo_text.to_string())
                        } else {
                            None
                        };

                        SaplingNoteSummary::from_parts(
                            output.value(),
                            spend_status,
                            output.output_index,
                            memo,
                        )
                    })
                    .collect::<Vec<_>>();
                let transparent_coins = tx
                    .transparent_outputs
                    .iter()
                    .map(|output| {
                        let spend_status = if let Some((txid, _)) = output.spent() {
                            SpendStatus::Spent(*txid)
                        } else if let Some((txid, _)) = output.pending_spent() {
                            SpendStatus::PendingSpent(*txid)
                        } else {
                            SpendStatus::Unspent
                        };

                        TransparentCoinSummary::from_parts(
                            output.value(),
                            spend_status,
                            output.output_index,
                        )
                    })
                    .collect::<Vec<_>>();

                TransactionSummaryBuilder::new()
                    .txid(tx.txid)
                    .datetime(tx.datetime)
                    .blockheight(tx.status.get_height())
                    .kind(kind)
                    .value(value)
                    .fee(fee)
                    .status(tx.status)
                    .zec_price(tx.price)
                    .orchard_notes(orchard_notes)
                    .sapling_notes(sapling_notes)
                    .transparent_coins(transparent_coins)
                    .outgoing_tx_data(tx.outgoing_tx_data.clone())
                    .build()
                    .expect("all fields should be populated")
            })
            .collect::<Vec<_>>();
        transaction_summaries.sort_by_key(|tx| tx.blockheight());

        TransactionSummaries::new(transaction_summaries)
    }

    /// TODO: doc comment
    pub async fn transaction_summaries_json_string(&self) -> String {
        json::JsonValue::from(self.transaction_summaries().await).pretty(2)
    }

    /// TODO: Add Doc Comment Here!
    pub async fn do_seed_phrase(&self) -> Result<AccountBackupInfo, &str> {
        match self.wallet.mnemonic() {
            Some(m) => Ok(AccountBackupInfo {
                seed_phrase: m.0.phrase().to_string(),
                birthday: self.wallet.get_birthday().await,
                account_index: m.1,
            }),
            None => Err("This wallet is watch-only or was created without a mnemonic."),
        }
    }

    /// TODO: Add Doc Comment Here!
    pub fn do_seed_phrase_sync(&self) -> Result<AccountBackupInfo, &str> {
        Runtime::new()
            .unwrap()
            .block_on(async move { self.do_seed_phrase().await })
    }

    /// TODO: Add Doc Comment Here!
    pub async fn do_total_memobytes_to_address(&self) -> finsight::TotalMemoBytesToAddress {
        let value_transfers = self.value_transfers().await.0;
        let mut memobytes_by_address = HashMap::new();
        for value_transfer in value_transfers {
            if let ValueTransferKind::Sent = value_transfer.kind() {
                let address = value_transfer
                    .recipient_address()
                    .expect("sent value transfer should always have a recipient_address")
                    .to_string();
                let bytes = value_transfer
                    .memos()
                    .iter()
                    .fold(0, |sum, m| sum + m.len());
                memobytes_by_address
                    .entry(address)
                    .and_modify(|e| *e += bytes)
                    .or_insert(bytes);
            }
        }
        finsight::TotalMemoBytesToAddress(memobytes_by_address)
    }

    /// TODO: Add Doc Comment Here!
    pub async fn do_total_spends_to_address(&self) -> finsight::TotalSendsToAddress {
        let values_sent_to_addresses = self.value_transfer_by_to_address().await;
        let mut by_address_number_sends = HashMap::new();
        for key in values_sent_to_addresses.0.keys() {
            let number_sends = values_sent_to_addresses.0[key].len() as u64;
            by_address_number_sends.insert(key.clone(), number_sends);
        }
        finsight::TotalSendsToAddress(by_address_number_sends)
    }

    /// TODO: Add Doc Comment Here!
    pub async fn do_total_value_to_address(&self) -> finsight::TotalValueToAddress {
        let values_sent_to_addresses = self.value_transfer_by_to_address().await;
        let mut by_address_total = HashMap::new();
        for key in values_sent_to_addresses.0.keys() {
            let sum = values_sent_to_addresses.0[key].iter().sum();
            by_address_total.insert(key.clone(), sum);
        }
        finsight::TotalValueToAddress(by_address_total)
    }

    /// TODO: Add Doc Comment Here!
    pub async fn do_wallet_last_scanned_height(&self) -> JsonValue {
        json::JsonValue::from(self.wallet.last_synced_height().await)
    }

    /// TODO: Add Doc Comment Here!
    pub fn get_server(&self) -> std::sync::RwLockReadGuard<http::Uri> {
        self.config.lightwalletd_uri.read().unwrap()
    }

    /// TODO: Add Doc Comment Here!
    pub fn get_server_uri(&self) -> http::Uri {
        self.config.get_lightwalletd_uri()
    }

    async fn list_sapling_notes(
        &self,
        all_notes: bool,
        anchor_height: BlockHeight,
    ) -> (Vec<JsonValue>, Vec<JsonValue>, Vec<JsonValue>) {
        let mut unspent_sapling_notes: Vec<JsonValue> = vec![];
        let mut pending_sapling_notes: Vec<JsonValue> = vec![];
        let mut spent_sapling_notes: Vec<JsonValue> = vec![];
        // Collect Sapling notes
        self.wallet.transaction_context.transaction_metadata_set.read().await.transaction_records_by_id.iter()
            .flat_map( |(transaction_id, transaction_metadata)| {
                transaction_metadata.sapling_notes.iter().filter_map(move |note_metadata|
                    if !all_notes && note_metadata.spent.is_some() {
                        None
                    } else {
                        let address = LightWallet::note_address::<sapling_crypto::note_encryption::SaplingDomain>(&self.config.chain, note_metadata, &self.wallet.wallet_capability());
                        let spendable = transaction_metadata.status.is_confirmed_after_or_at(&anchor_height) && note_metadata.spent.is_none() && note_metadata.pending_spent.is_none();

                        let created_block:u32 = transaction_metadata.status.get_height().into();
                        Some(object!{
                            "created_in_block"   => created_block,
                            "datetime"           => transaction_metadata.datetime,
                            "created_in_txid"    => format!("{}", transaction_id.clone()),
                            "value"              => note_metadata.sapling_crypto_note.value().inner(),
                            "pending"        => !transaction_metadata.status.is_confirmed(),
                            "address"            => address,
                            "spendable"          => spendable,
                            "spent"              => note_metadata.spent.map(|(spent_transaction_id, _)| format!("{}", spent_transaction_id)),
                            "spent_at_height"    => note_metadata.spent.map(|(_, h)| h),
                            "pending_spent"  => note_metadata.pending_spent.map(|(spent_transaction_id, _)| format!("{}", spent_transaction_id)),
                        })
                    }
                )
            })
            .for_each( |note| {
                self.unspent_pending_spent(note, &mut unspent_sapling_notes, &mut pending_sapling_notes, &mut spent_sapling_notes)
            });
        (
            unspent_sapling_notes,
            spent_sapling_notes,
            pending_sapling_notes,
        )
    }

    async fn list_orchard_notes(
        &self,
        all_notes: bool,
        anchor_height: BlockHeight,
    ) -> (Vec<JsonValue>, Vec<JsonValue>, Vec<JsonValue>) {
        let mut unspent_orchard_notes: Vec<JsonValue> = vec![];
        let mut pending_orchard_notes: Vec<JsonValue> = vec![];
        let mut spent_orchard_notes: Vec<JsonValue> = vec![];
        self.wallet.transaction_context.transaction_metadata_set.read().await.transaction_records_by_id.iter()
            .flat_map( |(transaction_id, transaction_metadata)| {
                transaction_metadata.orchard_notes.iter().filter_map(move |orch_note_metadata|
                    if !all_notes && orch_note_metadata.is_spent() {
                        None
                    } else {
                        let address = LightWallet::note_address::<OrchardDomain>(&self.config.chain, orch_note_metadata, &self.wallet.wallet_capability());
                        let spendable = transaction_metadata.status.is_confirmed_after_or_at(&anchor_height) && orch_note_metadata.spent.is_none() && orch_note_metadata.pending_spent.is_none();

                        let created_block:u32 = transaction_metadata.status.get_height().into();
                        Some(object!{
                            "created_in_block"   => created_block,
                            "datetime"           => transaction_metadata.datetime,
                            "created_in_txid"    => format!("{}", transaction_id),
                            "value"              => orch_note_metadata.orchard_crypto_note.value().inner(),
                            "pending"        => !transaction_metadata.status.is_confirmed(),
                            "address"            => address,
                            "spendable"          => spendable,
                            "spent"              => orch_note_metadata.spent.map(|(spent_transaction_id, _)| format!("{}", spent_transaction_id)),
                            "spent_at_height"    => orch_note_metadata.spent.map(|(_, h)| h),
                            "pending_spent"  => orch_note_metadata.pending_spent.map(|(spent_transaction_id, _)| format!("{}", spent_transaction_id)),
                        })
                    }
                )
            })
            .for_each( |note| {
                self.unspent_pending_spent(note, &mut unspent_orchard_notes, &mut pending_orchard_notes, &mut spent_orchard_notes)
            });
        (
            unspent_orchard_notes,
            spent_orchard_notes,
            pending_orchard_notes,
        )
    }

    async fn list_transparent_notes(
        &self,
        all_notes: bool,
    ) -> (Vec<JsonValue>, Vec<JsonValue>, Vec<JsonValue>) {
        let mut unspent_transparent_notes: Vec<JsonValue> = vec![];
        let mut pending_transparent_notes: Vec<JsonValue> = vec![];
        let mut spent_transparent_notes: Vec<JsonValue> = vec![];

        self.wallet.transaction_context.transaction_metadata_set.read().await.transaction_records_by_id.iter()
            .flat_map( |(transaction_id, wtx)| {
                wtx.transparent_outputs.iter().filter_map(move |utxo|
                    if !all_notes && utxo.is_spent() {
                        None
                    } else {
                        let created_block:u32 = wtx.status.get_height().into();
                        let recipient = zcash_client_backend::address::Address::decode(&self.config.chain, &utxo.address);
                        let taddr = match recipient {
                        Some(zcash_client_backend::address::Address::Transparent(taddr)) => taddr,
                            _otherwise => panic!("Read invalid taddr from wallet-local Utxo, this should be impossible"),
                        };

                        Some(object!{
                            "created_in_block"   => created_block,
                            "datetime"           => wtx.datetime,
                            "created_in_txid"    => format!("{}", transaction_id),
                            "value"              => utxo.value,
                            "scriptkey"          => hex::encode(utxo.script.clone()),
                            "address"            => self.wallet.wallet_capability().get_ua_from_contained_transparent_receiver(&taddr).map(|ua| ua.encode(&self.config.chain)),
                            "spent"              => utxo.spent().map(|(spent_transaction_id, _)| format!("{}", spent_transaction_id)),
                            "spent_at_height"    => utxo.spent().map(|(_, h)| h),
                            "pending_spent"  => utxo.pending_spent.map(|(spent_transaction_id, _)| format!("{}", spent_transaction_id)),
                        })
                    }
                )
            })
            .for_each( |note| {
                self.unspent_pending_spent(note, &mut unspent_transparent_notes, &mut pending_transparent_notes, &mut spent_transparent_notes)
            });

        (
            unspent_transparent_notes,
            spent_transparent_notes,
            pending_transparent_notes,
        )
    }

<<<<<<< HEAD
    /// Get all the outputs packed into an AnyPoolOutput vector
    ///  This method will replace do_list_notes
    pub async fn list_anypool_outputs(&self) -> Vec<crate::wallet::notes::AnyPoolOutput> {
=======
    /// Get all the outputs packed into an Output vector
    ///  This method will replace do_list_notes
    pub async fn list_outputs(&self) -> Vec<crate::wallet::notes::Output> {
>>>>>>> 2f557178
        self.wallet
            .transaction_context
            .transaction_metadata_set
            .read()
            .await
            .transaction_records_by_id
            .0
            .values()
<<<<<<< HEAD
            .flat_map(|record| record.get_all_requested_outputs(OutputQuery::any()))
=======
            .flat_map(Output::get_record_outputs)
>>>>>>> 2f557178
            .collect()
    }

    /// Return a list of notes, if `all_notes` is false, then only return unspent notes
    ///  * TODO:  This fn does not handle failure it must be promoted to return a Result
    ///  * TODO:  The Err variant of the result must be a proper type
    ///  * TODO:  remove all_notes bool
    ///  * TODO:   This fn must (on success) return an Ok(Vec\<Notes\>) where Notes is a 3 variant enum....
    ///  * TODO:   type-associated to the variants of the enum must impl From\<Type\> for JsonValue
<<<<<<< HEAD
    ///  * TODO:  DEPRECATE in favor of list_anypool_outputs
=======
    ///  * TODO:  DEPRECATE in favor of list_outputs
>>>>>>> 2f557178
    pub async fn do_list_notes(&self, all_notes: bool) -> JsonValue {
        let anchor_height = BlockHeight::from_u32(self.wallet.get_anchor_height().await);

        let (mut unspent_sapling_notes, mut spent_sapling_notes, mut pending_sapling_notes) =
            self.list_sapling_notes(all_notes, anchor_height).await;
        let (mut unspent_orchard_notes, mut spent_orchard_notes, mut pending_orchard_notes) =
            self.list_orchard_notes(all_notes, anchor_height).await;
        let (
            mut unspent_transparent_notes,
            mut spent_transparent_notes,
            mut pending_transparent_notes,
        ) = self.list_transparent_notes(all_notes).await;

        unspent_sapling_notes.sort_by_key(|note| note["created_in_block"].as_u64());
        spent_sapling_notes.sort_by_key(|note| note["created_in_block"].as_u64());
        pending_sapling_notes.sort_by_key(|note| note["created_in_block"].as_u64());
        unspent_orchard_notes.sort_by_key(|note| note["created_in_block"].as_u64());
        spent_orchard_notes.sort_by_key(|note| note["created_in_block"].as_u64());
        pending_orchard_notes.sort_by_key(|note| note["created_in_block"].as_u64());
        unspent_transparent_notes.sort_by_key(|note| note["created_in_block"].as_u64());
        pending_transparent_notes.sort_by_key(|note| note["created_in_block"].as_u64());
        spent_transparent_notes.sort_by_key(|note| note["created_in_block"].as_u64());

        let mut res = object! {
            "unspent_sapling_notes" => unspent_sapling_notes,
            "pending_sapling_notes" => pending_sapling_notes,
            "unspent_orchard_notes" => unspent_orchard_notes,
            "pending_orchard_notes" => pending_orchard_notes,
            "utxos"         => unspent_transparent_notes,
            "pending_utxos" => pending_transparent_notes,
        };

        if all_notes {
            res["spent_sapling_notes"] = JsonValue::Array(spent_sapling_notes);
            res["spent_orchard_notes"] = JsonValue::Array(spent_orchard_notes);
            res["spent_utxos"] = JsonValue::Array(spent_transparent_notes);
        }

        res
    }

    async fn value_transfer_by_to_address(&self) -> finsight::ValuesSentToAddress {
        let value_transfers = self.value_transfers().await.0;
        let mut amount_by_address = HashMap::new();
        for value_transfer in value_transfers {
            if let ValueTransferKind::Sent = value_transfer.kind() {
                let address = value_transfer
                    .recipient_address()
                    .expect("sent value transfer should always have a recipient_address")
                    .to_string();
                amount_by_address
                    .entry(address)
                    .and_modify(|e: &mut Vec<u64>| e.push(value_transfer.value()))
                    .or_insert(vec![value_transfer.value()]);
            }
        }
        finsight::ValuesSentToAddress(amount_by_address)
    }
}<|MERGE_RESOLUTION|>--- conflicted
+++ resolved
@@ -844,15 +844,9 @@
         )
     }
 
-<<<<<<< HEAD
-    /// Get all the outputs packed into an AnyPoolOutput vector
-    ///  This method will replace do_list_notes
-    pub async fn list_anypool_outputs(&self) -> Vec<crate::wallet::notes::AnyPoolOutput> {
-=======
     /// Get all the outputs packed into an Output vector
     ///  This method will replace do_list_notes
     pub async fn list_outputs(&self) -> Vec<crate::wallet::notes::Output> {
->>>>>>> 2f557178
         self.wallet
             .transaction_context
             .transaction_metadata_set
@@ -861,11 +855,7 @@
             .transaction_records_by_id
             .0
             .values()
-<<<<<<< HEAD
-            .flat_map(|record| record.get_all_requested_outputs(OutputQuery::any()))
-=======
             .flat_map(Output::get_record_outputs)
->>>>>>> 2f557178
             .collect()
     }
 
@@ -875,11 +865,7 @@
     ///  * TODO:  remove all_notes bool
     ///  * TODO:   This fn must (on success) return an Ok(Vec\<Notes\>) where Notes is a 3 variant enum....
     ///  * TODO:   type-associated to the variants of the enum must impl From\<Type\> for JsonValue
-<<<<<<< HEAD
-    ///  * TODO:  DEPRECATE in favor of list_anypool_outputs
-=======
     ///  * TODO:  DEPRECATE in favor of list_outputs
->>>>>>> 2f557178
     pub async fn do_list_notes(&self, all_notes: bool) -> JsonValue {
         let anchor_height = BlockHeight::from_u32(self.wallet.get_anchor_height().await);
 
