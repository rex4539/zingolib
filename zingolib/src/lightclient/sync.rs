//! TODO: Add Mod Description Here!

use futures::future::join_all;

use log::{debug, error, warn};

use std::{
    cmp::{self},
    io::{self},
    sync::Arc,
    time::Duration,
};
use tokio::{
    join,
    runtime::Runtime,
    sync::{mpsc::unbounded_channel, oneshot},
    task::yield_now,
    time::sleep,
};

use zingo_status::confirmation_status::ConfirmationStatus;

use zcash_client_backend::proto::service::RawTransaction;
use zcash_primitives::{
    consensus::{BlockHeight, BranchId},
    transaction::Transaction,
};

use zingoconfig::MAX_REORG;

static LOG_INIT: std::sync::Once = std::sync::Once::new();

use super::LightClient;
use super::SyncResult;
use crate::{
    blaze::{
        block_management_reorg_detection::BlockManagementData,
        fetch_compact_blocks::FetchCompactBlocks, fetch_taddr_transactions::FetchTaddrTransactions,
        sync_status::BatchSyncStatus, trial_decryptions::TrialDecryptions,
        update_notes::UpdateNotes,
    },
    grpc_connector::GrpcConnector,
    wallet::{now, transaction_context::TransactionContext, utils::get_price},
};

impl LightClient {
    /// TODO: Add Doc Comment Here!
    pub async fn do_sync(&self, print_updates: bool) -> Result<SyncResult, String> {
        // Remember the previous sync id first
        let prev_sync_id = self
            .bsync_data
            .read()
            .await
            .block_data
            .sync_status
            .read()
            .await
            .sync_id;

        // Start the sync
        let r_fut = self.start_sync();

        // If printing updates, start a new task to print updates every 2 seconds.
        let sync_result = if print_updates {
            let sync_status_clone = self.bsync_data.read().await.block_data.sync_status.clone();
            let (transmitter, mut receiver) = oneshot::channel::<i32>();

            tokio::spawn(async move {
                while sync_status_clone.read().await.sync_id == prev_sync_id {
                    yield_now().await;
                    sleep(Duration::from_secs(3)).await;
                }

                loop {
                    if let Ok(_t) = receiver.try_recv() {
                        break;
                    }

                    println!("{}", sync_status_clone.read().await);

                    yield_now().await;
                    sleep(Duration::from_secs(3)).await;
                }
            });

            let r = r_fut.await;
            transmitter.send(1).unwrap();
            r
        } else {
            r_fut.await
        };

        // Mark the sync data as finished, which should clear everything
        self.bsync_data.read().await.finish().await;
        sync_result
    }

    /// TODO: Add Doc Comment Here!
    pub async fn do_sync_status(&self) -> BatchSyncStatus {
        self.bsync_data
            .read()
            .await
            .block_data
            .sync_status
            .read()
            .await
            .clone()
    }

    /// TODO: Add Doc Comment Here!
    pub async fn download_initial_tree_state_from_lightwalletd(
        &self,
        height: u64,
    ) -> Option<(u64, String, String)> {
        if height <= self.config.sapling_activation_height() {
            return None;
        }

        debug!(
            "Getting sapling tree from LightwalletD at height {}",
            height
        );
        match crate::grpc_connector::get_trees(self.config.get_lightwalletd_uri(), height).await {
            Ok(tree_state) => {
                let hash = tree_state.hash.clone();
                let tree = tree_state.sapling_tree.clone();
                Some((tree_state.height, hash, tree))
            }
            Err(e) => {
                error!("Error getting sapling tree:{e}.");
                None
            }
        }
    }

    pub(crate) async fn get_sync_interrupt(&self) -> bool {
        *self.interrupt_sync.read().await
    }

    /// TODO: Add Doc Comment Here!
    pub fn init_logging() -> io::Result<()> {
        // Configure logging first.
        LOG_INIT.call_once(tracing_subscriber::fmt::init);

        Ok(())
    }

    /// TODO: Add Doc Comment Here!
    pub async fn interrupt_sync_after_batch(&self, set_interrupt: bool) {
        *self.interrupt_sync.write().await = set_interrupt;
    }

    /// TODO: Add Doc Comment Here!
    pub fn start_mempool_monitor(lc: Arc<LightClient>) {
        if !lc.config.monitor_mempool {
            return;
        }

        if lc.mempool_monitor.read().unwrap().is_some() {
            return;
        }

        let config = lc.config.clone();
        let lci = lc.clone();

        debug!("Mempool monitoring starting");

        let uri = lc.config.get_lightwalletd_uri();
        // Start monitoring the mempool in a new thread
        let h = std::thread::spawn(move || {
            // Start a new async runtime, which is fine because we are in a new thread.
            Runtime::new().unwrap().block_on(async move {
                let (mempool_transmitter, mut mempool_receiver) =
                    unbounded_channel::<RawTransaction>();
                let lc1 = lci.clone();

                let h1 = tokio::spawn(async move {
                    let key = lc1.wallet.wallet_capability();
                    let transaction_metadata_set = lc1
                        .wallet
                        .transaction_context
                        .transaction_metadata_set
                        .clone();
                    let price = lc1.wallet.price.clone();

                    while let Some(rtransaction) = mempool_receiver.recv().await {
                        if let Ok(transaction) = Transaction::read(
                            &rtransaction.data[..],
                            BranchId::for_height(
                                &config.chain,
                                BlockHeight::from_u32(rtransaction.height as u32),
                            ),
                        ) {
<<<<<<< HEAD
                            // If the txid is already in the db, then it's already recorded
                            // there's nothing new to do until it's read from chain.
                            // ASSUMPTION: A transaction from the mempool_receiver is not on-chain
                            if transaction_metadata_set
                                .read()
                                .await
                                .transaction_records_by_id
                                .get(&transaction.txid())
                                .is_none()
                            {
                                let price = price.read().await.clone();
                                //debug!("Mempool attempting to scan {}", tx.txid());
                                let status = ConfirmationStatus::Pending(BlockHeight::from_u32(
                                    rtransaction.height as u32,
                                ));

                                TransactionContext::new(
                                    &config,
                                    key.clone(),
                                    transaction_metadata_set.clone(),
                                )
                                .receive_transaction_from_mempool(
                                    &transaction,
                                    status,
                                    now() as u32,
                                    get_price(now(), &price),
                                )
                                .await;
                            }
=======
                            let price = price.read().await.clone();
                            //debug!("Mempool attempting to scan {}", tx.txid());
                            let status = ConfirmationStatus::Pending(BlockHeight::from_u32(
                                rtransaction.height as u32,
                            ));

                            TransactionContext::new(
                                &config,
                                key.clone(),
                                transaction_metadata_set.clone(),
                            )
                            .scan_full_tx(
                                &transaction,
                                status,
                                Some(now() as u32),
                                get_price(now(), &price),
                            )
                            .await;
>>>>>>> b2d92a30
                        }
                    }
                });

                let h2 = tokio::spawn(async move {
                    loop {
                        //debug!("Monitoring mempool");
                        let r = crate::grpc_connector::monitor_mempool(
                            uri.clone(),
                            mempool_transmitter.clone(),
                        )
                        .await;

                        if r.is_err() {
                            sleep(Duration::from_secs(3)).await;
                        } else {
                            let _ = lci.do_sync(false).await;
                        }
                    }
                });

                let (_, _) = join!(h1, h2);
            });
        });

        *lc.mempool_monitor.write().unwrap() = Some(h);
    }

    /// Start syncing in batches with the max size, to manage memory consumption.
    async fn start_sync(&self) -> Result<SyncResult, String> {
        // We can only do one sync at a time because we sync blocks in serial order
        // If we allow multiple syncs, they'll all get jumbled up.
        // TODO:  We run on resource constrained systems, where a single thread of
        // execution often consumes most of the memory available, on other systems
        // we might parallelize sync.
        let lightclient_exclusion_lock = self.sync_lock.lock().await;

        // The top of the wallet
        let last_synced_height = self.wallet.last_synced_height().await;

        // If our internal state gets damaged somehow (for example,
        // a resync that gets interrupted partway through) we need to make sure
        // our witness trees are aligned with our blockchain data
        self.wallet
            .ensure_witness_tree_not_above_wallet_blocks()
            .await;

        // This is a fresh wallet. We need to get the initial trees
        if self.wallet.has_any_empty_commitment_trees().await
            && last_synced_height >= self.config.sapling_activation_height()
        {
            let trees =
                crate::grpc_connector::get_trees(self.get_server_uri(), last_synced_height).await?;
            self.wallet.initiate_witness_trees(trees).await;
        };

        let latest_blockid =
            crate::grpc_connector::get_latest_block(self.config.get_lightwalletd_uri()).await?;
        // Block hashes are reversed when stored in BlockDatas, so we reverse here to match
        let latest_blockid =
            crate::wallet::data::BlockData::new_with(latest_blockid.height, &latest_blockid.hash);
        if latest_blockid.height < last_synced_height {
            let w = format!(
                "Server's latest block({}) is behind ours({})",
                latest_blockid.height, last_synced_height
            );
            warn!("{}", w);
            return Err(w);
        }

        if latest_blockid.height == last_synced_height
            && !latest_blockid.hash().is_empty()
            && latest_blockid.hash() != self.wallet.last_synced_hash().await
        {
            log::warn!("One block reorg at height {}", last_synced_height);
            // This is a one-block reorg, so pop the last block. Even if there are more blocks to reorg, this is enough
            // to trigger a sync, which will then reorg the remaining blocks
            BlockManagementData::invalidate_block(
                last_synced_height,
                self.wallet.blocks.clone(),
                self.wallet
                    .transaction_context
                    .transaction_metadata_set
                    .clone(),
            )
            .await;
        }

        // Re-read the last scanned height
        let last_scanned_height = self.wallet.last_synced_height().await;

        let mut latest_block_batches = vec![];
        let mut prev = last_scanned_height;
        while latest_block_batches.is_empty() || prev != latest_blockid.height {
            let batch = cmp::min(latest_blockid.height, prev + zingoconfig::BATCH_SIZE);
            prev = batch;
            latest_block_batches.push(batch);
        }

        // Increment the sync ID so the caller can determine when it is over
        self.bsync_data
            .write()
            .await
            .block_data
            .sync_status
            .write()
            .await
            .start_new(latest_block_batches.len());

        let mut res = Err("No batches were run!".to_string());
        for (batch_num, batch_latest_block) in latest_block_batches.into_iter().enumerate() {
            res = self.sync_nth_batch(batch_latest_block, batch_num).await;
            if let Err(ref err) = res {
                // If something went wrong during a batch, reset the wallet state to
                // how it was before the latest batch
                println!("sync hit error {}. Rolling back", err);
                BlockManagementData::invalidate_block(
                    self.wallet.last_synced_height().await,
                    self.wallet.blocks.clone(),
                    self.wallet
                        .transaction_context
                        .transaction_metadata_set
                        .clone(),
                )
                .await;
            }
            res.as_ref()?;
            if *self.interrupt_sync.read().await {
                log::debug!("LightClient interrupt_sync is true");
                break;
            }
        }

        drop(lightclient_exclusion_lock);
        res
    }

    /// start_sync will start synchronizing the blockchain from the wallet's last height. This function will
    /// return immediately after starting the sync.  Use the `do_sync_status` LightClient method to
    /// get the status of the sync
    async fn sync_nth_batch(
        &self,
        start_block: u64,
        batch_num: usize,
    ) -> Result<SyncResult, String> {
        // The top of the wallet
        let last_synced_height = self.wallet.last_synced_height().await;

        debug!(
            "Latest block is {}, wallet block is {}",
            start_block, last_synced_height
        );

        if last_synced_height == start_block {
            debug!("Already at latest block, not syncing");
            return Ok(SyncResult {
                success: true,
                latest_block: last_synced_height,
                total_blocks_synced: 0,
            });
        }

        let bsync_data = self.bsync_data.clone();

        let end_block = last_synced_height + 1;

        // Before we start, we need to do a few things
        // 1. Pre-populate the last 100 blocks, in case of reorgs
        bsync_data
            .write()
            .await
            .setup_nth_batch(
                start_block,
                end_block,
                batch_num,
                self.wallet.get_blocks().await,
                self.wallet.verified_tree.read().await.clone(),
                *self.wallet.wallet_options.read().await,
            )
            .await;

        // 2. Update the current price:: Who's concern is price?
        //self.update_current_price().await;

        // Sapling Tree GRPC Fetcher
        let grpc_connector = GrpcConnector::new(self.config.get_lightwalletd_uri());

        // A signal to detect reorgs, and if so, ask the block_fetcher to fetch new blocks.
        let (reorg_transmitter, reorg_receiver) = unbounded_channel();

        // Node and Witness Data Cache
        let (block_and_witness_handle, block_and_witness_data_transmitter) = bsync_data
            .read()
            .await
            .block_data
            .handle_reorgs_and_populate_block_mangement_data(
                start_block,
                end_block,
                self.wallet.transactions(),
                reorg_transmitter,
            )
            .await;

        // Full Tx GRPC fetcher
        let (full_transaction_fetcher_handle, full_transaction_fetcher_transmitter) =
            crate::grpc_connector::start_full_transaction_fetcher(
                &grpc_connector,
                self.config.chain,
            )
            .await;
        // Transparent Transactions Fetcher
        let (taddr_fetcher_handle, taddr_fetcher_transmitter) =
            crate::grpc_connector::start_taddr_transaction_fetcher(&grpc_connector).await;

        // Local state necessary for a transaction fetch
        let transaction_context = TransactionContext::new(
            &self.config,
            self.wallet.wallet_capability(),
            self.wallet.transactions(),
        );

        // Fetches full transactions only in the batch currently being processed
        let (fetch_full_transactions_handle, txid_sender, full_transaction_sender) =
            crate::blaze::full_transactions_processor::start(
                transaction_context.clone(),
                full_transaction_fetcher_transmitter.clone(),
                bsync_data.clone(),
            )
            .await;

        // The processor to process Transactions detected by the trial decryptions processor
        let update_notes_processor = UpdateNotes::new(self.wallet.transactions());
        let (update_notes_handle, blocks_done_transmitter, detected_transactions_transmitter) =
            update_notes_processor
                .start(bsync_data.clone(), txid_sender)
                .await;

        // Do Trial decryptions of all the outputs, and pass on the successful ones to the update_notes processor
        let trial_decryptions_processor = TrialDecryptions::new(
            Arc::new(self.config.clone()),
            self.wallet.wallet_capability(),
            self.wallet.transactions(),
        );
        let (trial_decrypts_handle, trial_decrypts_transmitter) = trial_decryptions_processor
            .start(
                bsync_data.clone(),
                detected_transactions_transmitter,
                self.wallet
                    .wallet_options
                    .read()
                    .await
                    .transaction_size_filter,
                full_transaction_fetcher_transmitter.clone(),
            )
            .await;

        // Fetch Compact blocks and send them to nullifier cache, node-and-witness cache and the trial-decryption processor
        let fetch_compact_blocks = Arc::new(FetchCompactBlocks::new(&self.config));
        let fetch_compact_blocks_handle = tokio::spawn(async move {
            fetch_compact_blocks
                .start(
                    [
                        block_and_witness_data_transmitter,
                        trial_decrypts_transmitter,
                    ],
                    start_block,
                    end_block,
                    reorg_receiver,
                )
                .await
        });

        // We wait first for the nodes to be updated. This is where reorgs will be handled, so all the steps done after this phase will
        // assume that the reorgs are done.
        let Some(earliest_block) = block_and_witness_handle.await.unwrap().unwrap() else {
            return Ok(SyncResult {
                success: false,
                latest_block: self.wallet.last_synced_height().await,
                total_blocks_synced: 0,
            });
        };

        // 1. Fetch the transparent txns only after reorgs are done.
        let taddr_transactions_handle = FetchTaddrTransactions::new(
            self.wallet.wallet_capability(),
            Arc::new(self.config.clone()),
        )
        .start(
            start_block,
            earliest_block,
            taddr_fetcher_transmitter,
            full_transaction_sender,
            self.config.chain,
        )
        .await;

        // 2. Notify the notes updater that the blocks are done updating
        blocks_done_transmitter.send(earliest_block).unwrap();

        // 3. Targetted rescan to update transactions with missing information
        let targetted_rescan_handle = crate::blaze::targetted_rescan::start(
            self.wallet.blocks.clone(),
            transaction_context,
            full_transaction_fetcher_transmitter,
        )
        .await;

        // 4. Verify all the downloaded data
        let block_data = bsync_data.clone();

        // Wait for everything to finish

        // Await all the futures
        let r1 = tokio::spawn(async move {
            join_all(vec![
                trial_decrypts_handle,
                full_transaction_fetcher_handle,
                taddr_fetcher_handle,
            ])
            .await
            .into_iter()
            .try_for_each(|r| r.map_err(|e| format!("{}", e)))
        });

        join_all(vec![
            update_notes_handle,
            taddr_transactions_handle,
            fetch_compact_blocks_handle,
            fetch_full_transactions_handle,
            targetted_rescan_handle,
            r1,
        ])
        .await
        .into_iter()
        .try_for_each(|r| r.map_err(|e| format!("{}", e))?)?;

        let verify_handle =
            tokio::spawn(async move { block_data.read().await.block_data.verify_trees().await });
        let (verified, highest_tree) = verify_handle.await.map_err(|e| e.to_string())?;
        debug!("tree verification {}", verified);
        debug!("highest tree exists: {}", highest_tree.is_some());

        // the following check does not make sense in the context of
        // darkside_tests feature and should be disabled since
        // darksidewalletd will manipulate the chain and ultimately
        // break the static checkpoints.
        #[cfg(not(feature = "darkside_tests"))]
        if !verified {
            return Err("Tree Verification Failed".to_string());
        }

        debug!("Batch: {batch_num} synced, doing post-processing");

        let blaze_sync_data = bsync_data.read().await;
        // Post sync, we have to do a bunch of stuff
        // 1. Get the last 100 blocks and store it into the wallet, needed for future re-orgs
        let blocks = blaze_sync_data
            .block_data
            .drain_existingblocks_into_blocks_with_truncation(MAX_REORG)
            .await;
        self.wallet.set_blocks(blocks).await;

        // 2. If sync was successful, also try to get historical prices
        // self.update_historical_prices().await;
        // zingolabs considers this to be a serious privacy/security leak

        // 3. Mark the sync finished, which will clear the nullifier cache etc...
        blaze_sync_data.finish().await;

        // 5. Remove expired mempool transactions, if any
        self.wallet
            .transactions()
            .write()
            .await
            .transaction_records_by_id
            .clear_expired_mempool(start_block);

        // 6. Set the highest verified tree
        if highest_tree.is_some() {
            *self.wallet.verified_tree.write().await = highest_tree;
        }

        debug!("About to run save after syncing {}th batch!", batch_num);

        // #[cfg(not(any(target_os = "ios", target_os = "android")))]
        self.save_internal_rust().await.unwrap();

        Ok(SyncResult {
            success: true,
            latest_block: start_block,
            total_blocks_synced: start_block - end_block + 1,
        })
    }

    /// TODO: Add Doc Comment Here!
    pub async fn do_rescan(&self) -> Result<SyncResult, String> {
        debug!("Rescan starting");

        self.clear_state().await;

        // Then, do a sync, which will force a full rescan from the initial state
        let response = self.do_sync(true).await;

        if response.is_ok() {
            // self.save_internal_rust().await?;
        }

        debug!("Rescan finished");

        response
    }
}<|MERGE_RESOLUTION|>--- conflicted
+++ resolved
@@ -191,7 +191,6 @@
                                 BlockHeight::from_u32(rtransaction.height as u32),
                             ),
                         ) {
-<<<<<<< HEAD
                             // If the txid is already in the db, then it's already recorded
                             // there's nothing new to do until it's read from chain.
                             // ASSUMPTION: A transaction from the mempool_receiver is not on-chain
@@ -221,26 +220,6 @@
                                 )
                                 .await;
                             }
-=======
-                            let price = price.read().await.clone();
-                            //debug!("Mempool attempting to scan {}", tx.txid());
-                            let status = ConfirmationStatus::Pending(BlockHeight::from_u32(
-                                rtransaction.height as u32,
-                            ));
-
-                            TransactionContext::new(
-                                &config,
-                                key.clone(),
-                                transaction_metadata_set.clone(),
-                            )
-                            .scan_full_tx(
-                                &transaction,
-                                status,
-                                Some(now() as u32),
-                                get_price(now(), &price),
-                            )
-                            .await;
->>>>>>> b2d92a30
                         }
                     }
                 });
