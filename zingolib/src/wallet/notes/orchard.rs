--- conflicted
+++ resolved
@@ -69,68 +69,32 @@
     }
 
     fn transaction_record_to_outputs_vec(transaction_record: &TransactionRecord) -> Vec<&Self> {
-<<<<<<< HEAD
-        let mut vecref = vec![];
-        for output in &transaction_record.orchard_notes {
-            vecref.push(output);
-        }
-        vecref
-=======
         transaction_record.orchard_notes.iter().collect()
->>>>>>> f03986e9
     }
     fn transaction_record_to_outputs_vec_query(
         transaction_record: &TransactionRecord,
         spend_status_query: OutputSpendStatusQuery,
     ) -> Vec<&Self> {
-<<<<<<< HEAD
-        let mut vecref = vec![];
-        for output in &transaction_record.orchard_notes {
-            if output.spend_status_query(spend_status_query) {
-                vecref.push(output);
-            }
-        }
-        vecref
-=======
         transaction_record
             .orchard_notes
             .iter()
             .filter(|output| output.spend_status_query(spend_status_query))
             .collect()
->>>>>>> f03986e9
     }
     fn transaction_record_to_outputs_vec_mut(
         transaction_record: &mut TransactionRecord,
     ) -> Vec<&mut Self> {
-<<<<<<< HEAD
-        let mut vecrefmut = vec![];
-        for output in &mut transaction_record.orchard_notes {
-            vecrefmut.push(output);
-        }
-        vecrefmut
-=======
         transaction_record.orchard_notes.iter_mut().collect()
->>>>>>> f03986e9
     }
     fn transaction_record_to_outputs_vec_query_mut(
         transaction_record: &mut TransactionRecord,
         spend_status_query: OutputSpendStatusQuery,
     ) -> Vec<&mut Self> {
-<<<<<<< HEAD
-        let mut vecrefmut = vec![];
-        for output in &mut transaction_record.orchard_notes {
-            if output.spend_status_query(spend_status_query) {
-                vecrefmut.push(output);
-            }
-        }
-        vecrefmut
-=======
         transaction_record
             .orchard_notes
             .iter_mut()
             .filter(|output| output.spend_status_query(spend_status_query))
             .collect()
->>>>>>> f03986e9
     }
 }
 
