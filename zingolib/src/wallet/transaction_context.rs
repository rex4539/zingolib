//! TODO: Add Mod Discription Here!

use std::sync::Arc;
use tokio::sync::RwLock;

use zcash_client_backend::ShieldedProtocol;
use zcash_primitives::{consensus::BlockHeight, transaction::TxId};
use zingoconfig::ZingoConfig;

use crate::wallet::{keys::unified::WalletCapability, tx_map_and_maybe_trees::TxMapAndMaybeTrees};

/// TODO: Add Doc Comment Here!
#[derive(Clone)]
pub struct TransactionContext {
    /// TODO: Add Doc Comment Here!
    pub config: ZingoConfig,
    /// TODO: Add Doc Comment Here!
    pub(crate) key: Arc<WalletCapability>,
    /// TODO: Add Doc Comment Here!
    pub transaction_metadata_set: Arc<RwLock<TxMapAndMaybeTrees>>,
}

impl TransactionContext {
    /// TODO: Add Doc Comment Here!
    pub fn new(
        config: &ZingoConfig,
        key: Arc<WalletCapability>,
        transaction_metadata_set: Arc<RwLock<TxMapAndMaybeTrees>>,
    ) -> Self {
        Self {
            config: config.clone(),
            key,
            transaction_metadata_set,
        }
    }

    /// returns any outdated records that need to be rescanned for completeness..
    /// checks that each record contains output indexes for its notes
    pub async fn unindexed_records(
        &self,
        wallet_height: BlockHeight,
    ) -> Result<(), Vec<(TxId, BlockHeight)>> {
        self.transaction_metadata_set
            .read()
            .await
            .transaction_records_by_id
            .get_spendable_note_ids_and_values(
                &[ShieldedProtocol::Sapling, ShieldedProtocol::Orchard],
                wallet_height,
                &[],
            )
            .map(|_| ())
    }
}

/// These functions are responsible for receiving a full Transaction and storing it, with a few major caveats.
///  The first layer is CompactTransaction. see fn trial_decrypt_domain_specific_outputs
///  in some cases, including send, read memos, discover outgoing transaction (mark change / scan for internal change), additional information and processing are required
/// some of the steps in scan_full_tx are similar to or repeat steps in trial_ddso
/// however, scan full tx is more limited than trial_ddso.
/// scan_full_tx has no access to a transmitter. So it is incapable of **sending a request on a transmitter for another task to fetch a witnessed position**.
/// unlike a viewkey wallet, a spendkey wallet MUST pass reread the block to find a witnessed position to pass to add_new_note. scan_full_tx cannot do this.
/// thus, scan_full_tx is incomplete and skips some steps on the assumption that they will be covered elsewhere. Notably, add_note is not called inside scan_full_tx.
/// (A viewkey wallet, on the other hand, doesnt need witness and could maybe get away with only calling scan_full_tx)
mod decrypt_transaction {
    use crate::{
        error::{ZingoLibError, ZingoLibResult},
        wallet::{
            self,
            data::OutgoingTxData,
            keys::{
                address_from_pubkeyhash,
                unified::{External, Fvk, Ivk},
            },
            notes::ShieldedNoteInterface,
            traits::{
                self as zingo_traits, Bundle as _, DomainWalletExt, Recipient as _,
                ShieldedOutputExt as _, Spend as _, ToBytes as _,
            },
            transaction_record::TransactionKind,
        },
    };
    use orchard::note_encryption::OrchardDomain;
    use sapling_crypto::note_encryption::SaplingDomain;
    use std::{collections::HashSet, convert::TryInto};

    use zcash_client_backend::address::{Address, UnifiedAddress};
    use zcash_note_encryption::{try_output_recovery_with_ovk, Domain};
    use zcash_primitives::{
        memo::{Memo, MemoBytes},
        transaction::{Transaction, TxId},
    };
    use zingo_memo::{parse_zingo_memo, ParsedMemo};
    use zingo_status::confirmation_status::ConfirmationStatus;

    use super::TransactionContext;

    impl TransactionContext {
        pub(crate) async fn scan_full_tx(
            &self,
            transaction: &Transaction,
            status: ConfirmationStatus,
            block_time: Option<u32>, // block_time should only be None when re-scanning a tx that already exists in the wallet
            price: Option<f64>,
        ) {
            // Set up data structures to record scan results
            let mut txid_indexed_zingo_memos = Vec::new();

            // Collect our t-addresses for easy checking
            let taddrs_set = self.key.get_all_taddrs(&self.config);

            let mut outgoing_metadatas = vec![];

            // Execute scanning operations
            self.decrypt_transaction_to_record(
                transaction,
                status,
                block_time,
                &mut outgoing_metadatas,
                &mut txid_indexed_zingo_memos,
                &taddrs_set,
            )
            .await;

            // Post process scan results
            {
                let tx_map = self.transaction_metadata_set.write().await;
                if let Some(transaction_record) =
                    tx_map.transaction_records_by_id.get(&transaction.txid())
                {
                    // `transaction_kind` uses outgoing_tx_data to determine the SendType but not to distinguish Sent(_) from Received
                    // therefore, its safe to use it here to establish whether the transaction was created by this capacility or not.
                    if let TransactionKind::Sent(_) = tx_map
                        .transaction_records_by_id
                        .transaction_kind(transaction_record)
                    {
                        if let Some(t_bundle) = transaction.transparent_bundle() {
                            for vout in &t_bundle.vout {
                                if let Some(taddr) = vout.recipient_address().map(|raw_taddr| {
                                    address_from_pubkeyhash(&self.config, raw_taddr)
                                }) {
                                    if !taddrs_set.contains(&taddr) {
                                        outgoing_metadatas.push(OutgoingTxData {
                                            recipient_address: taddr,
                                            value: u64::from(vout.value),
                                            memo: Memo::Empty,
                                            recipient_ua: None,
                                        });
                                    }
                                }
                            }
                        }
                    }
                }
            }

            if !outgoing_metadatas.is_empty() {
                self.transaction_metadata_set
                    .write()
                    .await
                    .transaction_records_by_id
                    .add_outgoing_metadata(&transaction.txid(), outgoing_metadatas);
            }

            self.update_outgoing_txdatas_with_uas(txid_indexed_zingo_memos)
                .await;

            // Update price if available
            if price.is_some() {
                self.transaction_metadata_set
                    .write()
                    .await
                    .transaction_records_by_id
                    .set_price(&transaction.txid(), price);
            }
        }

        /// INVARIANT: All transaction from the mempool are received.
        /// If the transaction was created locally and broadcast then:
        ///  * it is in the database "trbid", unless that structure was wiped
        ///  * if memory was lost after broadcast, we'll just wait for a transaction
        ///     that we broadcast to show up on chain, after all until it's validated..
        ///     it's just gossip, this is an edge case we are safe ignoring
        pub(crate) async fn receive_transaction_from_mempool(
            &self,
            transaction: &Transaction,
            status: ConfirmationStatus,
            block_time: u32,
            price: Option<f64>,
        ) {
            // Set up data structures to record scan results
            let mut txid_indexed_zingo_memos = Vec::new();

            // Collect our t-addresses for easy checking
            let taddrs_set = self.key.get_all_taddrs(&self.config);

            // Execute scanning operations
            self.decrypt_transaction_to_record(
                transaction,
                status,
                block_time,
                &mut vec![],
                &mut txid_indexed_zingo_memos,
                &taddrs_set,
            )
            .await;

            self.update_outgoing_txdatas_with_uas(txid_indexed_zingo_memos)
                .await;

            // Update price if available
            if price.is_some() {
                self.transaction_metadata_set
                    .write()
                    .await
                    .transaction_records_by_id
                    .set_price(&transaction.txid(), price);
            }
        }
        #[allow(clippy::too_many_arguments)]
        async fn decrypt_transaction_to_record(
            &self,
            transaction: &Transaction,
            status: ConfirmationStatus,
            block_time: Option<u32>,
            outgoing_metadatas: &mut Vec<OutgoingTxData>,
            arbitrary_memos_with_txids: &mut Vec<(ParsedMemo, TxId)>,
            taddrs_set: &HashSet<String>,
        ) {
            //todo: investigate scanning all bundles simultaneously

            self.decrypt_transaction_to_record_transparent(
                transaction,
                status,
                block_time,
                taddrs_set,
            )
            .await;
            self.decrypt_transaction_to_record_sapling(
                transaction,
                status,
                block_time,
                outgoing_metadatas,
                arbitrary_memos_with_txids,
            )
            .await;
            self.decrypt_transaction_to_record_orchard(
                transaction,
                status,
                block_time,
                outgoing_metadatas,
                arbitrary_memos_with_txids,
            )
            .await;
        }

        async fn _decrypt_incoming_transaction_to_record_transparent(
            &self,
            transaction: &Transaction,
            status: ConfirmationStatus,
            block_time: u32,
            taddrs_set: &HashSet<String>,
        ) {
            // Scan all transparent outputs to see if we received any money
            self.account_for_transparent_receipts(transaction, status, block_time, taddrs_set)
                .await;
        }
        async fn decrypt_transaction_to_record_transparent(
            &self,
            transaction: &Transaction,
            status: ConfirmationStatus,
            block_time: Option<u32>,
            taddrs_set: &HashSet<String>,
        ) {
            // Scan all transparent outputs to see if we received any money
            self.account_for_transparent_receipts(transaction, status, block_time, taddrs_set)
                .await;
            // Scan transparent spends
            self.account_for_transparent_spending(transaction, status, block_time)
                .await;
        }
        async fn account_for_transparent_receipts(
            &self,
            transaction: &Transaction,
            status: ConfirmationStatus,
            block_time: u32,
            taddrs_set: &HashSet<String>,
        ) {
            if let Some(t_bundle) = transaction.transparent_bundle() {
                for (n, vout) in t_bundle.vout.iter().enumerate() {
                    if let Some(taddr) = vout.recipient_address() {
                        let output_taddr = address_from_pubkeyhash(&self.config, taddr);
                        if taddrs_set.contains(&output_taddr) {
                            // This is our address. Add this as an output to the txid
                            self.transaction_metadata_set
                                .write()
                                .await
                                .transaction_records_by_id
                                .add_new_taddr_output(
                                    transaction.txid(),
                                    output_taddr.clone(),
                                    status,
                                    block_time,
                                    vout,
                                    n as u32,
                                );
                        }
                    }
                }
            }
        }
        async fn account_for_transparent_spending(
            &self,
            transaction: &Transaction,
            status: ConfirmationStatus,
            block_time: u32,
        ) {
            // Scan all the inputs to see if we spent any transparent funds in this tx
            let mut total_transparent_value_spent = 0;
            let mut spent_utxos = vec![];

            {
                let current_transaction_records_by_id = &self
                    .transaction_metadata_set
                    .read()
                    .await
                    .transaction_records_by_id;
                if let Some(t_bundle) = transaction.transparent_bundle() {
                    for vin in t_bundle.vin.iter() {
                        // Find the prev txid that was spent
                        let prev_transaction_id = TxId::from_bytes(*vin.prevout.hash());
                        let prev_n = vin.prevout.n() as u64;

                        if let Some(wtx) =
                            current_transaction_records_by_id.get(&prev_transaction_id)
                        {
                            // One of the tx outputs is a match
                            if let Some(spent_utxo) = wtx
                                .transparent_outputs
                                .iter()
                                .find(|u| u.txid == prev_transaction_id && u.output_index == prev_n)
                            {
                                total_transparent_value_spent += spent_utxo.value;
                                spent_utxos.push((
                                    prev_transaction_id,
                                    prev_n as u32,
                                    transaction.txid(),
                                ));
                            }
                        }
                    }
                }
            }

            // Mark all the UTXOs that were spent here back in their original txns.
            for (prev_transaction_id, prev_n, transaction_id) in spent_utxos {
                self.transaction_metadata_set
                    .write()
                    .await
                    .transaction_records_by_id
                    .mark_txid_utxo_spent(prev_transaction_id, prev_n, transaction_id, status);
            }

            // If this transaction spent value, add the spent amount to the TxID
            if total_transparent_value_spent > 0 {
                self.transaction_metadata_set
                    .write()
                    .await
                    .transaction_records_by_id
                    .add_taddr_spent(
                        transaction.txid(),
                        status,
                        block_time,
                        total_transparent_value_spent,
                    );
            }
        }

        async fn update_outgoing_txdatas_with_uas(
            &self,
            txid_indexed_zingo_memos: Vec<(ParsedMemo, TxId)>,
        ) {
            for (parsed_zingo_memo, txid) in txid_indexed_zingo_memos {
                match parsed_zingo_memo {
                    ParsedMemo::Version0 { uas } => {
                        for ua in uas {
                            if let Some(transaction) = self
                                .transaction_metadata_set
                                .write()
                                .await
                                .transaction_records_by_id
                                .get_mut(&txid)
                            {
                                if !transaction.outgoing_tx_data.is_empty() {
                                    let outgoing_potential_receivers = [
                                        ua.orchard().map(|oaddr| {
                                            oaddr.b32encode_for_network(&self.config.chain)
                                        }),
                                        ua.sapling().map(|zaddr| {
                                            zaddr.b32encode_for_network(&self.config.chain)
                                        }),
                                        ua.transparent().map(|taddr| {
                                            address_from_pubkeyhash(&self.config, *taddr)
                                        }),
                                        Some(ua.encode(&self.config.chain)),
                                    ];
                                    transaction
                                        .outgoing_tx_data
                                        .iter_mut()
                                        .filter(|out_meta| {
                                            outgoing_potential_receivers
                                                .contains(&Some(out_meta.recipient_address.clone()))
                                        })
                                        .for_each(|out_metadata| {
                                            out_metadata.recipient_ua =
                                                Some(ua.encode(&self.config.chain))
                                        })
                                }
                            }
                        }
                    }
                    other_memo_version => {
                        log::error!(
                            "Wallet internal memo is from a future version of the protocol\n\
                        Please ensure that your software is up-to-date.\n\
                        Memo: {other_memo_version:?}"
                        )
                    }
                }
            }
        }

        #[allow(clippy::too_many_arguments)]
        async fn decrypt_transaction_to_record_sapling(
            &self,
            transaction: &Transaction,
            status: ConfirmationStatus,
            block_time: Option<u32>,
            outgoing_metadatas: &mut Vec<OutgoingTxData>,
            arbitrary_memos_with_txids: &mut Vec<(ParsedMemo, TxId)>,
        ) {
            self.decrypt_transaction_to_record_domain::<SaplingDomain>(
                transaction,
                status,
                block_time,
                outgoing_metadatas,
                arbitrary_memos_with_txids,
            )
            .await
        }

        #[allow(clippy::too_many_arguments)]
        async fn decrypt_transaction_to_record_orchard(
            &self,
            transaction: &Transaction,
            status: ConfirmationStatus,
            block_time: Option<u32>,
            outgoing_metadatas: &mut Vec<OutgoingTxData>,
            arbitrary_memos_with_txids: &mut Vec<(ParsedMemo, TxId)>,
        ) {
            self.decrypt_transaction_to_record_domain::<OrchardDomain>(
                transaction,
                status,
                block_time,
                outgoing_metadatas,
                arbitrary_memos_with_txids,
            )
            .await;
        }

        async fn account_for_shielded_receipts<Q>(
            &self,
            ivk: Ivk<Q, External>,
            domain_tagged_outputs: &[(
                Q,
                <<Q as DomainWalletExt>::Bundle as wallet::traits::Bundle<Q>>::Output,
            )],
            status: ConfirmationStatus,
<<<<<<< HEAD
            transaction: &Transaction,
            block_time: u32,
=======
            block_time: Option<u32>,
            outgoing_metadatas: &mut Vec<OutgoingTxData>,
>>>>>>> b2d92a30
            arbitrary_memos_with_txids: &mut Vec<(ParsedMemo, TxId)>,
        ) where
            Q: zingo_traits::DomainWalletExt,
            <Q as Domain>::Recipient: wallet::traits::Recipient,
            <Q as Domain>::Note: PartialEq,
            <Q as Domain>::Note: Clone,
            Q::Memo: zingo_traits::ToBytes<512>,
        {
            let decrypt_attempts = zcash_note_encryption::batch::try_note_decryption(
                &[ivk.ivk],
                domain_tagged_outputs,
            )
            .into_iter()
            .enumerate();
            for (output_index, decrypt_attempt) in decrypt_attempts {
                let ((note, to, memo_bytes), _ivk_num) = match decrypt_attempt {
                    Some(plaintext) => plaintext,
                    _ => continue,
                };
                let memo_bytes = MemoBytes::from_bytes(&memo_bytes.to_bytes()).unwrap();
                // if status is pending add the whole pending note
                // otherwise, just update the output index
                if let Some(height) = status.get_pending_height() {
                    self.transaction_metadata_set
                        .write()
                        .await
                        .transaction_records_by_id
                        .add_pending_note::<Q>(
                            transaction.txid(),
                            height,
                            block_time,
                            note.clone(),
                            to,
                            output_index,
                        );
                } else {
                    self.transaction_metadata_set
                        .write()
                        .await
                        .transaction_records_by_id
                        .update_output_index::<Q>(
                            transaction.txid(),
                            status,
                            block_time,
                            note.clone(),
                            output_index,
                        )
                }
                let memo = memo_bytes
                    .clone()
                    .try_into()
                    .unwrap_or(Memo::Future(memo_bytes));
                if let Memo::Arbitrary(ref wallet_internal_data) = memo {
                    match parse_zingo_memo(*wallet_internal_data.as_ref()) {
                        Ok(parsed_zingo_memo) => {
                            arbitrary_memos_with_txids
                                .push((parsed_zingo_memo, transaction.txid()));
                        }
                        Err(e) => {
                            let _memo_error: ZingoLibResult<()> =
                                ZingoLibError::CouldNotDecodeMemo(e).handle();
                        }
                    }
                }
                self.transaction_metadata_set
                    .write()
                    .await
                    .transaction_records_by_id
                    .add_memo_to_note_metadata::<Q::WalletNote>(&transaction.txid(), note, memo);
            }
        }
        /// Transactions contain per-protocol "bundles" of components.
        /// The component details vary by protocol.
        /// In Sapling the components are "Spends" and "Outputs"
        /// In Orchard the components are "Actions", each of which
        /// _IS_ 1 Spend and 1 Output.
        #[allow(clippy::too_many_arguments)]
        async fn decrypt_transaction_to_record_domain<D: DomainWalletExt>(
            &self,
            transaction: &Transaction,
            status: ConfirmationStatus,
            block_time: u32,
            outgoing_metadatas: &mut Vec<OutgoingTxData>,
            arbitrary_memos_with_txids: &mut Vec<(ParsedMemo, TxId)>,
        ) {
            type FnGenBundle<I> = <I as DomainWalletExt>::Bundle;
            let domain_tagged_outputs =
                <FnGenBundle<D> as zingo_traits::Bundle<D>>::from_transaction(transaction)
                    .into_iter()
                    .flat_map(|bundle| bundle.output_elements().into_iter())
                    .map(|output| {
                        (
                            output.domain(status.get_height(), self.config.chain),
                            output.clone(),
                        )
                    })
                    .collect::<Vec<_>>();

            let Ok(fvk) = D::wc_to_fvk(&self.key) else {
                // skip scanning if wallet has not viewing capability
                return;
            };
            let (ivk, ovk) = (fvk.derive_ivk::<External>(), fvk.derive_ovk::<External>());

            self.account_for_shielded_receipts(
                ivk,
                &domain_tagged_outputs,
                status,
                transaction,
                block_time,
                arbitrary_memos_with_txids,
            )
            .await;
            // Check if any of the nullifiers generated in this transaction are ours. We only need this for pending transactions,
            // because for transactions in the block, we will check the nullifiers from the blockdata
            if status.is_pending() {
                let unspent_nullifiers = self
                    .transaction_metadata_set
                    .read()
                    .await
                    .get_nullifier_value_txid_outputindex_of_unspent_notes::<D>();
                for output in
                    <FnGenBundle<D> as zingo_traits::Bundle<D>>::from_transaction(transaction)
                        .into_iter()
                        .flat_map(|bundle| bundle.spend_elements().into_iter())
                {
                    if let Some((nf, _value, transaction_id, output_index)) = unspent_nullifiers
                        .iter()
                        .find(|(nf, _, _, _)| nf == output.nullifier())
                    {
                        let _ = self
                            .transaction_metadata_set
                            .write()
                            .await
                            .found_spent_nullifier(
                                transaction.txid(),
                                status,
                                block_time,
                                (*nf).into(),
                                *transaction_id,
                                *output_index,
                            );
                    }
                }
            }
            // The preceding updates the wallet_transactions with presumptive new "spent" nullifiers.  I continue to find the notion
            // of a "spent" nullifier to be problematic.
            // Issues:
            //     1. There's more than one way to be "spent".
            //     2. It's possible for a "nullifier" to be in the wallet's spent list, but never in the global ledger.
            //     <https://github.com/zingolabs/zingolib/issues/65>
            for (_domain, output) in domain_tagged_outputs {
                outgoing_metadatas.extend(
                    match try_output_recovery_with_ovk::<
                        D,
                        <FnGenBundle<D> as zingo_traits::Bundle<D>>::Output,
                    >(
                        &output.domain(status.get_height(), self.config.chain),
                        &ovk.ovk,
                        &output,
                        &output.value_commitment(),
                        &output.out_ciphertext(),
                    ) {
                        Some((note, payment_address, memo_bytes)) => {
                            let address = payment_address.b32encode_for_network(&self.config.chain);

                            // Check if this is change, and if it also doesn't have a memo, don't add
                            // to the outgoing metadata.
                            // If this is change (i.e., funds sent to ourself) AND has a memo, then
                            // presumably the user is writing a memo to themself, so we will add it to
                            // the outgoing metadata, even though it might be confusing in the UI, but hopefully
                            // the user can make sense of it.
                            match Memo::from_bytes(&memo_bytes.to_bytes()) {
                                Err(_) => None,
                                Ok(memo) => {
                                    if self.key.addresses().iter().any(|unified_address| {
                                        [
                                            unified_address
                                                .transparent()
                                                .cloned()
                                                .map(Address::from),
                                            unified_address.sapling().cloned().map(Address::from),
                                            unified_address.orchard().cloned().map(
                                                |orchard_receiver| {
                                                    Address::from(
                                                        UnifiedAddress::from_receivers(
                                                            Some(orchard_receiver),
                                                            None,
                                                            None,
                                                        )
                                                        .unwrap(),
                                                    )
                                                },
                                            ),
                                        ]
                                        .into_iter()
                                        .flatten()
                                        .map(|addr| addr.encode(&self.config.chain))
                                        .any(|addr| addr == address)
                                    }) {
                                        None
                                    } else {
                                        Some(OutgoingTxData {
                                            recipient_address: address,
                                            value: D::WalletNote::value_from_note(&note),
                                            memo,
                                            recipient_ua: None,
                                        })
                                    }
                                }
                            }
                        }
                        None => None,
                    },
                );
            }
        }
    }
}<|MERGE_RESOLUTION|>--- conflicted
+++ resolved
@@ -476,13 +476,8 @@
                 <<Q as DomainWalletExt>::Bundle as wallet::traits::Bundle<Q>>::Output,
             )],
             status: ConfirmationStatus,
-<<<<<<< HEAD
             transaction: &Transaction,
             block_time: u32,
-=======
-            block_time: Option<u32>,
-            outgoing_metadatas: &mut Vec<OutgoingTxData>,
->>>>>>> b2d92a30
             arbitrary_memos_with_txids: &mut Vec<(ParsedMemo, TxId)>,
         ) where
             Q: zingo_traits::DomainWalletExt,
@@ -513,7 +508,7 @@
                         .add_pending_note::<Q>(
                             transaction.txid(),
                             height,
-                            block_time,
+                            block_time as u64,
                             note.clone(),
                             to,
                             output_index,
@@ -526,7 +521,7 @@
                         .update_output_index::<Q>(
                             transaction.txid(),
                             status,
-                            block_time,
+                            block_time as u64,
                             note.clone(),
                             output_index,
                         )
@@ -564,7 +559,7 @@
             &self,
             transaction: &Transaction,
             status: ConfirmationStatus,
-            block_time: u32,
+            block_time: Option<u32>,
             outgoing_metadatas: &mut Vec<OutgoingTxData>,
             arbitrary_memos_with_txids: &mut Vec<(ParsedMemo, TxId)>,
         ) {
