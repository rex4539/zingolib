--- conflicted
+++ resolved
@@ -131,13 +131,8 @@
     use crate::{
         test_framework::mocks::default_txid,
         wallet::notes::{
-<<<<<<< HEAD
-            query::NoteQuery, sapling::mocks::SaplingNoteBuilder,
+            query::OutputQuery, sapling::mocks::SaplingNoteBuilder,
             transparent::mocks::TransparentOutputBuilder, NoteInterface,
-=======
-            query::OutputQuery, sapling::mocks::SaplingNoteBuilder,
-            transparent::mocks::TransparentNoteBuilder, NoteInterface,
->>>>>>> 9c2154cd
         },
     };
 
