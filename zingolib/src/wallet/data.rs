--- conflicted
+++ resolved
@@ -1454,7 +1454,7 @@
     #[derive(Clone, PartialEq, Debug)]
     pub struct OrchardNoteSummary {
         value: u64,
-        spend_status: SpendSummary,
+        spend_summary: SpendSummary,
         output_index: Option<u32>,
         memo: Option<String>,
     }
@@ -1469,7 +1469,7 @@
         ) -> Self {
             OrchardNoteSummary {
                 value,
-                spend_status,
+                spend_summary: spend_status,
                 output_index,
                 memo,
             }
@@ -1478,15 +1478,12 @@
         pub fn value(&self) -> u64 {
             self.value
         }
-<<<<<<< HEAD
-        /// TODO: doc comment
-        pub fn spend_status(&self) -> SpendSummary {
-=======
+
         /// Gets spend status
-        pub fn spend_status(&self) -> SpendStatus {
->>>>>>> d2e76163
-            self.spend_status
-        }
+        pub fn spend_summary(&self) -> SpendSummary {
+            self.spend_summary
+        }
+
         /// Gets output index
         pub fn output_index(&self) -> Option<u32> {
             self.output_index
@@ -1517,7 +1514,7 @@
             output index: {}
             memo: {}
         }}",
-                self.value, self.spend_status, output_index, memo,
+                self.value, self.spend_summary, output_index, memo,
             )
         }
     }
@@ -1526,7 +1523,7 @@
         fn from(note: OrchardNoteSummary) -> Self {
             json::object! {
                 "value" => note.value,
-                "spend_status" => note.spend_status.to_string(),
+                "spend_status" => note.spend_summary.to_string(),
                 "output_index" => note.output_index,
                 "memo" => note.memo,
             }
@@ -1552,7 +1549,7 @@
     #[derive(Clone, PartialEq, Debug)]
     pub struct SaplingNoteSummary {
         value: u64,
-        spend_status: SpendSummary,
+        spend_summary: SpendSummary,
         output_index: Option<u32>,
         memo: Option<String>,
     }
@@ -1567,7 +1564,7 @@
         ) -> Self {
             SaplingNoteSummary {
                 value,
-                spend_status,
+                spend_summary: spend_status,
                 output_index,
                 memo,
             }
@@ -1576,15 +1573,12 @@
         pub fn value(&self) -> u64 {
             self.value
         }
-<<<<<<< HEAD
-        /// TODO: doc comment
-        pub fn spend_status(&self) -> SpendSummary {
-=======
+
         /// Gets spend status
-        pub fn spend_status(&self) -> SpendStatus {
->>>>>>> d2e76163
-            self.spend_status
-        }
+        pub fn spend_summary(&self) -> SpendSummary {
+            self.spend_summary
+        }
+
         /// Gets output index
         pub fn output_index(&self) -> Option<u32> {
             self.output_index
@@ -1615,7 +1609,7 @@
             output index: {}
             memo: {}
         }}",
-                self.value, self.spend_status, output_index, memo,
+                self.value, self.spend_summary, output_index, memo,
             )
         }
     }
@@ -1624,7 +1618,7 @@
         fn from(note: SaplingNoteSummary) -> Self {
             json::object! {
                 "value" => note.value,
-                "spend_status" => note.spend_status.to_string(),
+                "spend_status" => note.spend_summary.to_string(),
                 "output_index" => note.output_index,
                 "memo" => note.memo,
             }
@@ -1650,21 +1644,16 @@
     #[derive(Clone, PartialEq, Debug)]
     pub struct TransparentCoinSummary {
         value: u64,
-        spend_status: SpendSummary,
+        spend_summary: SpendSummary,
         output_index: u64,
     }
 
     impl TransparentCoinSummary {
-<<<<<<< HEAD
-        /// TODO: doc comment
+        /// Creates a SaplingNoteSummary from parts
         pub fn from_parts(value: u64, spend_status: SpendSummary, output_index: u64) -> Self {
-=======
-        /// Creates a SaplingNoteSummary from parts
-        pub fn from_parts(value: u64, spend_status: SpendStatus, output_index: u64) -> Self {
->>>>>>> d2e76163
             TransparentCoinSummary {
                 value,
-                spend_status,
+                spend_summary: spend_status,
                 output_index,
             }
         }
@@ -1672,15 +1661,12 @@
         pub fn value(&self) -> u64 {
             self.value
         }
-<<<<<<< HEAD
-        /// TODO: doc comment
-        pub fn spend_status(&self) -> SpendSummary {
-=======
+
         /// Gets spend status
-        pub fn spend_status(&self) -> SpendStatus {
->>>>>>> d2e76163
-            self.spend_status
-        }
+        pub fn spend_summary(&self) -> SpendSummary {
+            self.spend_summary
+        }
+
         /// Gets output index
         pub fn output_index(&self) -> u64 {
             self.output_index
@@ -1696,7 +1682,7 @@
             spend status: {}
             output index: {}
         }}",
-                self.value, self.spend_status, self.output_index,
+                self.value, self.spend_summary, self.output_index,
             )
         }
     }
@@ -1704,7 +1690,7 @@
         fn from(note: TransparentCoinSummary) -> Self {
             json::object! {
                 "value" => note.value,
-                "spend_status" => note.spend_status.to_string(),
+                "spend_status" => note.spend_summary.to_string(),
                 "output_index" => note.output_index,
             }
         }
@@ -1748,13 +1734,8 @@
 
     /// Spend status of an output
     #[derive(Clone, Copy, PartialEq, Debug)]
-<<<<<<< HEAD
     pub enum SpendSummary {
-        /// TODO: doc comment
-=======
-    pub enum SpendStatus {
         /// Output is not spent.
->>>>>>> d2e76163
         Unspent,
         /// Output is pending spent.
         /// The transaction consuming this output is pending.
@@ -1778,15 +1759,9 @@
     impl std::fmt::Display for SpendSummary {
         fn fmt(&self, f: &mut std::fmt::Formatter<'_>) -> std::fmt::Result {
             match self {
-<<<<<<< HEAD
                 SpendSummary::Unspent => write!(f, "unspent"),
+                SpendSummary::PendingSpent(txid) => write!(f, "pending spent in {}", txid),
                 SpendSummary::Spent(txid) => write!(f, "spent in {}", txid),
-                SpendSummary::PendingSpent(txid) => write!(f, "pending spent in {}", txid),
-=======
-                SpendStatus::Unspent => write!(f, "unspent"),
-                SpendStatus::PendingSpent(txid) => write!(f, "pending spent in {}", txid),
-                SpendStatus::Spent(txid) => write!(f, "spent in {}", txid),
->>>>>>> d2e76163
             }
         }
     }
@@ -1819,13 +1794,7 @@
             .orchard_notes
             .iter()
             .map(|output| {
-                let spend_status = if let Some((txid, _)) = output.spent() {
-                    SpendStatus::Spent(*txid)
-                } else if let Some((txid, _)) = output.pending_spent() {
-                    SpendStatus::PendingSpent(*txid)
-                } else {
-                    SpendStatus::Unspent
-                };
+                let spend_summary = SpendSummary::from_spend(output.spending_tx_status());
 
                 let memo = if let Some(Memo::Text(memo_text)) = &output.memo {
                     Some(memo_text.to_string())
@@ -1835,7 +1804,7 @@
 
                 OrchardNoteSummary::from_parts(
                     output.value(),
-                    spend_status,
+                    spend_summary,
                     output.output_index,
                     memo,
                 )
@@ -1845,13 +1814,7 @@
             .sapling_notes
             .iter()
             .map(|output| {
-                let spend_status = if let Some((txid, _)) = output.spent() {
-                    SpendStatus::Spent(*txid)
-                } else if let Some((txid, _)) = output.pending_spent() {
-                    SpendStatus::PendingSpent(*txid)
-                } else {
-                    SpendStatus::Unspent
-                };
+                let spend_summary = SpendSummary::from_spend(output.spending_tx_status());
 
                 let memo = if let Some(Memo::Text(memo_text)) = &output.memo {
                     Some(memo_text.to_string())
@@ -1861,7 +1824,7 @@
 
                 SaplingNoteSummary::from_parts(
                     output.value(),
-                    spend_status,
+                    spend_summary,
                     output.output_index,
                     memo,
                 )
@@ -1871,17 +1834,11 @@
             .transparent_outputs
             .iter()
             .map(|output| {
-                let spend_status = if let Some((txid, _)) = output.spent() {
-                    SpendStatus::Spent(*txid)
-                } else if let Some((txid, _)) = output.pending_spent() {
-                    SpendStatus::PendingSpent(*txid)
-                } else {
-                    SpendStatus::Unspent
-                };
+                let spend_summary = SpendSummary::from_spend(output.spending_tx_status());
 
                 TransparentCoinSummary::from_parts(
                     output.value(),
-                    spend_status,
+                    spend_summary,
                     output.output_index,
                 )
             })
