//! An (incomplete) representation of what the Zingo instance "knows" about a transaction
//! conspicuously absent is the set of transparent inputs to the transaction.
//! by its`nature this evolves through, different states of completeness.

use std::io::{self, Read, Write};

use byteorder::{LittleEndian, ReadBytesExt as _, WriteBytesExt as _};
use incrementalmerkletree::witness::IncrementalWitness;
use orchard::tree::MerkleHashOrchard;
use zcash_client_backend::PoolType;
use zcash_primitives::{consensus::BlockHeight, transaction::TxId};

<<<<<<< HEAD
use crate::{
    error::ZingoLibError,
    wallet::{
        data::{OutgoingTxData, PoolNullifier, COMMITMENT_TREE_LEVELS},
        keys::unified::WalletCapability,
        notes::{
            self, query::OutputQuery, OrchardNote, OutputId, OutputInterface as _, SaplingNote,
            ShNoteId, ShieldedNoteInterface, TransparentOutput,
        },
        traits::{DomainWalletExt, ReadableWriteable as _},
=======
use crate::wallet::notes::interface::OutputInterface;
use crate::wallet::traits::ReadableWriteable;
use crate::wallet::{
    data::{OutgoingTxData, PoolNullifier, COMMITMENT_TREE_LEVELS},
    keys::unified::WalletCapability,
    notes::{
        query::OutputQuery, OrchardNote, OutputId, SaplingNote, ShieldedNoteInterface,
        TransparentOutput,
>>>>>>> 47674ccd
    },
};
use crate::{error::ZingoLibError, wallet::notes::query::QueryStipulations};

///  Everything (SOMETHING) about a transaction
#[derive(Debug)]
pub struct TransactionRecord {
    /// the relationship of the transaction to the blockchain. can be either Broadcast (to mempool}, or Confirmed.
    pub status: zingo_status::confirmation_status::ConfirmationStatus,

    /// Timestamp of Tx. Added in v4
    pub datetime: u64,

    /// Txid of this transaction. It's duplicated here (It is also the Key in the HashMap that points to this
    /// WalletTx in LightWallet::txs)
    pub txid: TxId,

    /// List of all nullifiers spent by this wallet in this Tx.
    pub spent_sapling_nullifiers: Vec<sapling_crypto::Nullifier>,

    /// List of all nullifiers spent by this wallet in this Tx. These nullifiers belong to the wallet.
    pub spent_orchard_nullifiers: Vec<orchard::note::Nullifier>,

    /// List of all sapling notes received by this wallet in this tx. Some of these might be change notes.
    pub sapling_notes: Vec<SaplingNote>,

    /// List of all sapling notes received by this wallet in this tx. Some of these might be change notes.
    pub orchard_notes: Vec<OrchardNote>,

    /// List of all Utxos by this wallet received in this Tx. Some of these might be change notes
    pub transparent_outputs: Vec<TransparentOutput>,

    /// Total value of all the sapling nullifiers that were spent by this wallet in this Tx
    pub total_sapling_value_spent: u64,

    /// Total value of all the orchard nullifiers that were spent by this wallet in this Tx
    pub total_orchard_value_spent: u64,

    /// Total amount of transparent funds that belong to us that were spent by this wallet in this Tx.
    pub total_transparent_value_spent: u64,

    /// All outgoing sends
    pub outgoing_tx_data: Vec<OutgoingTxData>,

    /// Price of Zec when this Tx was created
    pub price: Option<f64>,
}

// set
impl TransactionRecord {
    /// TODO: Add Doc Comment Here!
    pub fn new(
        status: zingo_status::confirmation_status::ConfirmationStatus,
        datetime: u64,
        transaction_id: &TxId,
    ) -> Self {
        TransactionRecord {
            status,
            datetime,
            txid: *transaction_id,
            spent_sapling_nullifiers: vec![],
            spent_orchard_nullifiers: vec![],
            sapling_notes: vec![],
            orchard_notes: vec![],
            transparent_outputs: vec![],
            total_transparent_value_spent: 0,
            total_sapling_value_spent: 0,
            total_orchard_value_spent: 0,
            outgoing_tx_data: vec![],
            price: None,
        }
    }

    /// TODO: Add Doc Comment Here!
    pub fn add_spent_nullifier(&mut self, nullifier: PoolNullifier, value: u64) {
        match nullifier {
            PoolNullifier::Sapling(sapling_nullifier) => {
                self.spent_sapling_nullifiers.push(sapling_nullifier);
                self.total_sapling_value_spent += value;
            }
            PoolNullifier::Orchard(orchard_nullifier) => {
                self.spent_orchard_nullifiers.push(orchard_nullifier);
                self.total_orchard_value_spent += value;
            }
        }
    }
    // much data assignment of this struct is done through the pub fields as of january 2024. Todo: should have private fields and public methods.
}
//get
impl TransactionRecord {
    /// Uses a query to select all notes with specific properties and return a vector of their identifiers
    pub fn query_for_ids(&self, include_notes: OutputQuery) -> Vec<OutputId> {
        let mut set = vec![];
        let spend_status_query = *include_notes.spend_status();
        if *include_notes.transparent() {
            for note in self.transparent_outputs.iter() {
                if note.spend_status_query(spend_status_query) {
                    set.push(OutputId::from_parts(
                        self.txid,
                        PoolType::Transparent,
                        note.output_index as u32,
                    ));
                }
            }
        }
        if *include_notes.sapling() {
            for note in self.sapling_notes.iter() {
                if note.spend_status_query(spend_status_query) {
                    if let Some(output_index) = note.output_index {
                        set.push(OutputId::from_parts(
                            self.txid,
                            PoolType::Transparent,
                            output_index,
                        ));
                    }
                }
            }
        }
        if *include_notes.orchard() {
            for note in self.orchard_notes.iter() {
                if note.spend_status_query(spend_status_query) {
                    if let Some(output_index) = note.output_index {
                        set.push(OutputId::from_parts(
                            self.txid,
                            PoolType::Transparent,
                            output_index,
                        ));
                    }
                }
            }
        }
        set
    }

    /// Uses a query to select all notes with specific properties and sum them
    pub fn query_sum_value(&self, include_notes: OutputQuery) -> u64 {
        let mut sum = 0;
        let spend_status_query = *include_notes.spend_status();
        if *include_notes.transparent() {
            for note in self.transparent_outputs.iter() {
                if note.spend_status_query(spend_status_query) {
                    sum += note.value()
                }
            }
        }
        if *include_notes.sapling() {
            for note in self.sapling_notes.iter() {
                if note.spend_status_query(spend_status_query) {
                    sum += note.value()
                }
            }
        }
        if *include_notes.orchard() {
            for note in self.orchard_notes.iter() {
                if note.spend_status_query(spend_status_query) {
                    sum += note.value()
                }
            }
        }
        sum
    }

    /// TODO: Add Doc Comment Here!
    pub fn pool_value_received<D: DomainWalletExt>(&self) -> u64
    where
        <D as zcash_note_encryption::Domain>::Note: PartialEq + Clone,
        <D as zcash_note_encryption::Domain>::Recipient: super::traits::Recipient,
    {
        D::to_notes_vec(self)
            .iter()
            .map(|note_and_metadata| note_and_metadata.value())
            .sum()
    }

    /// TODO: Add Doc Comment Here!
    pub fn get_transparent_value_spent(&self) -> u64 {
        self.total_transparent_value_spent
    }

    /// TODO: Add Doc Comment Here!
    pub fn get_transaction_fee(&self) -> Result<u64, ZingoLibError> {
        let outputted = self.value_outgoing() + self.total_change_returned();
        if self.total_value_spent() >= outputted {
            Ok(self.total_value_spent() - outputted)
        } else {
            ZingoLibError::MetadataUnderflow(format!(
                "for txid {} with status {}: spent {}, outgoing {}, returned change {} \n {:?}",
                self.txid,
                self.status,
                self.total_value_spent(),
                self.value_outgoing(),
                self.total_change_returned(),
                self,
            ))
            .handle()
        }
    }

    /// For each Shielded note received in this transactions,
    /// pair it with a NoteRecordIdentifier identifying the note
    /// and return the list
    pub fn select_unspent_shnotes_and_ids<D>(
        &self,
    ) -> Vec<(<D as zcash_note_encryption::Domain>::Note, ShNoteId)>
    where
        D: DomainWalletExt,
        <D as zcash_note_encryption::Domain>::Note: PartialEq + Clone,
        <D as zcash_note_encryption::Domain>::Recipient: super::traits::Recipient,
    {
        let mut value_ref_pairs = Vec::new();
        <D as DomainWalletExt>::get_shnotes(self)
            .iter()
            .for_each(|note| {
                if !notes::OutputInterface::is_spent_or_pending_spent(note) {
                    if let Some(index) = note.output_index() {
                        let index = *index;
                        let note_record_reference = ShNoteId {
                            txid: self.txid,
                            shpool: D::SHIELDED_PROTOCOL,
                            index,
                        };
                        value_ref_pairs.push((
                            notes::ShieldedNoteInterface::note(note).clone(),
                            note_record_reference,
                        ));
                    }
                }
            });
        value_ref_pairs
    }

    /// TODO: Add Doc Comment Here!
    // TODO: This is incorrect in the edge case where where we have a send-to-self with
    // no text memo and 0-value fee
    pub fn is_outgoing_transaction(&self) -> bool {
        (!self.outgoing_tx_data.is_empty()) || self.total_value_spent() != 0
    }

    /// TODO: Add Doc Comment Here!
    pub fn is_incoming_transaction(&self) -> bool {
        self.sapling_notes
            .iter()
            .any(|note| !ShieldedNoteInterface::is_change(note))
            || self
                .orchard_notes
                .iter()
                .any(|note| !ShieldedNoteInterface::is_change(note))
            || !self.transparent_outputs.is_empty()
    }

    /// TODO: Add Doc Comment Here!
    pub fn net_spent(&self) -> u64 {
        assert!(self.is_outgoing_transaction());
        self.total_value_spent() - self.total_change_returned()
    }

    /// TODO: Add Doc Comment Here!
    fn pool_change_returned<D: DomainWalletExt>(&self) -> u64
    where
        <D as zcash_note_encryption::Domain>::Note: PartialEq + Clone,
        <D as zcash_note_encryption::Domain>::Recipient: super::traits::Recipient,
    {
        D::sum_pool_change(self)
    }

    /// TODO: Add Doc Comment Here!
<<<<<<< HEAD
    pub fn pool_value_received<D: DomainWalletExt>(&self) -> u64
    where
        <D as zcash_note_encryption::Domain>::Note: PartialEq + Clone,
        <D as zcash_note_encryption::Domain>::Recipient: super::traits::Recipient,
    {
        D::get_shnotes(self)
            .iter()
            .map(|note_and_metadata| note_and_metadata.value())
            .sum()
    }

    /// TODO: Add Doc Comment Here!
=======
>>>>>>> 47674ccd
    pub fn total_change_returned(&self) -> u64 {
        self.pool_change_returned::<sapling_crypto::note_encryption::SaplingDomain>()
            + self.pool_change_returned::<orchard::note_encryption::OrchardDomain>()
    }

    /// Sums all the received notes in the transaction.
    pub fn total_value_received(&self) -> u64 {
        self.query_sum_value(
            QueryStipulations {
                unspent: true,
                pending_spent: true,
                spent: true,
                transparent: true,
                sapling: true,
                orchard: true,
            }
            .stipulate(),
        )
    }

    /// TODO: Add Doc Comment Here!
    pub fn total_value_spent(&self) -> u64 {
        self.value_spent_by_pool().iter().sum()
    }

    /// TODO: Add Doc Comment Here!
    pub fn value_outgoing(&self) -> u64 {
        self.outgoing_tx_data
            .iter()
            .fold(0, |running_total, tx_data| tx_data.value + running_total)
    }

    /// TODO: Add Doc Comment Here!
    pub fn value_spent_by_pool(&self) -> [u64; 3] {
        [
            self.get_transparent_value_spent(),
            self.total_sapling_value_spent,
            self.total_orchard_value_spent,
        ]
    }

    /// Gets a received note, by index and domain
    pub fn get_received_note<D>(
        &self,
        index: u32,
    ) -> Option<
        zcash_client_backend::wallet::ReceivedNote<
            ShNoteId,
            <D as zcash_note_encryption::Domain>::Note,
        >,
    >
    where
        D: DomainWalletExt + Sized,
        D::Note: PartialEq + Clone,
        D::Recipient: super::traits::Recipient,
    {
        let note = D::get_shnotes(self)
            .iter()
            .find(|note| *note.output_index() == Some(index));
        note.and_then(|note| {
            let txid = self.txid;
            let note_record_reference = ShNoteId {
                txid,
                shpool: note.to_zcb_note().protocol(),
                index,
            };
            note.witnessed_position().map(|pos| {
                zcash_client_backend::wallet::ReceivedNote::from_parts(
                    note_record_reference,
                    txid,
                    index as u16,
                    note.note().clone(),
                    zip32::Scope::External,
                    pos,
                )
            })
        })
    }
}
// read/write
impl TransactionRecord {
    /// TODO: Add Doc Comment Here!
    #[allow(clippy::type_complexity)]
    pub fn read<R: Read>(
        mut reader: R,
        (wallet_capability, mut trees): (
            &WalletCapability,
            Option<&mut (
                Vec<(
                    IncrementalWitness<sapling_crypto::Node, COMMITMENT_TREE_LEVELS>,
                    BlockHeight,
                )>,
                Vec<(
                    IncrementalWitness<MerkleHashOrchard, COMMITMENT_TREE_LEVELS>,
                    BlockHeight,
                )>,
            )>,
        ),
    ) -> io::Result<Self> {
        let version = reader.read_u64::<LittleEndian>()?;

        let block = BlockHeight::from_u32(reader.read_i32::<LittleEndian>()? as u32);

        let unconfirmed = if version <= 20 {
            false
        } else {
            reader.read_u8()? == 1
        };

        let datetime = if version >= 4 {
            reader.read_u64::<LittleEndian>()?
        } else {
            0
        };

        let mut transaction_id_bytes = [0u8; 32];
        reader.read_exact(&mut transaction_id_bytes)?;

        let transaction_id = TxId::from_bytes(transaction_id_bytes);

        let sapling_notes = zcash_encoding::Vector::read_collected_mut(&mut reader, |r| {
            SaplingNote::read(r, (wallet_capability, trees.as_mut().map(|t| &mut t.0)))
        })?;
        let orchard_notes = if version > 22 {
            zcash_encoding::Vector::read_collected_mut(&mut reader, |r| {
                OrchardNote::read(r, (wallet_capability, trees.as_mut().map(|t| &mut t.1)))
            })?
        } else {
            vec![]
        };

        let utxos = zcash_encoding::Vector::read(&mut reader, |r| TransparentOutput::read(r))?;

        let total_sapling_value_spent = reader.read_u64::<LittleEndian>()?;
        let total_transparent_value_spent = reader.read_u64::<LittleEndian>()?;
        let total_orchard_value_spent = if version >= 22 {
            reader.read_u64::<LittleEndian>()?
        } else {
            0
        };

        // Outgoing metadata was only added in version 2
        let outgoing_metadata =
            zcash_encoding::Vector::read(&mut reader, |r| OutgoingTxData::read(r))?;

        let _full_tx_scanned = reader.read_u8()? > 0;

        let zec_price = if version <= 4 {
            None
        } else {
            zcash_encoding::Optional::read(&mut reader, |r| r.read_f64::<LittleEndian>())?
        };

        let spent_sapling_nullifiers = if version <= 5 {
            vec![]
        } else {
            zcash_encoding::Vector::read(&mut reader, |r| {
                let mut n = [0u8; 32];
                r.read_exact(&mut n)?;
                Ok(sapling_crypto::Nullifier(n))
            })?
        };

        let spent_orchard_nullifiers = if version <= 21 {
            vec![]
        } else {
            zcash_encoding::Vector::read(&mut reader, |r| {
                let mut n = [0u8; 32];
                r.read_exact(&mut n)?;
                Ok(orchard::note::Nullifier::from_bytes(&n).unwrap())
            })?
        };
        let status = zingo_status::confirmation_status::ConfirmationStatus::from_blockheight_and_unconfirmed_bool(block, unconfirmed);
        Ok(Self {
            status,
            datetime,
            txid: transaction_id,
            sapling_notes,
            orchard_notes,
            transparent_outputs: utxos,
            spent_sapling_nullifiers,
            spent_orchard_nullifiers,
            total_sapling_value_spent,
            total_transparent_value_spent,
            total_orchard_value_spent,
            outgoing_tx_data: outgoing_metadata,
            price: zec_price,
        })
    }

    /// TODO: Add Doc Comment Here!
    pub fn serialized_version() -> u64 {
        23
    }

    /// TODO: Add Doc Comment Here!
    pub fn write<W: Write>(&self, mut writer: W) -> io::Result<()> {
        writer.write_u64::<LittleEndian>(Self::serialized_version())?;

        let block: u32 = self.status.get_height().into();
        writer.write_i32::<LittleEndian>(block as i32)?;

        writer.write_u8(if !self.status.is_confirmed() { 1 } else { 0 })?;

        writer.write_u64::<LittleEndian>(self.datetime)?;

        writer.write_all(self.txid.as_ref())?;

        zcash_encoding::Vector::write(&mut writer, &self.sapling_notes, |w, nd| nd.write(w))?;
        zcash_encoding::Vector::write(&mut writer, &self.orchard_notes, |w, nd| nd.write(w))?;
        zcash_encoding::Vector::write(&mut writer, &self.transparent_outputs, |w, u| u.write(w))?;

        for pool in self.value_spent_by_pool() {
            writer.write_u64::<LittleEndian>(pool)?;
        }

        // Write the outgoing metadata
        zcash_encoding::Vector::write(&mut writer, &self.outgoing_tx_data, |w, om| om.write(w))?;

        writer.write_u8(0)?;

        zcash_encoding::Optional::write(&mut writer, self.price, |w, p| {
            w.write_f64::<LittleEndian>(p)
        })?;

        zcash_encoding::Vector::write(&mut writer, &self.spent_sapling_nullifiers, |w, n| {
            w.write_all(&n.0)
        })?;
        zcash_encoding::Vector::write(&mut writer, &self.spent_orchard_nullifiers, |w, n| {
            w.write_all(&n.to_bytes())
        })?;

        Ok(())
    }
}

#[cfg(any(test, feature = "test-features"))]
pub mod mocks {
    //! Mock version of the struct for testing
    use zcash_primitives::transaction::TxId;
    use zingo_status::confirmation_status::ConfirmationStatus;

    use crate::{
        test_framework::mocks::{build_method, build_method_push, build_push_list, random_txid},
        wallet::notes::{
            orchard::mocks::OrchardNoteBuilder, sapling::mocks::SaplingNoteBuilder,
            transparent::mocks::TransparentOutputBuilder, OrchardNote, SaplingNote,
            TransparentOutput,
        },
    };

    use super::TransactionRecord;

    /// to create a mock TransactionRecord
    pub struct TransactionRecordBuilder {
        status: Option<ConfirmationStatus>,
        datetime: Option<u64>,
        txid: Option<TxId>,
        transparent_outputs: Vec<TransparentOutput>,
        sapling_notes: Vec<SaplingNote>,
        orchard_notes: Vec<OrchardNote>,
    }
    #[allow(dead_code)] //TODO:  fix this gross hack that I tossed in to silence the language-analyzer false positive
    impl TransactionRecordBuilder {
        /// blank builder
        pub fn new() -> Self {
            Self {
                status: None,
                datetime: None,
                txid: None,
                transparent_outputs: vec![],
                sapling_notes: vec![],
                orchard_notes: vec![],
            }
        }
        // Methods to set each field
        build_method!(status, ConfirmationStatus);
        build_method!(datetime, u64);
        build_method!(txid, TxId);
        build_method_push!(transparent_outputs, TransparentOutput);
        build_method_push!(sapling_notes, SaplingNote);
        build_method_push!(orchard_notes, OrchardNote);

        /// Use the mocery of random_txid to get one?
        pub fn randomize_txid(self) -> Self {
            self.txid(crate::test_framework::mocks::random_txid())
        }

        /// Sets the output indexes of all contained notes
        pub fn set_output_indexes(mut self) -> Self {
            for (i, toutput) in self.transparent_outputs.iter_mut().enumerate() {
                toutput.output_index = i as u64;
            }
            for (i, snote) in self.sapling_notes.iter_mut().enumerate() {
                snote.output_index = Some(i as u32);
            }
            for (i, snote) in self.orchard_notes.iter_mut().enumerate() {
                snote.output_index = Some(i as u32);
            }
            self
        }

        /// builds a mock TransactionRecord after all pieces are supplied
        pub fn build(self) -> TransactionRecord {
            let mut transaction_record = TransactionRecord::new(
                self.status.unwrap(),
                self.datetime.unwrap(),
                &self.txid.unwrap(),
            );
            build_push_list!(transparent_outputs, self, transaction_record);
            build_push_list!(sapling_notes, self, transaction_record);
            build_push_list!(orchard_notes, self, transaction_record);
            transaction_record
        }
    }

    impl Default for TransactionRecordBuilder {
        fn default() -> Self {
            Self {
                status: Some(
                    zingo_status::confirmation_status::ConfirmationStatus::Confirmed(
                        zcash_primitives::consensus::BlockHeight::from_u32(5),
                    ),
                ),
                datetime: Some(1705077003),
                txid: Some(crate::test_framework::mocks::default_txid()),
                transparent_outputs: vec![],
                sapling_notes: vec![],
                orchard_notes: vec![],
            }
        }
    }

    /// creates a TransactionRecord holding each type of note.
    pub fn nine_note_transaction_record() -> TransactionRecord {
        let spend = Some((random_txid(), 112358));
        let semi_spend = Some((random_txid(), 853211));

        TransactionRecordBuilder::default()
            .transparent_outputs(TransparentOutputBuilder::default().build())
            .transparent_outputs(TransparentOutputBuilder::default().spent(spend).build())
            .transparent_outputs(
                TransparentOutputBuilder::default()
                    .unconfirmed_spent(semi_spend)
                    .build(),
            )
            .sapling_notes(SaplingNoteBuilder::default().build())
            .sapling_notes(SaplingNoteBuilder::default().spent(spend).build())
            .sapling_notes(
                SaplingNoteBuilder::default()
                    .unconfirmed_spent(semi_spend)
                    .build(),
            )
            .orchard_notes(OrchardNoteBuilder::default().build())
            .orchard_notes(OrchardNoteBuilder::default().spent(spend).build())
            .orchard_notes(
                OrchardNoteBuilder::default()
                    .unconfirmed_spent(semi_spend)
                    .build(),
            )
            .randomize_txid()
            .set_output_indexes()
            .build()
    }
    /// creates a transaction_record with one of
    /// each mock note type in it
    pub fn setup_mock_transaction_record() -> TransactionRecord {
        TransactionRecordBuilder::default()
            .sapling_notes(SaplingNoteBuilder::default().build())
            .transparent_outputs(TransparentOutputBuilder::default().build())
            .orchard_notes(OrchardNoteBuilder::default().build())
            .build()
    }
}

#[cfg(test)]
mod tests {
    use orchard::note_encryption::OrchardDomain;
    use sapling_crypto::note_encryption::SaplingDomain;
    use test_case::test_matrix;

    use crate::wallet::notes::query::OutputQuery;
    use crate::wallet::notes::transparent::mocks::TransparentOutputBuilder;
    use crate::wallet::transaction_record::mocks::{
        nine_note_transaction_record, TransactionRecordBuilder,
    };

    #[test]
    pub fn blank_record() {
        let new = TransactionRecordBuilder::default().build();
        assert_eq!(new.get_transparent_value_spent(), 0);
        assert_eq!(new.get_transaction_fee().unwrap(), 0);
        assert!(!new.is_outgoing_transaction());
        assert!(!new.is_incoming_transaction());
        // assert_eq!(new.net_spent(), 0);
        assert_eq!(
            new.pool_change_returned::<orchard::note_encryption::OrchardDomain>(),
            0
        );
        assert_eq!(
            new.pool_change_returned::<sapling_crypto::note_encryption::SaplingDomain>(),
            0
        );
        assert_eq!(new.total_value_received(), 0);
        assert_eq!(new.total_value_spent(), 0);
        assert_eq!(new.value_outgoing(), 0);
        let t: [u64; 3] = [0, 0, 0];
        assert_eq!(new.value_spent_by_pool(), t);
    }
    #[test]
    fn single_transparent_note_makes_is_incoming_true() {
        // A single transparent note makes is_incoming_transaction true.
        let transaction_record = TransactionRecordBuilder::default()
            .transparent_outputs(TransparentOutputBuilder::default().build())
            .build();
        assert!(transaction_record.is_incoming_transaction());
    }

    #[test_matrix(
        [true, false],
        [true, false],
        [true, false],
        [true, false],
        [true, false],
        [true, false]
    )]
    fn query_for_ids(
        unspent: bool,
        pending_spent: bool,
        spent: bool,
        transparent: bool,
        sapling: bool,
        orchard: bool,
    ) {
        let mut valid_spend_stati = 0;
        if unspent {
            valid_spend_stati += 1;
        }
        if pending_spent {
            valid_spend_stati += 1;
        }
        if spent {
            valid_spend_stati += 1;
        }
        let mut valid_pools = 0;
        if transparent {
            valid_pools += 1;
        }
        if sapling {
            valid_pools += 1;
        }
        if orchard {
            valid_pools += 1;
        }

        let expected = valid_spend_stati * valid_pools;

        assert_eq!(
            nine_note_transaction_record()
                .query_for_ids(OutputQuery::stipulations(
                    unspent,
                    pending_spent,
                    spent,
                    transparent,
                    sapling,
                    orchard,
                ))
                .len(),
            expected,
        );
    }

    #[test_matrix(
        [true, false],
        [true, false],
        [true, false],
        [true, false],
        [true, false],
        [true, false]
    )]
    fn query_sum_value(
        unspent: bool,
        pending_spent: bool,
        spent: bool,
        transparent: bool,
        sapling: bool,
        orchard: bool,
    ) {
        let mut valid_spend_stati = 0;
        if unspent {
            valid_spend_stati += 1;
        }
        if pending_spent {
            valid_spend_stati += 1;
        }
        if spent {
            valid_spend_stati += 1;
        }
        //different pools have different mock values.
        let mut valid_pool_value = 0;
        if transparent {
            valid_pool_value += 100000;
        }
        if sapling {
            valid_pool_value += 200000;
        }
        if orchard {
            valid_pool_value += 800000;
        }

        let expected = valid_spend_stati * valid_pool_value;

        assert_eq!(
            nine_note_transaction_record().query_sum_value(OutputQuery::stipulations(
                unspent,
                pending_spent,
                spent,
                transparent,
                sapling,
                orchard,
            )),
            expected,
        );
    }

    #[test]
    fn total_value_received() {
        let transaction_record = nine_note_transaction_record();
        let old_total = transaction_record
            .pool_value_received::<orchard::note_encryption::OrchardDomain>()
            + transaction_record
                .pool_value_received::<sapling_crypto::note_encryption::SaplingDomain>()
            + transaction_record
                .transparent_outputs
                .iter()
                .map(|utxo| utxo.value)
                .sum::<u64>();
        assert_eq!(transaction_record.total_value_received(), old_total);
    }

    #[test]
    fn select_unspent_shnotes_and_ids() {
        let transaction_record = nine_note_transaction_record();

        let sapling_notes = transaction_record.select_unspent_shnotes_and_ids::<SaplingDomain>();
        assert_eq!(
            sapling_notes.first().unwrap().0,
            transaction_record
                .sapling_notes
                .first()
                .unwrap()
                .sapling_crypto_note,
        );
        assert_eq!(sapling_notes.len(), 1);
        let orchard_notes = transaction_record.select_unspent_shnotes_and_ids::<OrchardDomain>();
        assert_eq!(
            orchard_notes.first().unwrap().0,
            transaction_record
                .orchard_notes
                .first()
                .unwrap()
                .orchard_crypto_note,
        );
        assert_eq!(orchard_notes.len(), 1);
    }

    #[test]
    fn get_received_note() {
        let transaction_record = nine_note_transaction_record();

        for (i, value) in transaction_record
            .sapling_notes
            .iter()
            .map(|note| note.sapling_crypto_note.value())
            .enumerate()
        {
            assert_eq!(
                transaction_record
                    .get_received_note::<SaplingDomain>(i as u32)
                    .unwrap()
                    .note_value()
                    .unwrap()
                    .into_u64(),
                value.inner()
            )
        }
    }
}<|MERGE_RESOLUTION|>--- conflicted
+++ resolved
@@ -10,30 +10,20 @@
 use zcash_client_backend::PoolType;
 use zcash_primitives::{consensus::BlockHeight, transaction::TxId};
 
-<<<<<<< HEAD
 use crate::{
     error::ZingoLibError,
     wallet::{
         data::{OutgoingTxData, PoolNullifier, COMMITMENT_TREE_LEVELS},
         keys::unified::WalletCapability,
         notes::{
-            self, query::OutputQuery, OrchardNote, OutputId, OutputInterface as _, SaplingNote,
-            ShNoteId, ShieldedNoteInterface, TransparentOutput,
+            self,
+            query::{OutputQuery, QueryStipulations},
+            OrchardNote, OutputId, OutputInterface as _, SaplingNote, ShNoteId,
+            ShieldedNoteInterface, TransparentOutput,
         },
         traits::{DomainWalletExt, ReadableWriteable as _},
-=======
-use crate::wallet::notes::interface::OutputInterface;
-use crate::wallet::traits::ReadableWriteable;
-use crate::wallet::{
-    data::{OutgoingTxData, PoolNullifier, COMMITMENT_TREE_LEVELS},
-    keys::unified::WalletCapability,
-    notes::{
-        query::OutputQuery, OrchardNote, OutputId, SaplingNote, ShieldedNoteInterface,
-        TransparentOutput,
->>>>>>> 47674ccd
     },
 };
-use crate::{error::ZingoLibError, wallet::notes::query::QueryStipulations};
 
 ///  Everything (SOMETHING) about a transaction
 #[derive(Debug)]
@@ -199,7 +189,7 @@
         <D as zcash_note_encryption::Domain>::Note: PartialEq + Clone,
         <D as zcash_note_encryption::Domain>::Recipient: super::traits::Recipient,
     {
-        D::to_notes_vec(self)
+        D::get_shnotes(self)
             .iter()
             .map(|note_and_metadata| note_and_metadata.value())
             .sum()
@@ -297,21 +287,6 @@
     }
 
     /// TODO: Add Doc Comment Here!
-<<<<<<< HEAD
-    pub fn pool_value_received<D: DomainWalletExt>(&self) -> u64
-    where
-        <D as zcash_note_encryption::Domain>::Note: PartialEq + Clone,
-        <D as zcash_note_encryption::Domain>::Recipient: super::traits::Recipient,
-    {
-        D::get_shnotes(self)
-            .iter()
-            .map(|note_and_metadata| note_and_metadata.value())
-            .sum()
-    }
-
-    /// TODO: Add Doc Comment Here!
-=======
->>>>>>> 47674ccd
     pub fn total_change_returned(&self) -> u64 {
         self.pool_change_returned::<sapling_crypto::note_encryption::SaplingDomain>()
             + self.pool_change_returned::<orchard::note_encryption::OrchardDomain>()
