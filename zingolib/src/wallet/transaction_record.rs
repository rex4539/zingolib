--- conflicted
+++ resolved
@@ -119,7 +119,10 @@
         }
     }
 
-<<<<<<< HEAD
+    /// For each sapling note received in this transactions,
+    /// pair it with a NoteRecordIdentifier identifying the note
+    /// and return the list
+    // TODO: Make these generic, this is wet code
     pub fn select_unspent_note_noteref_pairs_sapling(
         &self,
     ) -> Vec<(sapling_crypto::Note, NoteRecordIdentifier)> {
@@ -138,6 +141,9 @@
         });
         value_ref_pairs
     }
+    /// For each orchard note received in this transactions,
+    /// pair it with a NoteRecordIdentifier identifying the note
+    /// and return the list
     pub fn select_unspent_note_noteref_pairs_orchard(
         &self,
     ) -> Vec<(orchard::Note, NoteRecordIdentifier)> {
@@ -157,9 +163,7 @@
         value_ref_pairs
     }
 
-=======
-    /// TODO: Add Doc Comment Here!
->>>>>>> 6e337922
+    /// TODO: Add Doc Comment Here!
     // TODO: This is incorrect in the edge case where where we have a send-to-self with
     // no text memo and 0-value fee
     pub fn is_outgoing_transaction(&self) -> bool {
@@ -236,6 +240,8 @@
             self.total_orchard_value_spent,
         ]
     }
+
+    /// Gets a received note, by index and domain
     pub fn get_received_note<D>(
         &self,
         index: u32,
