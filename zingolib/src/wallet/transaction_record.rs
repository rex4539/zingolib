//! Data about a particular Transaction

use byteorder::{LittleEndian, ReadBytesExt as _, WriteBytesExt as _};
use std::io::{self, Read, Write};

use incrementalmerkletree::witness::IncrementalWitness;
use orchard::tree::MerkleHashOrchard;
use zcash_client_backend::PoolType;
use zcash_primitives::{consensus::BlockHeight, transaction::TxId};

use crate::error::ZingoLibError;
use crate::wallet::notes::interface::OutputInterface;
use crate::wallet::traits::ReadableWriteable;
use crate::wallet::{
    data::{OutgoingTxData, PoolNullifier, COMMITMENT_TREE_LEVELS},
    keys::unified::WalletCapability,
    notes::{
        query::OutputQuery, OrchardNote, OutputId, SaplingNote, ShieldedNoteInterface,
        TransparentOutput,
    },
    traits::DomainWalletExt,
};

///  Everything (SOMETHING) about a transaction
#[derive(Debug)]
pub struct TransactionRecord {
    /// the relationship of the transaction to the blockchain. can be either Broadcast (to mempool}, or Confirmed.
    pub status: zingo_status::confirmation_status::ConfirmationStatus,

    /// Timestamp of Tx. Added in v4
    pub datetime: u64,

    /// Txid of this transaction. It's duplicated here (It is also the Key in the HashMap that points to this
    /// WalletTx in LightWallet::txs)
    pub txid: TxId,

    /// List of all nullifiers spent by this wallet in this Tx.
    pub spent_sapling_nullifiers: Vec<sapling_crypto::Nullifier>,

    /// List of all nullifiers spent by this wallet in this Tx. These nullifiers belong to the wallet.
    pub spent_orchard_nullifiers: Vec<orchard::note::Nullifier>,

    /// List of all sapling notes received by this wallet in this tx. Some of these might be change notes.
    pub sapling_notes: Vec<SaplingNote>,

    /// List of all sapling notes received by this wallet in this tx. Some of these might be change notes.
    pub orchard_notes: Vec<OrchardNote>,

    /// List of all Utxos by this wallet received in this Tx. Some of these might be change notes
    pub transparent_outputs: Vec<TransparentOutput>,

    /// Total value of all the sapling nullifiers that were spent by this wallet in this Tx
    pub total_sapling_value_spent: u64,

    /// Total value of all the orchard nullifiers that were spent by this wallet in this Tx
    pub total_orchard_value_spent: u64,

    /// Total amount of transparent funds that belong to us that were spent by this wallet in this Tx.
    pub total_transparent_value_spent: u64,

    /// All outgoing sends
    pub outgoing_tx_data: Vec<OutgoingTxData>,

    /// Price of Zec when this Tx was created
    pub price: Option<f64>,
}

// set
impl TransactionRecord {
    /// TODO: Add Doc Comment Here!
    pub fn new(
        status: zingo_status::confirmation_status::ConfirmationStatus,
        datetime: u64,
        transaction_id: &TxId,
    ) -> Self {
        TransactionRecord {
            status,
            datetime,
            txid: *transaction_id,
            spent_sapling_nullifiers: vec![],
            spent_orchard_nullifiers: vec![],
            sapling_notes: vec![],
            orchard_notes: vec![],
            transparent_outputs: vec![],
            total_transparent_value_spent: 0,
            total_sapling_value_spent: 0,
            total_orchard_value_spent: 0,
            outgoing_tx_data: vec![],
            price: None,
        }
    }

    /// TODO: Add Doc Comment Here!
    pub fn add_spent_nullifier(&mut self, nullifier: PoolNullifier, value: u64) {
        match nullifier {
            PoolNullifier::Sapling(sapling_nullifier) => {
                self.spent_sapling_nullifiers.push(sapling_nullifier);
                self.total_sapling_value_spent += value;
            }
            PoolNullifier::Orchard(orchard_nullifier) => {
                self.spent_orchard_nullifiers.push(orchard_nullifier);
                self.total_orchard_value_spent += value;
            }
        }
    }
    // much data assignment of this struct is done through the pub fields as of january 2024. Todo: should have private fields and public methods.
}
//get
impl TransactionRecord {
    /// Uses a query to select all notes with specific properties and return a vector of their identifiers
    pub fn query_for_ids(&self, include_notes: OutputQuery) -> Vec<OutputId> {
        let mut set = vec![];
        let spend_status_query = *include_notes.spend_status();
        if *include_notes.transparent() {
            for note in self.transparent_outputs.iter() {
                if note.spend_status_query(spend_status_query) {
                    set.push(OutputId::from_parts(
                        self.txid,
                        PoolType::Transparent,
                        note.output_index as u32,
                    ));
                }
            }
        }
        if *include_notes.sapling() {
            for note in self.sapling_notes.iter() {
                if note.spend_status_query(spend_status_query) {
                    if let Some(output_index) = note.output_index {
                        set.push(OutputId::from_parts(
                            self.txid,
                            PoolType::Transparent,
                            output_index,
                        ));
                    }
                }
            }
        }
        if *include_notes.orchard() {
            for note in self.orchard_notes.iter() {
                if note.spend_status_query(spend_status_query) {
                    if let Some(output_index) = note.output_index {
                        set.push(OutputId::from_parts(
                            self.txid,
                            PoolType::Transparent,
                            output_index,
                        ));
                    }
                }
            }
        }
        set
    }

    /// Uses a query to select all notes with specific properties and sum them
    pub fn query_sum_value(&self, include_notes: OutputQuery) -> u64 {
        let mut sum = 0;
        let spend_status_query = *include_notes.spend_status();
        if *include_notes.transparent() {
            for note in self.transparent_outputs.iter() {
                if note.spend_status_query(spend_status_query) {
                    sum += note.value()
                }
            }
        }
        if *include_notes.sapling() {
            for note in self.sapling_notes.iter() {
                if note.spend_status_query(spend_status_query) {
                    sum += note.value()
                }
            }
        }
        if *include_notes.orchard() {
            for note in self.orchard_notes.iter() {
                if note.spend_status_query(spend_status_query) {
                    sum += note.value()
                }
            }
        }
        sum
    }

    /// TODO: Add Doc Comment Here!
    pub fn get_transparent_value_spent(&self) -> u64 {
        self.total_transparent_value_spent
    }

    /// TODO: Add Doc Comment Here!
    pub fn get_transaction_fee(&self) -> Result<u64, ZingoLibError> {
        let outputted = self.value_outgoing() + self.total_change_returned();
        if self.total_value_spent() >= outputted {
            Ok(self.total_value_spent() - outputted)
        } else {
            ZingoLibError::MetadataUnderflow(format!(
                "for txid {} with status {}: spent {}, outgoing {}, returned change {} \n {:?}",
                self.txid,
                self.status,
                self.total_value_spent(),
                self.value_outgoing(),
                self.total_change_returned(),
                self,
            ))
            .handle()
        }
    }

    /// TODO: Add Doc Comment Here!
    // TODO: This is incorrect in the edge case where where we have a send-to-self with
    // no text memo and 0-value fee
    pub fn is_outgoing_transaction(&self) -> bool {
        (!self.outgoing_tx_data.is_empty()) || self.total_value_spent() != 0
    }

    /// TODO: Add Doc Comment Here!
    pub fn is_incoming_transaction(&self) -> bool {
        self.sapling_notes
            .iter()
            .any(|note| !ShieldedNoteInterface::is_change(note))
            || self
                .orchard_notes
                .iter()
                .any(|note| !ShieldedNoteInterface::is_change(note))
            || !self.transparent_outputs.is_empty()
    }

    /// TODO: Add Doc Comment Here!
    pub fn net_spent(&self) -> u64 {
        assert!(self.is_outgoing_transaction());
        self.total_value_spent() - self.total_change_returned()
    }

    /// TODO: Add Doc Comment Here!
    fn pool_change_returned<D: DomainWalletExt>(&self) -> u64
    where
        <D as zcash_note_encryption::Domain>::Note: PartialEq + Clone,
        <D as zcash_note_encryption::Domain>::Recipient: super::traits::Recipient,
    {
        D::sum_pool_change(self)
    }

    /// TODO: Add Doc Comment Here!
    pub fn pool_value_received<D: DomainWalletExt>(&self) -> u64
    where
        <D as zcash_note_encryption::Domain>::Note: PartialEq + Clone,
        <D as zcash_note_encryption::Domain>::Recipient: super::traits::Recipient,
    {
        D::to_notes_vec(self)
            .iter()
            .map(|note_and_metadata| note_and_metadata.value())
            .sum()
    }

    /// TODO: Add Doc Comment Here!
    pub fn total_change_returned(&self) -> u64 {
        self.pool_change_returned::<sapling_crypto::note_encryption::SaplingDomain>()
            + self.pool_change_returned::<orchard::note_encryption::OrchardDomain>()
    }

    /// Sums all the received notes in the transaction.
    pub fn total_value_received(&self) -> u64 {
        self.query_sum_value(OutputQuery::stipulations(
            true, true, true, true, true, true,
        ))
    }

    /// TODO: Add Doc Comment Here!
    pub fn total_value_spent(&self) -> u64 {
        self.value_spent_by_pool().iter().sum()
    }

    /// TODO: Add Doc Comment Here!
    pub fn value_outgoing(&self) -> u64 {
        self.outgoing_tx_data
            .iter()
            .fold(0, |running_total, tx_data| tx_data.value + running_total)
    }

    /// TODO: Add Doc Comment Here!
    pub fn value_spent_by_pool(&self) -> [u64; 3] {
        [
            self.get_transparent_value_spent(),
            self.total_sapling_value_spent,
            self.total_orchard_value_spent,
        ]
    }
}
// read/write
impl TransactionRecord {
    /// TODO: Add Doc Comment Here!
    #[allow(clippy::type_complexity)]
    pub fn read<R: Read>(
        mut reader: R,
        (wallet_capability, mut trees): (
            &WalletCapability,
            Option<&mut (
                Vec<(
                    IncrementalWitness<sapling_crypto::Node, COMMITMENT_TREE_LEVELS>,
                    BlockHeight,
                )>,
                Vec<(
                    IncrementalWitness<MerkleHashOrchard, COMMITMENT_TREE_LEVELS>,
                    BlockHeight,
                )>,
            )>,
        ),
    ) -> io::Result<Self> {
        let version = reader.read_u64::<LittleEndian>()?;

        let block = BlockHeight::from_u32(reader.read_i32::<LittleEndian>()? as u32);

        let unconfirmed = if version <= 20 {
            false
        } else {
            reader.read_u8()? == 1
        };

        let datetime = if version >= 4 {
            reader.read_u64::<LittleEndian>()?
        } else {
            0
        };

        let mut transaction_id_bytes = [0u8; 32];
        reader.read_exact(&mut transaction_id_bytes)?;

        let transaction_id = TxId::from_bytes(transaction_id_bytes);

        let sapling_notes = zcash_encoding::Vector::read_collected_mut(&mut reader, |r| {
            SaplingNote::read(r, (wallet_capability, trees.as_mut().map(|t| &mut t.0)))
        })?;
        let orchard_notes = if version > 22 {
            zcash_encoding::Vector::read_collected_mut(&mut reader, |r| {
                OrchardNote::read(r, (wallet_capability, trees.as_mut().map(|t| &mut t.1)))
            })?
        } else {
            vec![]
        };
        let utxos = zcash_encoding::Vector::read(&mut reader, |r| TransparentOutput::read(r))?;
        let total_sapling_value_spent = reader.read_u64::<LittleEndian>()?;
        let total_transparent_value_spent = reader.read_u64::<LittleEndian>()?;
        let total_orchard_value_spent = if version >= 22 {
            reader.read_u64::<LittleEndian>()?
        } else {
            0
        };

        // Outgoing metadata was only added in version 2
        let outgoing_metadata =
            zcash_encoding::Vector::read(&mut reader, |r| OutgoingTxData::read(r))?;

        let _full_tx_scanned = reader.read_u8()? > 0;

        let zec_price = if version <= 4 {
            None
        } else {
            zcash_encoding::Optional::read(&mut reader, |r| r.read_f64::<LittleEndian>())?
        };

        let spent_sapling_nullifiers = if version <= 5 {
            vec![]
        } else {
            zcash_encoding::Vector::read(&mut reader, |r| {
                let mut n = [0u8; 32];
                r.read_exact(&mut n)?;
                Ok(sapling_crypto::Nullifier(n))
            })?
        };

        let spent_orchard_nullifiers = if version <= 21 {
            vec![]
        } else {
            zcash_encoding::Vector::read(&mut reader, |r| {
                let mut n = [0u8; 32];
                r.read_exact(&mut n)?;
                Ok(orchard::note::Nullifier::from_bytes(&n).unwrap())
            })?
        };
        let status = zingo_status::confirmation_status::ConfirmationStatus::from_blockheight_and_unconfirmed_bool(block, unconfirmed);
        Ok(Self {
            status,
            datetime,
            txid: transaction_id,
            sapling_notes,
            orchard_notes,
            transparent_outputs: utxos,
            spent_sapling_nullifiers,
            spent_orchard_nullifiers,
            total_sapling_value_spent,
            total_transparent_value_spent,
            total_orchard_value_spent,
            outgoing_tx_data: outgoing_metadata,
            price: zec_price,
        })
    }

    /// TODO: Add Doc Comment Here!
    pub fn serialized_version() -> u64 {
        23
    }

    /// TODO: Add Doc Comment Here!
    pub fn write<W: Write>(&self, mut writer: W) -> io::Result<()> {
        writer.write_u64::<LittleEndian>(Self::serialized_version())?;

        let block: u32 = self.status.get_height().into();
        writer.write_i32::<LittleEndian>(block as i32)?;

        writer.write_u8(if !self.status.is_confirmed() { 1 } else { 0 })?;

        writer.write_u64::<LittleEndian>(self.datetime)?;

        writer.write_all(self.txid.as_ref())?;

        zcash_encoding::Vector::write(&mut writer, &self.sapling_notes, |w, nd| nd.write(w))?;
        zcash_encoding::Vector::write(&mut writer, &self.orchard_notes, |w, nd| nd.write(w))?;
        zcash_encoding::Vector::write(&mut writer, &self.transparent_outputs, |w, u| u.write(w))?;

        for pool in self.value_spent_by_pool() {
            writer.write_u64::<LittleEndian>(pool)?;
        }

        // Write the outgoing metadata
        zcash_encoding::Vector::write(&mut writer, &self.outgoing_tx_data, |w, om| om.write(w))?;

        writer.write_u8(0)?;

        zcash_encoding::Optional::write(&mut writer, self.price, |w, p| {
            w.write_f64::<LittleEndian>(p)
        })?;

        zcash_encoding::Vector::write(&mut writer, &self.spent_sapling_nullifiers, |w, n| {
            w.write_all(&n.0)
        })?;
        zcash_encoding::Vector::write(&mut writer, &self.spent_orchard_nullifiers, |w, n| {
            w.write_all(&n.to_bytes())
        })?;

        Ok(())
    }
}

#[cfg(any(test, feature = "test-features"))]
pub mod mocks {
    //! Mock version of the struct for testing
    use zcash_primitives::transaction::TxId;
    use zingo_status::confirmation_status::ConfirmationStatus;

    use crate::{
<<<<<<< HEAD
        test_framework::mocks::{build_method, build_method_push, build_push_list},
        wallet::notes::{OrchardNote, SaplingNote, TransparentOutput},
=======
        test_framework::mocks::{build_method, default_txid},
        wallet::notes::{
            orchard::mocks::OrchardNoteBuilder, sapling::mocks::SaplingNoteBuilder,
            transparent::mocks::TransparentOutputBuilder,
        },
>>>>>>> 6fa486ca
    };

    use super::TransactionRecord;

    /// to create a mock TransactionRecord
    pub struct TransactionRecordBuilder {
        status: Option<ConfirmationStatus>,
        datetime: Option<u64>,
        txid: Option<TxId>,
        transparent_outputs: Vec<TransparentOutput>,
        sapling_notes: Vec<SaplingNote>,
        orchard_notes: Vec<OrchardNote>,
    }
    #[allow(dead_code)] //TODO:  fix this gross hack that I tossed in to silence the language-analyzer false positive
    impl TransactionRecordBuilder {
        /// blank builder
        pub fn new() -> Self {
            Self {
                status: None,
                datetime: None,
                txid: None,
                transparent_outputs: vec![],
                sapling_notes: vec![],
                orchard_notes: vec![],
            }
        }
        // Methods to set each field
        build_method!(status, ConfirmationStatus);
        build_method!(datetime, u64);
        build_method!(txid, TxId);
        build_method_push!(transparent_outputs, TransparentOutput);
        build_method_push!(sapling_notes, SaplingNote);
        build_method_push!(orchard_notes, OrchardNote);

        /// Use the mocery of random_txid to get one?
        pub fn randomize_txid(self) -> Self {
            self.txid(crate::test_framework::mocks::random_txid())
        }

        /// builds a mock TransactionRecord after all pieces are supplied
        pub fn build(self) -> TransactionRecord {
            let mut transaction_record = TransactionRecord::new(
                self.status.unwrap(),
                self.datetime.unwrap(),
                &self.txid.unwrap(),
            );
            build_push_list!(transparent_outputs, self, transaction_record);
            build_push_list!(sapling_notes, self, transaction_record);
            build_push_list!(orchard_notes, self, transaction_record);
            transaction_record
        }
    }

    impl Default for TransactionRecordBuilder {
        fn default() -> Self {
            Self {
                status: Some(
                    zingo_status::confirmation_status::ConfirmationStatus::Confirmed(
                        zcash_primitives::consensus::BlockHeight::from_u32(5),
                    ),
                ),
                datetime: Some(1705077003),
                txid: Some(crate::test_framework::mocks::default_txid()),
                transparent_outputs: vec![],
                sapling_notes: vec![],
                orchard_notes: vec![],
            }
        }
    }

    /// creates a TransactionRecord holding each type of note.
    pub fn nine_note_transaction_record() -> TransactionRecord {
        let spend = Some((default_txid(), 112358));

        let mut transaction_record = TransactionRecordBuilder::default().build();

        transaction_record
            .transparent_outputs
            .push(TransparentOutputBuilder::default().build());
        transaction_record
            .transparent_outputs
            .push(TransparentOutputBuilder::default().spent(spend).build());
        transaction_record.transparent_outputs.push(
            TransparentOutputBuilder::default()
                .unconfirmed_spent(spend)
                .build(),
        );
        transaction_record
            .sapling_notes
            .push(SaplingNoteBuilder::default().build());
        transaction_record
            .sapling_notes
            .push(SaplingNoteBuilder::default().spent(spend).build());
        transaction_record.sapling_notes.push(
            SaplingNoteBuilder::default()
                .unconfirmed_spent(spend)
                .build(),
        );
        transaction_record
            .orchard_notes
            .push(OrchardNoteBuilder::default().build());
        transaction_record
            .orchard_notes
            .push(OrchardNoteBuilder::default().spent(spend).build());
        transaction_record.orchard_notes.push(
            OrchardNoteBuilder::default()
                .unconfirmed_spent(spend)
                .build(),
        );

        transaction_record
    }
}

#[cfg(test)]
mod tests {
    use test_case::test_matrix;

    use crate::wallet::notes::query::OutputQuery;

    use crate::wallet::notes::transparent::mocks::TransparentOutputBuilder;
    use crate::wallet::transaction_record::mocks::{
        nine_note_transaction_record, TransactionRecordBuilder,
    };

    #[test]
    pub fn blank_record() {
        let new = TransactionRecordBuilder::default().build();
        assert_eq!(new.get_transparent_value_spent(), 0);
        assert_eq!(new.get_transaction_fee().unwrap(), 0);
        assert!(!new.is_outgoing_transaction());
        assert!(!new.is_incoming_transaction());
        // assert_eq!(new.net_spent(), 0);
        assert_eq!(
            new.pool_change_returned::<orchard::note_encryption::OrchardDomain>(),
            0
        );
        assert_eq!(
            new.pool_change_returned::<sapling_crypto::note_encryption::SaplingDomain>(),
            0
        );
        assert_eq!(new.total_value_received(), 0);
        assert_eq!(new.total_value_spent(), 0);
        assert_eq!(new.value_outgoing(), 0);
        let t: [u64; 3] = [0, 0, 0];
        assert_eq!(new.value_spent_by_pool(), t);
    }
    #[test]
    fn single_transparent_note_makes_is_incoming_true() {
        // A single transparent note makes is_incoming_transaction true.
        let transaction_record = TransactionRecordBuilder::default()
            .transparent_outputs(TransparentOutputBuilder::default().build())
            .build();
        assert!(transaction_record.is_incoming_transaction());
    }

    #[test_matrix(
        [true, false],
        [true, false],
        [true, false],
        [true, false],
        [true, false],
        [true, false]
    )]
    fn query_for_ids(
        unspent: bool,
        pending_spent: bool,
        spent: bool,
        transparent: bool,
        sapling: bool,
        orchard: bool,
    ) {
        let mut valid_spend_stati = 0;
        if unspent {
            valid_spend_stati += 1;
        }
        if pending_spent {
            valid_spend_stati += 1;
        }
        if spent {
            valid_spend_stati += 1;
        }
        let mut valid_pools = 0;
        if transparent {
            valid_pools += 1;
        }
        if sapling {
            valid_pools += 1;
        }
        if orchard {
            valid_pools += 1;
        }

        let expected = valid_spend_stati * valid_pools;

        assert_eq!(
            nine_note_transaction_record()
                .query_for_ids(OutputQuery::stipulations(
                    unspent,
                    pending_spent,
                    spent,
                    transparent,
                    sapling,
                    orchard,
                ))
                .len(),
            expected,
        );
    }

    #[test_matrix(
        [true, false],
        [true, false],
        [true, false],
        [true, false],
        [true, false],
        [true, false]
    )]
    fn query_sum_value(
        unspent: bool,
        pending_spent: bool,
        spent: bool,
        transparent: bool,
        sapling: bool,
        orchard: bool,
    ) {
        let mut valid_spend_stati = 0;
        if unspent {
            valid_spend_stati += 1;
        }
        if pending_spent {
            valid_spend_stati += 1;
        }
        if spent {
            valid_spend_stati += 1;
        }
        //different pools have different mock values.
        let mut valid_pool_value = 0;
        if transparent {
            valid_pool_value += 100000;
        }
        if sapling {
            valid_pool_value += 200000;
        }
        if orchard {
            valid_pool_value += 800000;
        }

        let expected = valid_spend_stati * valid_pool_value;

        assert_eq!(
            nine_note_transaction_record().query_sum_value(OutputQuery::stipulations(
                unspent,
                pending_spent,
                spent,
                transparent,
                sapling,
                orchard,
            )),
            expected,
        );
    }

    #[test]
    fn total_value_received() {
        let transaction_record = nine_note_transaction_record();
        let old_total = transaction_record
            .pool_value_received::<orchard::note_encryption::OrchardDomain>()
            + transaction_record
                .pool_value_received::<sapling_crypto::note_encryption::SaplingDomain>()
            + transaction_record
                .transparent_outputs
                .iter()
                .map(|utxo| utxo.value)
                .sum::<u64>();
        assert_eq!(transaction_record.total_value_received(), old_total);
    }
}<|MERGE_RESOLUTION|>--- conflicted
+++ resolved
@@ -445,16 +445,12 @@
     use zingo_status::confirmation_status::ConfirmationStatus;
 
     use crate::{
-<<<<<<< HEAD
-        test_framework::mocks::{build_method, build_method_push, build_push_list},
-        wallet::notes::{OrchardNote, SaplingNote, TransparentOutput},
-=======
-        test_framework::mocks::{build_method, default_txid},
+        test_framework::mocks::{build_method, build_method_push, build_push_list, default_txid},
         wallet::notes::{
             orchard::mocks::OrchardNoteBuilder, sapling::mocks::SaplingNoteBuilder,
-            transparent::mocks::TransparentOutputBuilder,
+            transparent::mocks::TransparentOutputBuilder, OrchardNote, SaplingNote,
+            TransparentOutput,
         },
->>>>>>> 6fa486ca
     };
 
     use super::TransactionRecord;
