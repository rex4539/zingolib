--- conflicted
+++ resolved
@@ -1,45 +1,26 @@
-<<<<<<< HEAD
 //! An (incomplete) representation of what the Zingo instance "knows" about a transaction
 //! conspicuously absent is the set of transparent inputs to the transaction.
 //! by its`nature this evolves through, different states of completeness.
+
 use std::io::{self, Read, Write};
-=======
-//! Data about a particular Transaction
->>>>>>> d31c850f
 
 use byteorder::{LittleEndian, ReadBytesExt as _, WriteBytesExt as _};
-use std::io::{self, Read, Write};
-
 use incrementalmerkletree::witness::IncrementalWitness;
 use orchard::tree::MerkleHashOrchard;
-<<<<<<< HEAD
-use zcash_primitives::consensus::BlockHeight;
-use zcash_primitives::transaction::TxId;
-
-use crate::wallet::notes;
-use crate::{error::ZingoLibError, wallet::notes::ShNoteId};
-
-use super::{
-    data::{OutgoingTxData, PoolNullifier, COMMITMENT_TREE_LEVELS},
-    keys::unified::WalletCapability,
-    notes::ShieldedNoteInterface,
-    traits::{DomainWalletExt, ReadableWriteable as _},
-=======
 use zcash_client_backend::PoolType;
 use zcash_primitives::{consensus::BlockHeight, transaction::TxId};
 
-use crate::error::ZingoLibError;
-use crate::wallet::notes::interface::OutputInterface;
-use crate::wallet::traits::ReadableWriteable;
-use crate::wallet::{
-    data::{OutgoingTxData, PoolNullifier, COMMITMENT_TREE_LEVELS},
-    keys::unified::WalletCapability,
-    notes::{
-        query::OutputQuery, OrchardNote, OutputId, SaplingNote, ShieldedNoteInterface,
-        TransparentOutput,
+use crate::{
+    error::ZingoLibError,
+    wallet::{
+        data::{OutgoingTxData, PoolNullifier, COMMITMENT_TREE_LEVELS},
+        keys::unified::WalletCapability,
+        notes::{
+            self, query::OutputQuery, OrchardNote, OutputId, OutputInterface as _, SaplingNote,
+            ShNoteId, ShieldedNoteInterface, TransparentOutput,
+        },
+        traits::{DomainWalletExt, ReadableWriteable as _},
     },
-    traits::DomainWalletExt,
->>>>>>> d31c850f
 };
 
 ///  Everything (SOMETHING) about a transaction
@@ -240,7 +221,7 @@
         <D as DomainWalletExt>::get_shnotes(self)
             .iter()
             .for_each(|note| {
-                if !notes::NoteInterface::is_spent_or_pending_spent(note) {
+                if !notes::OutputInterface::is_spent_or_pending_spent(note) {
                     if let Some(index) = note.output_index() {
                         let index = *index;
                         let note_record_reference = ShNoteId {
