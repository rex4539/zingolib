//! An (incomplete) representation of what the Zingo instance "knows" about a transaction
//! conspicuously absent is the set of transparent inputs to the transaction.
//! by its`nature this evolves through, different states of completeness.

use std::io::{self, Read, Write};

use byteorder::{LittleEndian, ReadBytesExt as _, WriteBytesExt as _};

use incrementalmerkletree::witness::IncrementalWitness;
use orchard::tree::MerkleHashOrchard;
use zcash_client_backend::{
    wallet::NoteId,
    PoolType,
    ShieldedProtocol::{Orchard, Sapling},
};
use zcash_primitives::{consensus::BlockHeight, transaction::TxId};

use crate::{
    error::ZingoLibError,
    wallet::{
        data::{OutgoingTxData, PoolNullifier, COMMITMENT_TREE_LEVELS},
        keys::unified::WalletCapability,
        notes::{
            query::OutputQuery, OrchardNote, OutputId, OutputInterface, SaplingNote,
            ShieldedNoteInterface, TransparentOutput,
        },
        traits::{DomainWalletExt, ReadableWriteable as _},
    },
};

///  Everything (SOMETHING) about a transaction
#[derive(Debug)]
pub struct TransactionRecord {
    /// the relationship of the transaction to the blockchain. can be either Broadcast (to mempool}, or Confirmed.
    pub status: zingo_status::confirmation_status::ConfirmationStatus,

    /// Timestamp of Tx. Added in v4
    pub datetime: u64,

    /// Txid of this transaction. It's duplicated here (It is also the Key in the HashMap that points to this
    /// WalletTx in LightWallet::txs)
    pub txid: TxId,

    /// List of all nullifiers spent by this wallet in this Tx.
    pub spent_sapling_nullifiers: Vec<sapling_crypto::Nullifier>,

    /// List of all nullifiers spent by this wallet in this Tx. These nullifiers belong to the wallet.
    pub spent_orchard_nullifiers: Vec<orchard::note::Nullifier>,

    /// List of all sapling notes received by this wallet in this tx. Some of these might be change notes.
    pub sapling_notes: Vec<SaplingNote>,

    /// List of all sapling notes received by this wallet in this tx. Some of these might be change notes.
    pub orchard_notes: Vec<OrchardNote>,

    /// List of all Utxos by this wallet received in this Tx. Some of these might be change notes
    pub transparent_outputs: Vec<TransparentOutput>,

    /// Total value of all the sapling nullifiers that were spent by this wallet in this Tx
    pub total_sapling_value_spent: u64,

    /// Total value of all the orchard nullifiers that were spent by this wallet in this Tx
    pub total_orchard_value_spent: u64,

    /// Total amount of transparent funds that belong to us that were spent by this wallet in this Tx.
    pub total_transparent_value_spent: u64,

    /// All outgoing sends
    pub outgoing_tx_data: Vec<OutgoingTxData>,

    /// Price of Zec when this Tx was created
    pub price: Option<f64>,
}

// set
impl TransactionRecord {
    /// TODO: Add Doc Comment Here!
    pub fn new(
        status: zingo_status::confirmation_status::ConfirmationStatus,
        datetime: u64,
        transaction_id: &TxId,
    ) -> Self {
        TransactionRecord {
            status,
            datetime,
            txid: *transaction_id,
            spent_sapling_nullifiers: vec![],
            spent_orchard_nullifiers: vec![],
            sapling_notes: vec![],
            orchard_notes: vec![],
            transparent_outputs: vec![],
            total_transparent_value_spent: 0,
            total_sapling_value_spent: 0,
            total_orchard_value_spent: 0,
            outgoing_tx_data: vec![],
            price: None,
        }
    }

    /// TODO: Add Doc Comment Here!
    pub fn add_spent_nullifier(&mut self, nullifier: PoolNullifier, value: u64) {
        match nullifier {
            PoolNullifier::Sapling(sapling_nullifier) => {
                self.spent_sapling_nullifiers.push(sapling_nullifier);
                self.total_sapling_value_spent += value;
            }
            PoolNullifier::Orchard(orchard_nullifier) => {
                self.spent_orchard_nullifiers.push(orchard_nullifier);
                self.total_orchard_value_spent += value;
            }
        }
    }
    // much data assignment of this struct is done through the pub fields as of january 2024. Todo: should have private fields and public methods.
}
//get
impl TransactionRecord {
    /// Get transparent outputs
    pub fn transparent_outputs(&self) -> &[TransparentOutput] {
        &self.transparent_outputs
    }

    /// Get sapling notes
    pub fn sapling_notes(&self) -> &[SaplingNote] {
        &self.sapling_notes
    }

    /// Get orchard notes
    pub fn orchard_notes(&self) -> &[OrchardNote] {
        &self.orchard_notes
    }

    /// Get sapling nullifiers
    pub fn spent_sapling_nullifiers(&self) -> &[sapling_crypto::Nullifier] {
        &self.spent_sapling_nullifiers
    }

    /// Get orchard nullifiers
    pub fn spent_orchard_nullifiers(&self) -> &[orchard::note::Nullifier] {
        &self.spent_orchard_nullifiers
    }

    /// Uses a query to select all notes with specific properties and return a vector of their identifiers
    pub fn query_for_ids(&self, include_notes: OutputQuery) -> Vec<OutputId> {
        let mut set = vec![];
        let spend_status_query = *include_notes.spend_status();
        if *include_notes.transparent() {
            for note in self.transparent_outputs.iter() {
                if note.spend_status_query(spend_status_query) {
                    set.push(OutputId::from_parts(
                        self.txid,
                        PoolType::Transparent,
                        note.output_index as u32,
                    ));
                }
            }
        }
        if *include_notes.sapling() {
            for note in self.sapling_notes.iter() {
                if note.spend_status_query(spend_status_query) {
                    if let Some(output_index) = note.output_index {
                        set.push(OutputId::from_parts(
                            self.txid,
                            PoolType::Transparent,
                            output_index,
                        ));
                    }
                }
            }
        }
        if *include_notes.orchard() {
            for note in self.orchard_notes.iter() {
                if note.spend_status_query(spend_status_query) {
                    if let Some(output_index) = note.output_index {
                        set.push(OutputId::from_parts(
                            self.txid,
                            PoolType::Transparent,
                            output_index,
                        ));
                    }
                }
            }
        }
        set
    }

    /// Uses a query to select all notes with specific properties and sum them
    pub fn query_sum_value(&self, include_notes: OutputQuery) -> u64 {
        let mut sum = 0;
        let spend_status_query = *include_notes.spend_status();
        if *include_notes.transparent() {
            for note in self.transparent_outputs.iter() {
                if note.spend_status_query(spend_status_query) {
                    sum += note.value()
                }
            }
        }
        if *include_notes.sapling() {
            for note in self.sapling_notes.iter() {
                if note.spend_status_query(spend_status_query) {
                    sum += note.value()
                }
            }
        }
        if *include_notes.orchard() {
            for note in self.orchard_notes.iter() {
                if note.spend_status_query(spend_status_query) {
                    sum += note.value()
                }
            }
        }
        sum
    }

    /// TODO: Add Doc Comment Here!
    pub fn pool_value_received<Pool: OutputInterface>(&self) -> u64 {
        Pool::transaction_record_to_outputs_vec(self)
            .iter()
            .map(|note_and_metadata| note_and_metadata.value())
            .sum()
    }

    /// Sums all the received notes in the transaction.
    pub fn total_value_received(&self) -> u64 {
        self.query_sum_value(OutputQuery::any())
    }

    /// TODO: Add Doc Comment Here!
    pub fn get_transparent_value_spent(&self) -> u64 {
        self.total_transparent_value_spent
    }

    /// TODO: Add Doc Comment Here!
    #[deprecated(
        note = "replaced by `calculate_transaction_fee` method for [`crate::wallet::transaction_records_by_id::TransactionRecordsById`]"
    )]
    pub fn get_transaction_fee(&self) -> Result<u64, ZingoLibError> {
        let outputted = self.value_outgoing() + self.total_change_returned();
        if self.total_value_spent() >= outputted {
            Ok(self.total_value_spent() - outputted)
        } else {
            ZingoLibError::MetadataUnderflow(format!(
                "for txid {} with status {}: spent {}, outgoing {}, returned change {} \n {:?}",
                self.txid,
                self.status,
                self.total_value_spent(),
                self.value_outgoing(),
                self.total_change_returned(),
                self,
            ))
            .handle()
        }
    }

    /// TODO: Add Doc Comment Here!
    // TODO: This is incorrect in the edge case where where we have a send-to-self with
    // no text memo and 0-value fee
    pub fn is_outgoing_transaction(&self) -> bool {
        (!self.outgoing_tx_data.is_empty()) || self.total_value_spent() != 0
    }

    /// TODO: Add Doc Comment Here!
    pub fn is_incoming_transaction(&self) -> bool {
        self.sapling_notes
            .iter()
            .any(|note| !ShieldedNoteInterface::is_change(note))
            || self
                .orchard_notes
                .iter()
                .any(|note| !ShieldedNoteInterface::is_change(note))
            || !self.transparent_outputs.is_empty()
    }

    /// TODO: Add Doc Comment Here!
    #[deprecated(note = "unused function with misleading name")]
    pub fn net_spent(&self) -> u64 {
        assert!(self.is_outgoing_transaction());
        self.total_value_spent() - self.total_change_returned()
    }

    /// TODO: Add Doc Comment Here!
    fn pool_change_returned<D: DomainWalletExt>(&self) -> u64
    where
        <D as zcash_note_encryption::Domain>::Note: PartialEq + Clone,
        <D as zcash_note_encryption::Domain>::Recipient: super::traits::Recipient,
    {
        D::sum_pool_change(self)
    }

    /// TODO: Add Doc Comment Here!
    pub fn total_change_returned(&self) -> u64 {
        self.pool_change_returned::<sapling_crypto::note_encryption::SaplingDomain>()
            + self.pool_change_returned::<orchard::note_encryption::OrchardDomain>()
    }

    /// TODO: Add Doc Comment Here!
    pub fn total_value_spent(&self) -> u64 {
        self.value_spent_by_pool().iter().sum()
    }

    /// TODO: Add Doc Comment Here!
    pub fn value_outgoing(&self) -> u64 {
        self.outgoing_tx_data
            .iter()
            .fold(0, |running_total, tx_data| tx_data.value + running_total)
    }

    /// TODO: Add Doc Comment Here!
    pub fn value_spent_by_pool(&self) -> [u64; 3] {
        [
            self.get_transparent_value_spent(),
            self.total_sapling_value_spent,
            self.total_orchard_value_spent,
        ]
    }

    /// Gets a received note, by index and domain
    pub fn get_received_note<D>(
        &self,
        index: u32,
    ) -> Option<
        zcash_client_backend::wallet::ReceivedNote<
            NoteId,
            <D as zcash_note_encryption::Domain>::Note,
        >,
    >
    where
        D: DomainWalletExt + Sized,
        D::Note: PartialEq + Clone,
        D::Recipient: super::traits::Recipient,
    {
        let note = D::WalletNote::transaction_record_to_outputs_vec(self)
            .into_iter()
            .find(|note| *note.output_index() == Some(index));
        note.and_then(|note| {
            let txid = self.txid;
            let note_record_reference =
                NoteId::new(txid, note.to_zcb_note().protocol(), index as u16);
            note.witnessed_position().map(|pos| {
                zcash_client_backend::wallet::ReceivedNote::from_parts(
                    note_record_reference,
                    txid,
                    index as u16,
                    note.note().clone(),
                    zip32::Scope::External,
                    pos,
                )
            })
        })
    }

<<<<<<< HEAD
    /// get a Note from a NoteId
    pub(crate) fn get_note_from_id(&self, id: NoteId) -> Option<crate::data::notes::Note> {
        match id.protocol() {
            zcash_client_backend::ShieldedProtocol::Sapling => {
                <sapling_crypto::note_encryption::SaplingDomain as DomainWalletExt>::WalletNote::transaction_record_to_outputs_vec(
                    self,
                )
                .into_iter()
                .find(|note| *note.output_index() == Some(id.output_index().into()))
                .map(|zingo_sapling_note| {
                    crate::data::notes::Note::Sapling(zingo_sapling_note.note().clone())
                })
            }
            zcash_client_backend::ShieldedProtocol::Orchard => {
                <orchard::note_encryption::OrchardDomain as DomainWalletExt>::WalletNote::transaction_record_to_outputs_vec(
                    self,
                )
                .into_iter()
                .find(|note| *note.output_index() == Some(id.output_index().into()))
                .map(|zingo_orchard_note| {
                    crate::data::notes::Note::Orchard(*zingo_orchard_note.note())
                })
            }
        }
    }

    /// get a list of unspent NoteIds with associated note values
    pub(crate) fn get_spendable_note_ids_by_value(&self) -> Vec<(NoteId, u64)> {
        let mut all = vec![];
        self.sapling_notes.iter().for_each(|zingo_sapling_note| {
            if zingo_sapling_note.is_unspent() {
                if let Some(output_index) = zingo_sapling_note.output_index() {
                    all.push((
                        NoteId::new(
                            self.txid,
                            zcash_client_backend::ShieldedProtocol::Sapling,
                            *output_index as u16,
                        ),
                        zingo_sapling_note.value(),
                    ))
                } else {
                    println!("note has no index");
                }
            }
        });
        self.orchard_notes.iter().for_each(|zingo_orchard_note| {
            if zingo_orchard_note.is_unspent() {
                if let Some(output_index) = zingo_orchard_note.output_index() {
                    all.push((
                        NoteId::new(
                            self.txid,
                            zcash_client_backend::ShieldedProtocol::Orchard,
                            *output_index as u16,
                        ),
                        zingo_orchard_note.value(),
                    ))
                } else {
                    println!("note has no index");
                }
            }
        });
=======
    /// get a list of unspent NoteIds with associated note values
    pub(crate) fn get_spendable_note_ids_and_values(
        &self,
        sources: &[zcash_client_backend::ShieldedProtocol],
        exclude: &[NoteId],
    ) -> Vec<(NoteId, u64)> {
        let mut all = vec![];
        if sources.contains(&Sapling) {
            self.sapling_notes.iter().for_each(|zingo_sapling_note| {
                if zingo_sapling_note.is_unspent() {
                    if let Some(output_index) = zingo_sapling_note.output_index() {
                        let id = NoteId::new(self.txid, Sapling, *output_index as u16);
                        if !exclude.contains(&id) {
                            all.push((id, zingo_sapling_note.value()));
                        }
                    } else {
                        println!("note has no index");
                    }
                }
            });
        }
        if sources.contains(&Orchard) {
            self.orchard_notes.iter().for_each(|zingo_orchard_note| {
                if zingo_orchard_note.is_unspent() {
                    if let Some(output_index) = zingo_orchard_note.output_index() {
                        let id = NoteId::new(self.txid, Orchard, *output_index as u16);
                        if !exclude.contains(&id) {
                            all.push((id, zingo_orchard_note.value()));
                        }
                    } else {
                        println!("note has no index");
                    }
                }
            });
        }
>>>>>>> cb187c82
        all
    }
}
// read/write
impl TransactionRecord {
    /// TODO: Add Doc Comment Here!
    #[allow(clippy::type_complexity)]
    pub fn read<R: Read>(
        mut reader: R,
        (wallet_capability, mut trees): (
            &WalletCapability,
            Option<&mut (
                Vec<(
                    IncrementalWitness<sapling_crypto::Node, COMMITMENT_TREE_LEVELS>,
                    BlockHeight,
                )>,
                Vec<(
                    IncrementalWitness<MerkleHashOrchard, COMMITMENT_TREE_LEVELS>,
                    BlockHeight,
                )>,
            )>,
        ),
    ) -> io::Result<Self> {
        let version = reader.read_u64::<LittleEndian>()?;

        let block = BlockHeight::from_u32(reader.read_i32::<LittleEndian>()? as u32);

        let pending = if version <= 20 {
            false
        } else {
            reader.read_u8()? == 1
        };

        let datetime = if version >= 4 {
            reader.read_u64::<LittleEndian>()?
        } else {
            0
        };

        let mut transaction_id_bytes = [0u8; 32];
        reader.read_exact(&mut transaction_id_bytes)?;

        let transaction_id = TxId::from_bytes(transaction_id_bytes);

        let sapling_notes = zcash_encoding::Vector::read_collected_mut(&mut reader, |r| {
            SaplingNote::read(r, (wallet_capability, trees.as_mut().map(|t| &mut t.0)))
        })?;
        let orchard_notes = if version > 22 {
            zcash_encoding::Vector::read_collected_mut(&mut reader, |r| {
                OrchardNote::read(r, (wallet_capability, trees.as_mut().map(|t| &mut t.1)))
            })?
        } else {
            vec![]
        };

        let utxos = zcash_encoding::Vector::read(&mut reader, |r| TransparentOutput::read(r))?;

        let total_sapling_value_spent = reader.read_u64::<LittleEndian>()?;
        let total_transparent_value_spent = reader.read_u64::<LittleEndian>()?;
        let total_orchard_value_spent = if version >= 22 {
            reader.read_u64::<LittleEndian>()?
        } else {
            0
        };

        // Outgoing metadata was only added in version 2
        let outgoing_metadata =
            zcash_encoding::Vector::read(&mut reader, |r| OutgoingTxData::read(r))?;

        let _full_tx_scanned = reader.read_u8()? > 0;

        let zec_price = if version <= 4 {
            None
        } else {
            zcash_encoding::Optional::read(&mut reader, |r| r.read_f64::<LittleEndian>())?
        };

        let spent_sapling_nullifiers = if version <= 5 {
            vec![]
        } else {
            zcash_encoding::Vector::read(&mut reader, |r| {
                let mut n = [0u8; 32];
                r.read_exact(&mut n)?;
                Ok(sapling_crypto::Nullifier(n))
            })?
        };

        let spent_orchard_nullifiers = if version <= 21 {
            vec![]
        } else {
            zcash_encoding::Vector::read(&mut reader, |r| {
                let mut n = [0u8; 32];
                r.read_exact(&mut n)?;
                Ok(orchard::note::Nullifier::from_bytes(&n).unwrap())
            })?
        };
        let status = zingo_status::confirmation_status::ConfirmationStatus::from_blockheight_and_pending_bool(block, pending);
        Ok(Self {
            status,
            datetime,
            txid: transaction_id,
            sapling_notes,
            orchard_notes,
            transparent_outputs: utxos,
            spent_sapling_nullifiers,
            spent_orchard_nullifiers,
            total_sapling_value_spent,
            total_transparent_value_spent,
            total_orchard_value_spent,
            outgoing_tx_data: outgoing_metadata,
            price: zec_price,
        })
    }

    /// TODO: Add Doc Comment Here!
    pub fn serialized_version() -> u64 {
        23
    }

    /// TODO: Add Doc Comment Here!
    pub fn write<W: Write>(&self, mut writer: W) -> io::Result<()> {
        writer.write_u64::<LittleEndian>(Self::serialized_version())?;

        let block: u32 = self.status.get_height().into();
        writer.write_i32::<LittleEndian>(block as i32)?;

        writer.write_u8(if !self.status.is_confirmed() { 1 } else { 0 })?;

        writer.write_u64::<LittleEndian>(self.datetime)?;

        writer.write_all(self.txid.as_ref())?;

        zcash_encoding::Vector::write(&mut writer, &self.sapling_notes, |w, nd| nd.write(w))?;
        zcash_encoding::Vector::write(&mut writer, &self.orchard_notes, |w, nd| nd.write(w))?;
        zcash_encoding::Vector::write(&mut writer, &self.transparent_outputs, |w, u| u.write(w))?;

        for pool in self.value_spent_by_pool() {
            writer.write_u64::<LittleEndian>(pool)?;
        }

        // Write the outgoing metadata
        zcash_encoding::Vector::write(&mut writer, &self.outgoing_tx_data, |w, om| om.write(w))?;

        writer.write_u8(0)?;

        zcash_encoding::Optional::write(&mut writer, self.price, |w, p| {
            w.write_f64::<LittleEndian>(p)
        })?;

        zcash_encoding::Vector::write(&mut writer, &self.spent_sapling_nullifiers, |w, n| {
            w.write_all(&n.0)
        })?;
        zcash_encoding::Vector::write(&mut writer, &self.spent_orchard_nullifiers, |w, n| {
            w.write_all(&n.to_bytes())
        })?;

        Ok(())
    }
}

#[cfg(test)]
pub mod mocks {
    //! Mock version of the struct for testing
    use zcash_primitives::transaction::TxId;
    use zingo_status::confirmation_status::ConfirmationStatus;

    use crate::{
        mocks::{
            build_method, build_method_push, build_push_list,
            nullifier::{OrchardNullifierBuilder, SaplingNullifierBuilder},
            random_txid,
        },
        wallet::{
            data::mocks::OutgoingTxDataBuilder,
            notes::{
                orchard::mocks::OrchardNoteBuilder, sapling::mocks::SaplingNoteBuilder,
                transparent::mocks::TransparentOutputBuilder,
            },
        },
    };

    use super::TransactionRecord;

    /// to create a mock TransactionRecord
    pub(crate) struct TransactionRecordBuilder {
        status: Option<ConfirmationStatus>,
        datetime: Option<u64>,
        txid: Option<TxId>,
        spent_sapling_nullifiers: Vec<SaplingNullifierBuilder>,
        spent_orchard_nullifiers: Vec<OrchardNullifierBuilder>,
        transparent_outputs: Vec<TransparentOutputBuilder>,
        sapling_notes: Vec<SaplingNoteBuilder>,
        orchard_notes: Vec<OrchardNoteBuilder>,
        total_transparent_value_spent: Option<u64>,
        outgoing_tx_data: Vec<OutgoingTxDataBuilder>,
    }
    #[allow(dead_code)] //TODO:  fix this gross hack that I tossed in to silence the language-analyzer false positive
    impl TransactionRecordBuilder {
        /// blank builder
        pub fn new() -> Self {
            Self {
                status: None,
                datetime: None,
                txid: None,
                spent_sapling_nullifiers: vec![],
                spent_orchard_nullifiers: vec![],
                transparent_outputs: vec![],
                sapling_notes: vec![],
                orchard_notes: vec![],
                total_transparent_value_spent: None,
                outgoing_tx_data: vec![],
            }
        }
        // Methods to set each field
        build_method!(status, ConfirmationStatus);
        build_method!(datetime, u64);
        build_method!(txid, TxId);
        build_method_push!(spent_sapling_nullifiers, SaplingNullifierBuilder);
        build_method_push!(spent_orchard_nullifiers, OrchardNullifierBuilder);
        build_method_push!(transparent_outputs, TransparentOutputBuilder);
        build_method_push!(sapling_notes, SaplingNoteBuilder);
        build_method_push!(orchard_notes, OrchardNoteBuilder);
        build_method!(total_transparent_value_spent, u64);
        build_method_push!(outgoing_tx_data, OutgoingTxDataBuilder);

        /// Use the mockery of random_txid to get one?
        pub fn randomize_txid(&mut self) -> &mut Self {
            self.txid(crate::mocks::random_txid())
        }

        /// Sets the output indexes of all contained notes
        pub fn set_output_indexes(&mut self) -> &mut Self {
            for (i, toutput) in self.transparent_outputs.iter_mut().enumerate() {
                toutput.output_index = Some(i as u64);
            }
            for (i, snote) in self.sapling_notes.iter_mut().enumerate() {
                snote.output_index = Some(Some(i as u32));
            }
            for (i, snote) in self.orchard_notes.iter_mut().enumerate() {
                snote.output_index = Some(Some(i as u32));
            }
            self
        }

        /// builds a mock TransactionRecord after all pieces are supplied
        pub fn build(&self) -> TransactionRecord {
            let mut transaction_record = TransactionRecord::new(
                self.status.unwrap(),
                self.datetime.unwrap(),
                &self.txid.unwrap(),
            );
            build_push_list!(spent_sapling_nullifiers, self, transaction_record);
            build_push_list!(spent_orchard_nullifiers, self, transaction_record);
            build_push_list!(transparent_outputs, self, transaction_record);
            build_push_list!(sapling_notes, self, transaction_record);
            build_push_list!(orchard_notes, self, transaction_record);
            build_push_list!(outgoing_tx_data, self, transaction_record);
            transaction_record.total_transparent_value_spent =
                self.total_transparent_value_spent.unwrap();
            transaction_record
        }
    }

    impl Default for TransactionRecordBuilder {
        fn default() -> Self {
            Self {
                status: Some(
                    zingo_status::confirmation_status::ConfirmationStatus::Confirmed(
                        zcash_primitives::consensus::BlockHeight::from_u32(5),
                    ),
                ),
                datetime: Some(1705077003),
                txid: Some(crate::mocks::default_txid()),
                spent_sapling_nullifiers: vec![],
                spent_orchard_nullifiers: vec![],
                transparent_outputs: vec![],
                sapling_notes: vec![],
                orchard_notes: vec![],
                total_transparent_value_spent: Some(0),
                outgoing_tx_data: vec![],
            }
        }
    }

    /// creates a TransactionRecord holding each type of note with custom values.
    #[allow(clippy::too_many_arguments)]
    pub fn nine_note_transaction_record(
        transparent_unspent: u64,
        transparent_spent: u64,
        transparent_semi_spent: u64,
        sapling_unspent: u64,
        sapling_spent: u64,
        sapling_semi_spent: u64,
        orchard_unspent: u64,
        orchard_spent: u64,
        orchard_semi_spent: u64,
    ) -> TransactionRecord {
        let spend = Some((random_txid(), 112358));
        let semi_spend = Some((random_txid(), 853211));

        TransactionRecordBuilder::default()
            .transparent_outputs(
                TransparentOutputBuilder::default()
                    .value(transparent_unspent)
                    .clone(),
            )
            .transparent_outputs(
                TransparentOutputBuilder::default()
                    .spent(spend)
                    .value(transparent_spent)
                    .clone(),
            )
            .transparent_outputs(
                TransparentOutputBuilder::default()
                    .pending_spent(semi_spend)
                    .value(transparent_semi_spent)
                    .clone(),
            )
            .sapling_notes(SaplingNoteBuilder::default().value(sapling_unspent).clone())
            .sapling_notes(
                SaplingNoteBuilder::default()
                    .spent(spend)
                    .value(sapling_spent)
                    .clone(),
            )
            .sapling_notes(
                SaplingNoteBuilder::default()
                    .pending_spent(semi_spend)
                    .value(sapling_semi_spent)
                    .clone(),
            )
            .orchard_notes(OrchardNoteBuilder::default().value(orchard_unspent).clone())
            .orchard_notes(
                OrchardNoteBuilder::default()
                    .spent(spend)
                    .value(orchard_spent)
                    .clone(),
            )
            .orchard_notes(
                OrchardNoteBuilder::default()
                    .pending_spent(semi_spend)
                    .value(orchard_semi_spent)
                    .clone(),
            )
            .randomize_txid()
            .set_output_indexes()
            .build()
    }

    /// default values are multiples of 10_000
    pub fn nine_note_transaction_record_default() -> TransactionRecord {
        nine_note_transaction_record(
            10_000, 20_000, 30_000, 40_000, 50_000, 60_000, 70_000, 80_000, 90_000,
        )
    }
    #[test]
    fn check_nullifier_indices() {
        let sap_null_one = SaplingNullifierBuilder::new()
            .assign_unique_nullifier()
            .clone();
        let sap_null_two = SaplingNullifierBuilder::new()
            .assign_unique_nullifier()
            .clone();
        let orch_null_one = OrchardNullifierBuilder::new()
            .assign_unique_nullifier()
            .clone();
        let orch_null_two = OrchardNullifierBuilder::new()
            .assign_unique_nullifier()
            .clone();
        let sent_transaction_record = TransactionRecordBuilder::default()
            .status(ConfirmationStatus::Confirmed(15.into()))
            .spent_sapling_nullifiers(sap_null_one.clone())
            .spent_sapling_nullifiers(sap_null_two.clone())
            .spent_orchard_nullifiers(orch_null_one.clone())
            .spent_orchard_nullifiers(orch_null_two.clone())
            .transparent_outputs(TransparentOutputBuilder::default())
            .sapling_notes(SaplingNoteBuilder::default())
            .orchard_notes(OrchardNoteBuilder::default())
            .total_transparent_value_spent(30_000)
            .outgoing_tx_data(OutgoingTxDataBuilder::default())
            .build();
        assert_eq!(
            sent_transaction_record.spent_sapling_nullifiers[0],
            sap_null_one.build()
        );
        assert_eq!(
            sent_transaction_record.spent_sapling_nullifiers[1],
            sap_null_two.build()
        );
        assert_eq!(
            sent_transaction_record.spent_orchard_nullifiers[0],
            orch_null_one.build()
        );
        assert_eq!(
            sent_transaction_record.spent_orchard_nullifiers[1],
            orch_null_two.build()
        );
    }
}

#[cfg(test)]
mod tests {
    use proptest::prelude::proptest;
    use test_case::test_matrix;

    use sapling_crypto::note_encryption::SaplingDomain;
    use zcash_client_backend::wallet::NoteId;
    use zcash_client_backend::ShieldedProtocol::{Orchard, Sapling};

    use crate::wallet::notes::query::OutputQuery;
    use crate::wallet::notes::transparent::mocks::TransparentOutputBuilder;
    use crate::wallet::notes::{OrchardNote, SaplingNote, TransparentOutput};
    use crate::wallet::transaction_record::mocks::{
        nine_note_transaction_record, nine_note_transaction_record_default,
        TransactionRecordBuilder,
    };

    #[test]
    pub fn blank_record() {
        let new = TransactionRecordBuilder::default().build();
        assert_eq!(new.get_transparent_value_spent(), 0);
        assert!(!new.is_outgoing_transaction());
        assert!(!new.is_incoming_transaction());
        // assert_eq!(new.net_spent(), 0);
        assert_eq!(
            new.pool_change_returned::<orchard::note_encryption::OrchardDomain>(),
            0
        );
        assert_eq!(
            new.pool_change_returned::<sapling_crypto::note_encryption::SaplingDomain>(),
            0
        );
        assert_eq!(new.total_value_received(), 0);
        assert_eq!(new.total_value_spent(), 0);
        assert_eq!(new.value_outgoing(), 0);
        let t: [u64; 3] = [0, 0, 0];
        assert_eq!(new.value_spent_by_pool(), t);
    }
    #[test]
    fn single_transparent_note_makes_is_incoming_true() {
        // A single transparent note makes is_incoming_transaction true.
        let transaction_record = TransactionRecordBuilder::default()
            .transparent_outputs(TransparentOutputBuilder::default())
            .build();
        assert!(transaction_record.is_incoming_transaction());
    }

    #[test_matrix(
        [true, false],
        [true, false],
        [true, false],
        [true, false],
        [true, false],
        [true, false]
    )]
    fn query_for_ids(
        unspent: bool,
        pending_spent: bool,
        spent: bool,
        transparent: bool,
        sapling: bool,
        orchard: bool,
    ) {
        let mut valid_spend_stati = 0;
        if unspent {
            valid_spend_stati += 1;
        }
        if pending_spent {
            valid_spend_stati += 1;
        }
        if spent {
            valid_spend_stati += 1;
        }
        let mut valid_pools = 0;
        if transparent {
            valid_pools += 1;
        }
        if sapling {
            valid_pools += 1;
        }
        if orchard {
            valid_pools += 1;
        }

        let expected = valid_spend_stati * valid_pools;

        assert_eq!(
            nine_note_transaction_record_default()
                .query_for_ids(OutputQuery::stipulations(
                    unspent,
                    pending_spent,
                    spent,
                    transparent,
                    sapling,
                    orchard,
                ))
                .len(),
            expected,
        );
    }

    #[test_matrix(
        [true, false],
        [true, false],
        [true, false],
        [true, false],
        [true, false],
        [true, false]
    )]
    fn query_sum_value(
        unspent: bool,
        pending_spent: bool,
        spent: bool,
        transparent: bool,
        sapling: bool,
        orchard: bool,
    ) {
        let mut valid_spend_stati = 0;
        if unspent {
            valid_spend_stati += 1;
        }
        if pending_spent {
            valid_spend_stati += 1;
        }
        if spent {
            valid_spend_stati += 1;
        }
        //different pools have different mock values.
        let mut valid_pool_value = 0;
        if transparent {
            valid_pool_value += 100_000;
        }
        if sapling {
            valid_pool_value += 200_000;
        }
        if orchard {
            valid_pool_value += 800_000;
        }

        let expected = valid_spend_stati * valid_pool_value;

        assert_eq!(
            nine_note_transaction_record(
                100_000, 100_000, 100_000, 200_000, 200_000, 200_000, 800_000, 800_000, 800_000
            )
            .query_sum_value(OutputQuery::stipulations(
                unspent,
                pending_spent,
                spent,
                transparent,
                sapling,
                orchard,
            )),
            expected,
        );
    }

    proptest! {
        #[test]
        #[allow(clippy::too_many_arguments)]
        fn total_value_received(
            transparent_unspent: u32,
            transparent_spent: u32,
            transparent_semi_spent: u32,
            sapling_unspent: u32,
            sapling_spent: u32,
            sapling_semi_spent: u32,
            orchard_unspent: u32,
            orchard_spent: u32,
            orchard_semi_spent: u32,
            ) {
            let transaction_record = nine_note_transaction_record(transparent_unspent.into(), transparent_spent.into(), transparent_semi_spent.into(), sapling_unspent.into(), sapling_spent.into(), sapling_semi_spent.into(), orchard_unspent.into(), orchard_spent.into(), orchard_semi_spent.into());

            let old_total = transaction_record.pool_value_received::<TransparentOutput>() + transaction_record.pool_value_received::<SaplingNote>() + transaction_record.pool_value_received::<OrchardNote>();
            assert_eq!(transaction_record.total_value_received(), old_total);
        }
    }

    #[test]
    fn select_spendable_note_ids_and_values() {
        let transaction_record = nine_note_transaction_record_default();

        let unspent_ids_and_values =
            transaction_record.get_spendable_note_ids_and_values(&[Sapling, Orchard], &[]);

        assert_eq!(
            unspent_ids_and_values,
            vec![
                (NoteId::new(transaction_record.txid, Sapling, 0), 40_000),
                (NoteId::new(transaction_record.txid, Orchard, 0), 70_000)
            ]
        );
    }

    #[test]
    fn get_received_note() {
        let transaction_record = nine_note_transaction_record(
            100_000_000,
            200_000_000,
            400_000_000,
            100_000_000,
            200_000_000,
            400_000_000,
            100_000_000,
            200_000_000,
            400_000_000,
        );

        for (i, value) in transaction_record
            .sapling_notes
            .iter()
            .map(|note| note.sapling_crypto_note.value())
            .enumerate()
        {
            assert_eq!(
                transaction_record
                    .get_received_note::<SaplingDomain>(i as u32)
                    .unwrap()
                    .note_value()
                    .unwrap()
                    .into_u64(),
                value.inner()
            )
        }
    }
}<|MERGE_RESOLUTION|>--- conflicted
+++ resolved
@@ -348,69 +348,6 @@
         })
     }
 
-<<<<<<< HEAD
-    /// get a Note from a NoteId
-    pub(crate) fn get_note_from_id(&self, id: NoteId) -> Option<crate::data::notes::Note> {
-        match id.protocol() {
-            zcash_client_backend::ShieldedProtocol::Sapling => {
-                <sapling_crypto::note_encryption::SaplingDomain as DomainWalletExt>::WalletNote::transaction_record_to_outputs_vec(
-                    self,
-                )
-                .into_iter()
-                .find(|note| *note.output_index() == Some(id.output_index().into()))
-                .map(|zingo_sapling_note| {
-                    crate::data::notes::Note::Sapling(zingo_sapling_note.note().clone())
-                })
-            }
-            zcash_client_backend::ShieldedProtocol::Orchard => {
-                <orchard::note_encryption::OrchardDomain as DomainWalletExt>::WalletNote::transaction_record_to_outputs_vec(
-                    self,
-                )
-                .into_iter()
-                .find(|note| *note.output_index() == Some(id.output_index().into()))
-                .map(|zingo_orchard_note| {
-                    crate::data::notes::Note::Orchard(*zingo_orchard_note.note())
-                })
-            }
-        }
-    }
-
-    /// get a list of unspent NoteIds with associated note values
-    pub(crate) fn get_spendable_note_ids_by_value(&self) -> Vec<(NoteId, u64)> {
-        let mut all = vec![];
-        self.sapling_notes.iter().for_each(|zingo_sapling_note| {
-            if zingo_sapling_note.is_unspent() {
-                if let Some(output_index) = zingo_sapling_note.output_index() {
-                    all.push((
-                        NoteId::new(
-                            self.txid,
-                            zcash_client_backend::ShieldedProtocol::Sapling,
-                            *output_index as u16,
-                        ),
-                        zingo_sapling_note.value(),
-                    ))
-                } else {
-                    println!("note has no index");
-                }
-            }
-        });
-        self.orchard_notes.iter().for_each(|zingo_orchard_note| {
-            if zingo_orchard_note.is_unspent() {
-                if let Some(output_index) = zingo_orchard_note.output_index() {
-                    all.push((
-                        NoteId::new(
-                            self.txid,
-                            zcash_client_backend::ShieldedProtocol::Orchard,
-                            *output_index as u16,
-                        ),
-                        zingo_orchard_note.value(),
-                    ))
-                } else {
-                    println!("note has no index");
-                }
-            }
-        });
-=======
     /// get a list of unspent NoteIds with associated note values
     pub(crate) fn get_spendable_note_ids_and_values(
         &self,
@@ -446,7 +383,6 @@
                 }
             });
         }
->>>>>>> cb187c82
         all
     }
 }
