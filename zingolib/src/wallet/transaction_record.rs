//! An (incomplete) representation of what the Zingo instance "knows" about a transaction
//! conspicuously absent is the set of transparent inputs to the transaction.
//! by its`nature this evolves through, different states of completeness.

use crate::wallet::notes::{interface::OutputConstructor, OutputId};
use std::io::{self, Read, Write};

use byteorder::{LittleEndian, ReadBytesExt as _, WriteBytesExt as _};

use incrementalmerkletree::witness::IncrementalWitness;
use orchard::tree::MerkleHashOrchard;
use zcash_client_backend::{
    wallet::NoteId,
    PoolType,
    ShieldedProtocol::{Orchard, Sapling},
};
use zcash_primitives::{consensus::BlockHeight, transaction::TxId};

use crate::{
    error::ZingoLibError,
    wallet::{
        data::{OutgoingTxData, PoolNullifier, COMMITMENT_TREE_LEVELS},
        keys::unified::WalletCapability,
        notes::{
            query::OutputQuery, OrchardNote, OutputInterface, SaplingNote, ShieldedNoteInterface,
            TransparentOutput,
        },
        traits::{DomainWalletExt, ReadableWriteable as _},
    },
};

///  Everything (SOMETHING) about a transaction
#[derive(Debug)]
pub struct TransactionRecord {
    /// the relationship of the transaction to the blockchain. can be either Broadcast (to mempool}, or Confirmed.
    pub status: zingo_status::confirmation_status::ConfirmationStatus,

    /// Timestamp of Tx. Added in v4
    pub datetime: u64,

    /// Txid of this transaction. It's duplicated here (It is also the Key in the HashMap that points to this
    /// WalletTx in LightWallet::txs)
    pub txid: TxId,

    /// List of all nullifiers spent by this wallet in this Tx.
    pub spent_sapling_nullifiers: Vec<sapling_crypto::Nullifier>,

    /// List of all nullifiers spent by this wallet in this Tx. These nullifiers belong to the wallet.
    pub spent_orchard_nullifiers: Vec<orchard::note::Nullifier>,

    /// List of all sapling notes received by this wallet in this tx. Some of these might be change notes.
    pub sapling_notes: Vec<SaplingNote>,

    /// List of all sapling notes received by this wallet in this tx. Some of these might be change notes.
    pub orchard_notes: Vec<OrchardNote>,

    /// List of all Utxos by this wallet received in this Tx. Some of these might be change notes
    pub transparent_outputs: Vec<TransparentOutput>,

    /// Total value of all the sapling nullifiers that were spent by this wallet in this Tx
    pub total_sapling_value_spent: u64,

    /// Total value of all the orchard nullifiers that were spent by this wallet in this Tx
    pub total_orchard_value_spent: u64,

    /// Total amount of transparent funds that belong to us that were spent by this wallet in this Tx.
    pub total_transparent_value_spent: u64,

    /// All outgoing sends
    pub outgoing_tx_data: Vec<OutgoingTxData>,

    /// Price of Zec when this Tx was created
    pub price: Option<f64>,
}

// set
impl TransactionRecord {
    /// TODO: Add Doc Comment Here!
    pub fn new(
        status: zingo_status::confirmation_status::ConfirmationStatus,
        datetime: u64,
        transaction_id: &TxId,
    ) -> Self {
        TransactionRecord {
            status,
            datetime,
            txid: *transaction_id,
            spent_sapling_nullifiers: vec![],
            spent_orchard_nullifiers: vec![],
            sapling_notes: vec![],
            orchard_notes: vec![],
            transparent_outputs: vec![],
            total_transparent_value_spent: 0,
            total_sapling_value_spent: 0,
            total_orchard_value_spent: 0,
            outgoing_tx_data: vec![],
            price: None,
        }
    }

    /// TODO: Add Doc Comment Here!
    pub fn add_spent_nullifier(&mut self, nullifier: PoolNullifier, value: u64) {
        match nullifier {
            PoolNullifier::Sapling(sapling_nullifier) => {
                self.spent_sapling_nullifiers.push(sapling_nullifier);
                self.total_sapling_value_spent += value;
            }
            PoolNullifier::Orchard(orchard_nullifier) => {
                self.spent_orchard_nullifiers.push(orchard_nullifier);
                self.total_orchard_value_spent += value;
            }
        }
    }
    // much data assignment of this struct is done through the pub fields as of january 2024. Todo: should have private fields and public methods.
}
//get
impl TransactionRecord {
    /// Get transparent outputs
    pub fn transparent_outputs(&self) -> &[TransparentOutput] {
        &self.transparent_outputs
    }

    /// Get sapling notes
    pub fn sapling_notes(&self) -> &[SaplingNote] {
        &self.sapling_notes
    }

    /// Get orchard notes
    pub fn orchard_notes(&self) -> &[OrchardNote] {
        &self.orchard_notes
    }

    /// Get sapling nullifiers
    pub fn spent_sapling_nullifiers(&self) -> &[sapling_crypto::Nullifier] {
        &self.spent_sapling_nullifiers
    }

    /// Get orchard nullifiers
    pub fn spent_orchard_nullifiers(&self) -> &[orchard::note::Nullifier] {
        &self.spent_orchard_nullifiers
    }

    /// Uses a query to select all notes with specific properties and return a vector of their identifiers
    pub fn query_for_ids(&self, include_notes: OutputQuery) -> Vec<OutputId> {
        let mut set = vec![];
        let spend_status_query = *include_notes.spend_status();
        if *include_notes.transparent() {
            for note in self.transparent_outputs.iter() {
                if note.spend_status_query(spend_status_query) {
                    set.push(OutputId::from_parts(
                        self.txid,
                        PoolType::Transparent,
                        note.output_index as u32,
                    ));
                }
            }
        }
        if *include_notes.sapling() {
            for note in self.sapling_notes.iter() {
                if note.spend_status_query(spend_status_query) {
                    if let Some(output_index) = note.output_index {
                        set.push(OutputId::from_parts(
                            self.txid,
                            PoolType::Shielded(Sapling),
                            output_index,
                        ));
                    }
                }
            }
        }
        if *include_notes.orchard() {
            for note in self.orchard_notes.iter() {
                if note.spend_status_query(spend_status_query) {
                    if let Some(output_index) = note.output_index {
                        set.push(OutputId::from_parts(
                            self.txid,
                            PoolType::Shielded(Orchard),
                            output_index,
                        ));
                    }
                }
            }
        }
        set
    }

<<<<<<< HEAD
=======
    /// Uses a query to select all notes with specific properties and return a vector of their identifiers
    pub fn get_all_requested_outputs(&self, include_notes: OutputQuery) -> Vec<notes::Output> {
        let mut set = vec![];
        let mut transparents = vec![];
        let mut saplings = vec![];
        let mut orchards = vec![];
        let spend_status_query = *include_notes.spend_status();
        if *include_notes.transparent() {
            transparents = notes::Output::get_all_outputs_with_status(self, spend_status_query);
        }
        if *include_notes.sapling() {
            saplings = notes::Output::get_all_outputs_with_status(self, spend_status_query);
        }
        if *include_notes.orchard() {
            orchards = notes::Output::get_all_outputs_with_status(self, spend_status_query);
        }
        set.extend(transparents);
        set.extend(saplings);
        set.extend(orchards);
        set
    }

>>>>>>> f3236b69
    /// Uses a query to select all notes with specific properties and sum them
    pub fn query_sum_value(&self, include_notes: OutputQuery) -> u64 {
        let mut sum = 0;
        let spend_status_query = *include_notes.spend_status();
        if *include_notes.transparent() {
            for note in self.transparent_outputs.iter() {
                if note.spend_status_query(spend_status_query) {
                    sum += note.value()
                }
            }
        }
        if *include_notes.sapling() {
            for note in self.sapling_notes.iter() {
                if note.spend_status_query(spend_status_query) {
                    sum += note.value()
                }
            }
        }
        if *include_notes.orchard() {
            for note in self.orchard_notes.iter() {
                if note.spend_status_query(spend_status_query) {
                    sum += note.value()
                }
            }
        }
        sum
    }

    /// Sums all the received notes in the transaction.
    pub fn total_value_received(&self) -> u64 {
        self.query_sum_value(OutputQuery::any())
    }

    // The value that's output, but *NOT* to an explicit receiver (unless this is running on the winning validator!)
    // is the fee.
    pub(crate) fn total_value_output_to_explicit_receivers(&self) -> u64 {
        self.total_value_received() + self.value_outgoing()
    }

    /// TODO: Add Doc Comment Here!
    #[allow(deprecated)]
    #[deprecated(
        note = "replaced by `calculate_transaction_fee` method for [`crate::wallet::transaction_records_by_id::TransactionRecordsById`]"
    )]
    pub fn get_transaction_fee(&self) -> Result<u64, ZingoLibError> {
        let outputted = self.value_outgoing() + self.total_change_returned();
        if self.total_value_spent() >= outputted {
            Ok(self.total_value_spent() - outputted)
        } else {
            ZingoLibError::MetadataUnderflow(format!(
                "for txid {} with status {}: spent {}, outgoing {}, returned change {} \n {:?}",
                self.txid,
                self.status,
                self.total_value_spent(),
                self.value_outgoing(),
                self.total_change_returned(),
                self,
            ))
            .handle()
        }
    }

    /// TODO: Add Doc Comment Here!
    // TODO: This is incorrect in the edge case where where we have a send-to-self with
    // no text memo and 0-value fee
    #[deprecated(note = "uses unstable deprecated is_change")]
    pub fn is_outgoing_transaction(&self) -> bool {
        (!self.outgoing_tx_data.is_empty()) || self.total_value_spent() != 0
    }

    /// This means there's at least one note that adds funds
    /// to this capabilities control
    #[deprecated(note = "uses unstable deprecated is_change")]
    pub fn is_incoming_transaction(&self) -> bool {
        self.sapling_notes
            .iter()
            .any(|note| !ShieldedNoteInterface::is_change(note))
            || self
                .orchard_notes
                .iter()
                .any(|note| !ShieldedNoteInterface::is_change(note))
            || !self.transparent_outputs.is_empty()
    }

    /// TODO: Add Doc Comment Here!
    fn pool_change_returned<D: DomainWalletExt>(&self) -> u64
    where
        <D as zcash_note_encryption::Domain>::Note: PartialEq + Clone,
        <D as zcash_note_encryption::Domain>::Recipient: super::traits::Recipient,
    {
        D::sum_pool_change(self)
    }

    /// TODO: Add Doc Comment Here!
    #[deprecated(note = "uses unstable deprecated functions")]
    pub fn total_change_returned(&self) -> u64 {
        self.pool_change_returned::<sapling_crypto::note_encryption::SaplingDomain>()
            + self.pool_change_returned::<orchard::note_encryption::OrchardDomain>()
    }

    /// TODO: Add Doc Comment Here!
    pub fn total_value_spent(&self) -> u64 {
        self.value_spent_by_pool().iter().sum()
    }

    /// TODO: Add Doc Comment Here!
    pub fn value_outgoing(&self) -> u64 {
        self.outgoing_tx_data
            .iter()
            .fold(0, |running_total, tx_data| tx_data.value + running_total)
    }

    /// TODO: Add Doc Comment Here!
    pub fn value_spent_by_pool(&self) -> [u64; 3] {
        [
            self.total_transparent_value_spent,
            self.total_sapling_value_spent,
            self.total_orchard_value_spent,
        ]
    }

    /// Gets a received note, by index and domain
    pub fn get_received_note<D>(
        &self,
        index: u32,
    ) -> Option<
        zcash_client_backend::wallet::ReceivedNote<
            NoteId,
            <D as zcash_note_encryption::Domain>::Note,
        >,
    >
    where
        D: DomainWalletExt + Sized,
        D::Note: PartialEq + Clone,
        D::Recipient: super::traits::Recipient,
    {
        let note = D::WalletNote::get_record_outputs(self)
            .into_iter()
            .find(|note| *note.output_index() == Some(index));
        note.and_then(|note| {
            let txid = self.txid;
            let note_record_reference =
                NoteId::new(txid, note.to_zcb_note().protocol(), index as u16);
            note.witnessed_position().map(|pos| {
                zcash_client_backend::wallet::ReceivedNote::from_parts(
                    note_record_reference,
                    txid,
                    index as u16,
                    note.note().clone(),
                    zip32::Scope::External,
                    pos,
                )
            })
        })
    }

    /// get a list of unspent NoteIds with associated note values
    pub(crate) fn get_spendable_note_ids_and_values(
        &self,
        sources: &[zcash_client_backend::ShieldedProtocol],
        exclude: &[NoteId],
    ) -> Result<Vec<(NoteId, u64)>, ()> {
        let mut all = vec![];
        let mut missing_output_index = false;
        if sources.contains(&Sapling) {
            self.sapling_notes.iter().for_each(|zingo_sapling_note| {
                if zingo_sapling_note.is_unspent() {
                    if let Some(output_index) = zingo_sapling_note.output_index() {
                        let id = NoteId::new(self.txid, Sapling, *output_index as u16);
                        if !exclude.contains(&id) {
                            all.push((id, zingo_sapling_note.value()));
                        }
                    } else {
                        println!("note has no index");
                        missing_output_index = true;
                    }
                }
            });
        }
        if sources.contains(&Orchard) {
            self.orchard_notes.iter().for_each(|zingo_orchard_note| {
                if zingo_orchard_note.is_unspent() {
                    if let Some(output_index) = zingo_orchard_note.output_index() {
                        let id = NoteId::new(self.txid, Orchard, *output_index as u16);
                        if !exclude.contains(&id) {
                            all.push((id, zingo_orchard_note.value()));
                        }
                    } else {
                        println!("note has no index");
                        missing_output_index = true;
                    }
                }
            });
        }
        if missing_output_index {
            Err(())
        } else {
            Ok(all)
        }
    }
}
// read/write
impl TransactionRecord {
    /// TODO: Add Doc Comment Here!
    #[allow(clippy::type_complexity)]
    pub fn read<R: Read>(
        mut reader: R,
        (wallet_capability, mut trees): (
            &WalletCapability,
            Option<&mut (
                Vec<(
                    IncrementalWitness<sapling_crypto::Node, COMMITMENT_TREE_LEVELS>,
                    BlockHeight,
                )>,
                Vec<(
                    IncrementalWitness<MerkleHashOrchard, COMMITMENT_TREE_LEVELS>,
                    BlockHeight,
                )>,
            )>,
        ),
    ) -> io::Result<Self> {
        let version = reader.read_u64::<LittleEndian>()?;

        let block = BlockHeight::from_u32(reader.read_i32::<LittleEndian>()? as u32);

        let pending = if version <= 20 {
            false
        } else {
            reader.read_u8()? == 1
        };

        let datetime = if version >= 4 {
            reader.read_u64::<LittleEndian>()?
        } else {
            0
        };

        let mut transaction_id_bytes = [0u8; 32];
        reader.read_exact(&mut transaction_id_bytes)?;

        let transaction_id = TxId::from_bytes(transaction_id_bytes);

        let sapling_notes = zcash_encoding::Vector::read_collected_mut(&mut reader, |r| {
            SaplingNote::read(r, (wallet_capability, trees.as_mut().map(|t| &mut t.0)))
        })?;
        let orchard_notes = if version > 22 {
            zcash_encoding::Vector::read_collected_mut(&mut reader, |r| {
                OrchardNote::read(r, (wallet_capability, trees.as_mut().map(|t| &mut t.1)))
            })?
        } else {
            vec![]
        };

        let utxos = zcash_encoding::Vector::read(&mut reader, |r| TransparentOutput::read(r))?;

        let total_sapling_value_spent = reader.read_u64::<LittleEndian>()?;
        let total_transparent_value_spent = reader.read_u64::<LittleEndian>()?;
        let total_orchard_value_spent = if version >= 22 {
            reader.read_u64::<LittleEndian>()?
        } else {
            0
        };

        // Outgoing metadata was only added in version 2
        let outgoing_metadata =
            zcash_encoding::Vector::read(&mut reader, |r| OutgoingTxData::read(r))?;

        let _full_tx_scanned = reader.read_u8()? > 0;

        let zec_price = if version <= 4 {
            None
        } else {
            zcash_encoding::Optional::read(&mut reader, |r| r.read_f64::<LittleEndian>())?
        };

        let spent_sapling_nullifiers = if version <= 5 {
            vec![]
        } else {
            zcash_encoding::Vector::read(&mut reader, |r| {
                let mut n = [0u8; 32];
                r.read_exact(&mut n)?;
                Ok(sapling_crypto::Nullifier(n))
            })?
        };

        let spent_orchard_nullifiers = if version <= 21 {
            vec![]
        } else {
            zcash_encoding::Vector::read(&mut reader, |r| {
                let mut n = [0u8; 32];
                r.read_exact(&mut n)?;
                Ok(orchard::note::Nullifier::from_bytes(&n).unwrap())
            })?
        };
        let status = zingo_status::confirmation_status::ConfirmationStatus::from_blockheight_and_pending_bool(block, pending);
        Ok(Self {
            status,
            datetime,
            txid: transaction_id,
            sapling_notes,
            orchard_notes,
            transparent_outputs: utxos,
            spent_sapling_nullifiers,
            spent_orchard_nullifiers,
            total_sapling_value_spent,
            total_transparent_value_spent,
            total_orchard_value_spent,
            outgoing_tx_data: outgoing_metadata,
            price: zec_price,
        })
    }

    /// TODO: Add Doc Comment Here!
    pub fn serialized_version() -> u64 {
        23
    }

    /// TODO: Add Doc Comment Here!
    pub fn write<W: Write>(&self, mut writer: W) -> io::Result<()> {
        writer.write_u64::<LittleEndian>(Self::serialized_version())?;

        let block: u32 = self.status.get_height().into();
        writer.write_i32::<LittleEndian>(block as i32)?;

        writer.write_u8(if !self.status.is_confirmed() { 1 } else { 0 })?;

        writer.write_u64::<LittleEndian>(self.datetime)?;

        writer.write_all(self.txid.as_ref())?;

        zcash_encoding::Vector::write(&mut writer, &self.sapling_notes, |w, nd| nd.write(w))?;
        zcash_encoding::Vector::write(&mut writer, &self.orchard_notes, |w, nd| nd.write(w))?;
        zcash_encoding::Vector::write(&mut writer, &self.transparent_outputs, |w, u| u.write(w))?;

        for pool in self.value_spent_by_pool() {
            writer.write_u64::<LittleEndian>(pool)?;
        }

        // Write the outgoing metadata
        zcash_encoding::Vector::write(&mut writer, &self.outgoing_tx_data, |w, om| om.write(w))?;

        writer.write_u8(0)?;

        zcash_encoding::Optional::write(&mut writer, self.price, |w, p| {
            w.write_f64::<LittleEndian>(p)
        })?;

        zcash_encoding::Vector::write(&mut writer, &self.spent_sapling_nullifiers, |w, n| {
            w.write_all(&n.0)
        })?;
        zcash_encoding::Vector::write(&mut writer, &self.spent_orchard_nullifiers, |w, n| {
            w.write_all(&n.to_bytes())
        })?;

        Ok(())
    }
}

/// TODO: doc comment
#[derive(Clone, Copy, PartialEq, Debug)]
pub enum TransactionKind {
    /// TODO: doc comment
    Sent(SendType),
    /// TODO: doc comment
    Received,
}

impl std::fmt::Display for TransactionKind {
    fn fmt(&self, f: &mut std::fmt::Formatter) -> std::fmt::Result {
        match self {
            TransactionKind::Received => write!(f, "received"),
            TransactionKind::Sent(SendType::Send) => write!(f, "sent"),
            TransactionKind::Sent(SendType::Shield) => write!(f, "shield"),
        }
    }
}

/// TODO: doc comment
#[derive(Clone, Copy, PartialEq, Debug)]
pub enum SendType {
    /// TODO: doc comment
    Send,
    /// TODO: doc comment
    Shield,
}

#[cfg(test)]
pub mod mocks {
    //! Mock version of the struct for testing
    use zcash_primitives::transaction::TxId;
    use zingo_status::confirmation_status::ConfirmationStatus;

    use crate::{
        mocks::{
            nullifier::{OrchardNullifierBuilder, SaplingNullifierBuilder},
            random_txid,
        },
        utils::{build_method, build_method_push, build_push_list},
        wallet::{
            data::mocks::OutgoingTxDataBuilder,
            notes::{
                orchard::mocks::OrchardNoteBuilder, sapling::mocks::SaplingNoteBuilder,
                transparent::mocks::TransparentOutputBuilder,
            },
        },
    };

    use super::TransactionRecord;

    /// to create a mock TransactionRecord
    pub(crate) struct TransactionRecordBuilder {
        status: Option<ConfirmationStatus>,
        datetime: Option<u64>,
        txid: Option<TxId>,
        spent_sapling_nullifiers: Vec<SaplingNullifierBuilder>,
        spent_orchard_nullifiers: Vec<OrchardNullifierBuilder>,
        transparent_outputs: Vec<TransparentOutputBuilder>,
        sapling_notes: Vec<SaplingNoteBuilder>,
        orchard_notes: Vec<OrchardNoteBuilder>,
        total_transparent_value_spent: Option<u64>,
        outgoing_tx_data: Vec<OutgoingTxDataBuilder>,
    }
    #[allow(dead_code)] //TODO:  fix this gross hack that I tossed in to silence the language-analyzer false positive
    impl TransactionRecordBuilder {
        /// blank builder
        pub fn new() -> Self {
            Self {
                status: None,
                datetime: None,
                txid: None,
                spent_sapling_nullifiers: vec![],
                spent_orchard_nullifiers: vec![],
                transparent_outputs: vec![],
                sapling_notes: vec![],
                orchard_notes: vec![],
                total_transparent_value_spent: None,
                outgoing_tx_data: vec![],
            }
        }
        // Methods to set each field
        build_method!(status, ConfirmationStatus);
        build_method!(datetime, u64);
        build_method!(txid, TxId);
        build_method_push!(spent_sapling_nullifiers, SaplingNullifierBuilder);
        build_method_push!(spent_orchard_nullifiers, OrchardNullifierBuilder);
        build_method_push!(transparent_outputs, TransparentOutputBuilder);
        build_method_push!(sapling_notes, SaplingNoteBuilder);
        build_method_push!(orchard_notes, OrchardNoteBuilder);
        build_method!(total_transparent_value_spent, u64);
        build_method_push!(outgoing_tx_data, OutgoingTxDataBuilder);

        /// Use the mockery of random_txid to get one?
        pub fn randomize_txid(&mut self) -> &mut Self {
            self.txid(crate::mocks::random_txid())
        }

        /// Sets the output indexes of all contained notes
        pub fn set_output_indexes(&mut self) -> &mut Self {
            for (i, toutput) in self.transparent_outputs.iter_mut().enumerate() {
                toutput.output_index = Some(i as u64);
            }
            for (i, snote) in self.sapling_notes.iter_mut().enumerate() {
                snote.output_index = Some(Some(i as u32));
            }
            for (i, snote) in self.orchard_notes.iter_mut().enumerate() {
                snote.output_index = Some(Some(i as u32));
            }
            self
        }

        /// builds a mock TransactionRecord after all pieces are supplied
        pub fn build(&self) -> TransactionRecord {
            let mut transaction_record = TransactionRecord::new(
                self.status.unwrap(),
                self.datetime.unwrap(),
                &self.txid.unwrap(),
            );
            build_push_list!(spent_sapling_nullifiers, self, transaction_record);
            build_push_list!(spent_orchard_nullifiers, self, transaction_record);
            build_push_list!(transparent_outputs, self, transaction_record);
            build_push_list!(sapling_notes, self, transaction_record);
            build_push_list!(orchard_notes, self, transaction_record);
            build_push_list!(outgoing_tx_data, self, transaction_record);
            transaction_record.total_transparent_value_spent =
                self.total_transparent_value_spent.unwrap();
            transaction_record
        }
    }

    impl Default for TransactionRecordBuilder {
        fn default() -> Self {
            Self {
                status: Some(
                    zingo_status::confirmation_status::ConfirmationStatus::Confirmed(
                        zcash_primitives::consensus::BlockHeight::from_u32(5),
                    ),
                ),
                datetime: Some(1705077003),
                txid: Some(crate::mocks::random_txid()),
                spent_sapling_nullifiers: vec![],
                spent_orchard_nullifiers: vec![],
                transparent_outputs: vec![],
                sapling_notes: vec![],
                orchard_notes: vec![],
                total_transparent_value_spent: Some(0),
                outgoing_tx_data: vec![],
            }
        }
    }

    /// creates a TransactionRecord holding each type of note with custom values.
    #[allow(clippy::too_many_arguments)]
    pub fn nine_note_transaction_record(
        transparent_unspent: u64,
        transparent_spent: u64,
        transparent_semi_spent: u64,
        sapling_unspent: u64,
        sapling_spent: u64,
        sapling_semi_spent: u64,
        orchard_unspent: u64,
        orchard_spent: u64,
        orchard_semi_spent: u64,
    ) -> TransactionRecord {
        let spend = Some((random_txid(), 112358));
        let semi_spend = Some((random_txid(), 853211));

        TransactionRecordBuilder::default()
            .transparent_outputs(
                TransparentOutputBuilder::default()
                    .value(transparent_unspent)
                    .clone(),
            )
            .transparent_outputs(
                TransparentOutputBuilder::default()
                    .spent(spend)
                    .value(transparent_spent)
                    .clone(),
            )
            .transparent_outputs(
                TransparentOutputBuilder::default()
                    .pending_spent(semi_spend)
                    .value(transparent_semi_spent)
                    .clone(),
            )
            .sapling_notes(SaplingNoteBuilder::default().value(sapling_unspent).clone())
            .sapling_notes(
                SaplingNoteBuilder::default()
                    .spent(spend)
                    .value(sapling_spent)
                    .clone(),
            )
            .sapling_notes(
                SaplingNoteBuilder::default()
                    .pending_spent(semi_spend)
                    .value(sapling_semi_spent)
                    .clone(),
            )
            .orchard_notes(OrchardNoteBuilder::default().value(orchard_unspent).clone())
            .orchard_notes(
                OrchardNoteBuilder::default()
                    .spent(spend)
                    .value(orchard_spent)
                    .clone(),
            )
            .orchard_notes(
                OrchardNoteBuilder::default()
                    .pending_spent(semi_spend)
                    .value(orchard_semi_spent)
                    .clone(),
            )
            .randomize_txid()
            .set_output_indexes()
            .build()
    }

    /// default values are multiples of 10_000
    pub fn nine_note_transaction_record_default() -> TransactionRecord {
        nine_note_transaction_record(
            10_000, 20_000, 30_000, 40_000, 50_000, 60_000, 70_000, 80_000, 90_000,
        )
    }
    #[test]
    fn check_nullifier_indices() {
        let sap_null_one = SaplingNullifierBuilder::new()
            .assign_unique_nullifier()
            .clone();
        let sap_null_two = SaplingNullifierBuilder::new()
            .assign_unique_nullifier()
            .clone();
        let orch_null_one = OrchardNullifierBuilder::new()
            .assign_unique_nullifier()
            .clone();
        let orch_null_two = OrchardNullifierBuilder::new()
            .assign_unique_nullifier()
            .clone();
        let sent_transaction_record = TransactionRecordBuilder::default()
            .status(ConfirmationStatus::Confirmed(15.into()))
            .spent_sapling_nullifiers(sap_null_one.clone())
            .spent_sapling_nullifiers(sap_null_two.clone())
            .spent_orchard_nullifiers(orch_null_one.clone())
            .spent_orchard_nullifiers(orch_null_two.clone())
            .transparent_outputs(TransparentOutputBuilder::default())
            .sapling_notes(SaplingNoteBuilder::default())
            .orchard_notes(OrchardNoteBuilder::default())
            .total_transparent_value_spent(30_000)
            .outgoing_tx_data(OutgoingTxDataBuilder::default())
            .build();
        assert_eq!(
            sent_transaction_record.spent_sapling_nullifiers[0],
            sap_null_one.build()
        );
        assert_eq!(
            sent_transaction_record.spent_sapling_nullifiers[1],
            sap_null_two.build()
        );
        assert_eq!(
            sent_transaction_record.spent_orchard_nullifiers[0],
            orch_null_one.build()
        );
        assert_eq!(
            sent_transaction_record.spent_orchard_nullifiers[1],
            orch_null_two.build()
        );
    }
}

#[cfg(test)]
mod tests {
    //use proptest::prelude::proptest;
    use test_case::test_matrix;

    use sapling_crypto::note_encryption::SaplingDomain;
    use zcash_client_backend::wallet::NoteId;
    use zcash_client_backend::ShieldedProtocol::{Orchard, Sapling};

    use crate::wallet::notes::query::OutputQuery;
    use crate::wallet::transaction_record::mocks::{
        nine_note_transaction_record, nine_note_transaction_record_default,
        TransactionRecordBuilder,
    };

    #[test]
    pub fn blank_record() {
        let new = TransactionRecordBuilder::default().build();
        assert_eq!(new.total_transparent_value_spent, 0);
        assert_eq!(
            new.pool_change_returned::<orchard::note_encryption::OrchardDomain>(),
            0
        );
        assert_eq!(
            new.pool_change_returned::<sapling_crypto::note_encryption::SaplingDomain>(),
            0
        );
        assert_eq!(new.total_value_received(), 0);
        assert_eq!(new.total_value_spent(), 0);
        assert_eq!(new.value_outgoing(), 0);
        let t: [u64; 3] = [0, 0, 0];
        assert_eq!(new.value_spent_by_pool(), t);
    }

    #[test_matrix(
        [true, false],
        [true, false],
        [true, false],
        [true, false],
        [true, false],
        [true, false]
    )]
    fn query_for_ids(
        unspent: bool,
        pending_spent: bool,
        spent: bool,
        transparent: bool,
        sapling: bool,
        orchard: bool,
    ) {
        let mut queried_spend_state = 0;
        if unspent {
            queried_spend_state += 1;
        }
        if pending_spent {
            queried_spend_state += 1;
        }
        if spent {
            queried_spend_state += 1;
        }
        let mut queried_pools = 0;
        if transparent {
            queried_pools += 1;
        }
        if sapling {
            queried_pools += 1;
        }
        if orchard {
            queried_pools += 1;
        }

        let expected = queried_spend_state * queried_pools;

        let default_nn_transaction_record = nine_note_transaction_record_default();
        let requested_outputs = default_nn_transaction_record.query_for_ids(
            OutputQuery::stipulations(unspent, pending_spent, spent, transparent, sapling, orchard),
        );
        assert_eq!(requested_outputs.len(), expected);
    }

    #[test_matrix(
        [true, false],
        [true, false],
        [true, false],
        [true, false],
        [true, false],
        [true, false]
    )]
    fn query_sum_value(
        unspent: bool,
        pending_spent: bool,
        spent: bool,
        transparent: bool,
        sapling: bool,
        orchard: bool,
    ) {
        let mut valid_spend_state = 0;
        if unspent {
            valid_spend_state += 1;
        }
        if pending_spent {
            valid_spend_state += 1;
        }
        if spent {
            valid_spend_state += 1;
        }
        //different pools have different mock values.
        let mut valid_pool_value = 0;
        if transparent {
            valid_pool_value += 100_000;
        }
        if sapling {
            valid_pool_value += 200_000;
        }
        if orchard {
            valid_pool_value += 800_000;
        }

        let expected = valid_spend_state * valid_pool_value;

        assert_eq!(
            nine_note_transaction_record(
                100_000, 100_000, 100_000, 200_000, 200_000, 200_000, 800_000, 800_000, 800_000
            )
            .query_sum_value(OutputQuery::stipulations(
                unspent,
                pending_spent,
                spent,
                transparent,
                sapling,
                orchard,
            )),
            expected,
        );
    }

    #[test]
    fn select_spendable_note_ids_and_values() {
        let transaction_record = nine_note_transaction_record_default();

        let unspent_ids_and_values = transaction_record
            .get_spendable_note_ids_and_values(&[Sapling, Orchard], &[])
            .unwrap();

        assert_eq!(
            unspent_ids_and_values,
            vec![
                (NoteId::new(transaction_record.txid, Sapling, 0), 40_000),
                (NoteId::new(transaction_record.txid, Orchard, 0), 70_000)
            ]
        );
    }

    #[test]
    fn get_received_note() {
        let transaction_record = nine_note_transaction_record(
            100_000_000,
            200_000_000,
            400_000_000,
            100_000_000,
            200_000_000,
            400_000_000,
            100_000_000,
            200_000_000,
            400_000_000,
        );

        for (i, value) in transaction_record
            .sapling_notes
            .iter()
            .map(|note| note.sapling_crypto_note.value())
            .enumerate()
        {
            assert_eq!(
                transaction_record
                    .get_received_note::<SaplingDomain>(i as u32)
                    .unwrap()
                    .note_value()
                    .unwrap()
                    .into_u64(),
                value.inner()
            )
        }
    }
}<|MERGE_RESOLUTION|>--- conflicted
+++ resolved
@@ -184,31 +184,6 @@
         set
     }
 
-<<<<<<< HEAD
-=======
-    /// Uses a query to select all notes with specific properties and return a vector of their identifiers
-    pub fn get_all_requested_outputs(&self, include_notes: OutputQuery) -> Vec<notes::Output> {
-        let mut set = vec![];
-        let mut transparents = vec![];
-        let mut saplings = vec![];
-        let mut orchards = vec![];
-        let spend_status_query = *include_notes.spend_status();
-        if *include_notes.transparent() {
-            transparents = notes::Output::get_all_outputs_with_status(self, spend_status_query);
-        }
-        if *include_notes.sapling() {
-            saplings = notes::Output::get_all_outputs_with_status(self, spend_status_query);
-        }
-        if *include_notes.orchard() {
-            orchards = notes::Output::get_all_outputs_with_status(self, spend_status_query);
-        }
-        set.extend(transparents);
-        set.extend(saplings);
-        set.extend(orchards);
-        set
-    }
-
->>>>>>> f3236b69
     /// Uses a query to select all notes with specific properties and sum them
     pub fn query_sum_value(&self, include_notes: OutputQuery) -> u64 {
         let mut sum = 0;
