//! TODO: Add Mod Description Here!
<<<<<<< HEAD
use byteorder::{LittleEndian, ReadBytesExt, WriteBytesExt};
use incrementalmerkletree::witness::IncrementalWitness;
use std::io::{self, Read, Write};
use zcash_client_backend::PoolType;

use orchard::note_encryption::OrchardDomain;
use orchard::tree::MerkleHashOrchard;
use sapling_crypto::note_encryption::SaplingDomain;
use zcash_encoding::{Optional, Vector};
use zcash_note_encryption::Domain;
use zcash_primitives::consensus::BlockHeight;
use zcash_primitives::transaction::TxId;
=======
use crate::wallet::notes::interface::ShieldedNoteInterface as _;
use std::io::{self, Read, Write};

use byteorder::{LittleEndian, ReadBytesExt as _, WriteBytesExt as _};
use incrementalmerkletree::witness::IncrementalWitness;
use orchard::tree::MerkleHashOrchard;
use zcash_primitives::{consensus::BlockHeight, transaction::TxId};
>>>>>>> 51276f5b

use zingo_status::confirmation_status::ConfirmationStatus;

use crate::error::ZingoLibError;
use crate::wallet::data::COMMITMENT_TREE_LEVELS;
use crate::wallet::notes;
<<<<<<< HEAD
use crate::wallet::notes::ShieldedNoteInterface;
use crate::wallet::traits::ReadableWriteable;
use crate::wallet::WalletCapability;
use crate::wallet::{
    data::{OutgoingTxData, PoolNullifier},
    notes::NoteInterface,
    traits,
    traits::DomainWalletExt,
=======

use super::{
    data::{OutgoingTxData, PoolNullifier, COMMITMENT_TREE_LEVELS},
    keys::unified::WalletCapability,
    traits::{DomainWalletExt, ReadableWriteable as _},
>>>>>>> 51276f5b
};

use super::notes::query::NoteQuery;
use super::notes::NoteRecordIdentifier;

///  Everything (SOMETHING) about a transaction
#[derive(Debug)]
pub struct TransactionRecord {
    /// the relationship of the transaction to the blockchain. can be either Broadcast (to mempool}, or Confirmed.
    pub status: zingo_status::confirmation_status::ConfirmationStatus,

    /// Timestamp of Tx. Added in v4
    pub datetime: u64,

    /// Txid of this transaction. It's duplicated here (It is also the Key in the HashMap that points to this
    /// WalletTx in LightWallet::txs)
    pub txid: TxId,

    /// List of all nullifiers spent by this wallet in this Tx.
    pub spent_sapling_nullifiers: Vec<sapling_crypto::Nullifier>,

    /// List of all nullifiers spent by this wallet in this Tx. These nullifiers belong to the wallet.
    pub spent_orchard_nullifiers: Vec<orchard::note::Nullifier>,

    /// List of all sapling notes received by this wallet in this tx. Some of these might be change notes.
    pub sapling_notes: Vec<notes::SaplingNote>,

    /// List of all sapling notes received by this wallet in this tx. Some of these might be change notes.
    pub orchard_notes: Vec<notes::OrchardNote>,

    /// List of all Utxos by this wallet received in this Tx. Some of these might be change notes
    pub transparent_notes: Vec<notes::TransparentNote>,

    /// Total value of all the sapling nullifiers that were spent by this wallet in this Tx
    pub total_sapling_value_spent: u64,

    /// Total value of all the orchard nullifiers that were spent by this wallet in this Tx
    pub total_orchard_value_spent: u64,

    /// Total amount of transparent funds that belong to us that were spent by this wallet in this Tx.
    pub total_transparent_value_spent: u64,

    /// All outgoing sends
    pub outgoing_tx_data: Vec<OutgoingTxData>,

    /// Price of Zec when this Tx was created
    pub price: Option<f64>,
}

// set
impl TransactionRecord {
    /// TODO: Add Doc Comment Here!
    pub fn new(
        status: zingo_status::confirmation_status::ConfirmationStatus,
        datetime: u64,
        transaction_id: &TxId,
    ) -> Self {
        TransactionRecord {
            status,
            datetime,
            txid: *transaction_id,
            spent_sapling_nullifiers: vec![],
            spent_orchard_nullifiers: vec![],
            sapling_notes: vec![],
            orchard_notes: vec![],
            transparent_notes: vec![],
            total_transparent_value_spent: 0,
            total_sapling_value_spent: 0,
            total_orchard_value_spent: 0,
            outgoing_tx_data: vec![],
            price: None,
        }
    }

    /// TODO: Add Doc Comment Here!
    pub fn add_spent_nullifier(&mut self, nullifier: PoolNullifier, value: u64) {
        match nullifier {
            PoolNullifier::Sapling(sapling_nullifier) => {
                self.spent_sapling_nullifiers.push(sapling_nullifier);
                self.total_sapling_value_spent += value;
            }
            PoolNullifier::Orchard(orchard_nullifier) => {
                self.spent_orchard_nullifiers.push(orchard_nullifier);
                self.total_orchard_value_spent += value;
            }
        }
    }
    // much data assignment of this struct is done through the pub fields as of january 2024. Todo: should have private fields and public methods.
}
//get
impl TransactionRecord {
    /// Uses a query to select all notes with specific properties and return a vector of their identifiers
    pub fn query_for_ids(&self, include_notes: NoteQuery) -> Vec<NoteRecordIdentifier> {
        let mut set = vec![];
        let spend_status_query = *include_notes.spend_status();
        if *include_notes.transparent() {
            for note in self.transparent_notes.iter() {
                if note.spend_status_query(spend_status_query) {
                    set.push(NoteRecordIdentifier::from_parts(
                        self.txid,
                        PoolType::Transparent,
                        note.output_index as u32,
                    ));
                }
            }
        }
        if *include_notes.sapling() {
            for note in self.sapling_notes.iter() {
                if note.spend_status_query(spend_status_query) {
                    if let Some(output_index) = note.output_index {
                        set.push(NoteRecordIdentifier::from_parts(
                            self.txid,
                            PoolType::Transparent,
                            output_index as u32,
                        ));
                    }
                }
            }
        }
        if *include_notes.orchard() {
            for note in self.orchard_notes.iter() {
                if note.spend_status_query(spend_status_query) {
                    if let Some(output_index) = note.output_index {
                        set.push(NoteRecordIdentifier::from_parts(
                            self.txid,
                            PoolType::Transparent,
                            output_index as u32,
                        ));
                    }
                }
            }
        }
        set
    }

    /// Uses a query to select all notes with specific properties and sum them
    pub fn query_sum_value(&self, include_notes: NoteQuery) -> u64 {
        let mut sum = 0;
        let spend_status_query = *include_notes.spend_status();
        if *include_notes.transparent() {
            for note in self.transparent_notes.iter() {
                if note.spend_status_query(spend_status_query) {
                    sum += note.value()
                }
            }
        }
        if *include_notes.sapling() {
            for note in self.sapling_notes.iter() {
                if note.spend_status_query(spend_status_query) {
                    sum += note.value()
                }
            }
        }
        if *include_notes.orchard() {
            for note in self.orchard_notes.iter() {
                if note.spend_status_query(spend_status_query) {
                    sum += note.value()
                }
            }
        }
        sum
    }

    /// TODO: Add Doc Comment Here!
    pub fn get_transparent_value_spent(&self) -> u64 {
        self.total_transparent_value_spent
    }

    /// TODO: Add Doc Comment Here!
    pub fn get_transaction_fee(&self) -> Result<u64, ZingoLibError> {
        let outputted = self.value_outgoing() + self.total_change_returned();
        if self.total_value_spent() >= outputted {
            Ok(self.total_value_spent() - outputted)
        } else {
            ZingoLibError::MetadataUnderflow(format!(
                "for txid {} with status {}: spent {}, outgoing {}, returned change {} \n {:?}",
                self.txid,
                self.status,
                self.total_value_spent(),
                self.value_outgoing(),
                self.total_change_returned(),
                self,
            ))
            .handle()
        }
    }

    /// TODO: Add Doc Comment Here!
    // TODO: This is incorrect in the edge case where where we have a send-to-self with
    // no text memo and 0-value fee
    pub fn is_outgoing_transaction(&self) -> bool {
        (!self.outgoing_tx_data.is_empty()) || self.total_value_spent() != 0
    }

    /// TODO: Add Doc Comment Here!
    pub fn is_incoming_transaction(&self) -> bool {
        self.sapling_notes
            .iter()
            .any(|note| !notes::ShieldedNoteInterface::is_change(note))
            || self
                .orchard_notes
                .iter()
                .any(|note| !notes::ShieldedNoteInterface::is_change(note))
            || !self.transparent_notes.is_empty()
    }

    /// TODO: Add Doc Comment Here!
    pub fn net_spent(&self) -> u64 {
        assert!(self.is_outgoing_transaction());
        self.total_value_spent() - self.total_change_returned()
    }

    /// TODO: Add Doc Comment Here!
    fn pool_change_returned<D: DomainWalletExt>(&self) -> u64
    where
        <D as zcash_note_encryption::Domain>::Note: PartialEq + Clone,
        <D as zcash_note_encryption::Domain>::Recipient: super::traits::Recipient,
    {
        D::sum_pool_change(self)
    }

    /// TODO: Add Doc Comment Here!
    pub fn pool_value_received<D: DomainWalletExt>(&self) -> u64
    where
        <D as zcash_note_encryption::Domain>::Note: PartialEq + Clone,
        <D as zcash_note_encryption::Domain>::Recipient: super::traits::Recipient,
    {
        D::to_notes_vec(self)
            .iter()
            .map(|note_and_metadata| note_and_metadata.value())
            .sum()
    }

    /// TODO: Add Doc Comment Here!
    pub fn total_change_returned(&self) -> u64 {
        self.pool_change_returned::<sapling_crypto::note_encryption::SaplingDomain>()
            + self.pool_change_returned::<orchard::note_encryption::OrchardDomain>()
    }

    /// TODO: Add Doc Comment Here!
    pub fn total_value_received(&self) -> u64 {
        self.pool_value_received::<orchard::note_encryption::OrchardDomain>()
            + self.pool_value_received::<sapling_crypto::note_encryption::SaplingDomain>()
            + self
                .transparent_notes
                .iter()
                .map(|utxo| utxo.value)
                .sum::<u64>()
    }

    /// TODO: Add Doc Comment Here!
    pub fn total_value_spent(&self) -> u64 {
        self.value_spent_by_pool().iter().sum()
    }

    /// TODO: Add Doc Comment Here!
    pub fn value_outgoing(&self) -> u64 {
        self.outgoing_tx_data
            .iter()
            .fold(0, |running_total, tx_data| tx_data.value + running_total)
    }

    /// TODO: Add Doc Comment Here!
    pub fn value_spent_by_pool(&self) -> [u64; 3] {
        [
            self.get_transparent_value_spent(),
            self.total_sapling_value_spent,
            self.total_orchard_value_spent,
        ]
    }
}
// read/write
impl TransactionRecord {
    /// TODO: Add Doc Comment Here!
    #[allow(clippy::type_complexity)]
    pub fn read<R: Read>(
        mut reader: R,
        (wallet_capability, mut trees): (
            &WalletCapability,
            Option<&mut (
                Vec<(
                    IncrementalWitness<sapling_crypto::Node, COMMITMENT_TREE_LEVELS>,
                    BlockHeight,
                )>,
                Vec<(
                    IncrementalWitness<MerkleHashOrchard, COMMITMENT_TREE_LEVELS>,
                    BlockHeight,
                )>,
            )>,
        ),
    ) -> io::Result<Self> {
        let version = reader.read_u64::<LittleEndian>()?;

        let block = BlockHeight::from_u32(reader.read_i32::<LittleEndian>()? as u32);

        let unconfirmed = if version <= 20 {
            false
        } else {
            reader.read_u8()? == 1
        };

        let datetime = if version >= 4 {
            reader.read_u64::<LittleEndian>()?
        } else {
            0
        };

        let mut transaction_id_bytes = [0u8; 32];
        reader.read_exact(&mut transaction_id_bytes)?;

        let transaction_id = TxId::from_bytes(transaction_id_bytes);

        let sapling_notes = zcash_encoding::Vector::read_collected_mut(&mut reader, |r| {
            notes::SaplingNote::read(r, (wallet_capability, trees.as_mut().map(|t| &mut t.0)))
        })?;
        let orchard_notes = if version > 22 {
            zcash_encoding::Vector::read_collected_mut(&mut reader, |r| {
                notes::OrchardNote::read(r, (wallet_capability, trees.as_mut().map(|t| &mut t.1)))
            })?
        } else {
            vec![]
        };
        let utxos = zcash_encoding::Vector::read(&mut reader, |r| notes::TransparentNote::read(r))?;

        let total_sapling_value_spent = reader.read_u64::<LittleEndian>()?;
        let total_transparent_value_spent = reader.read_u64::<LittleEndian>()?;
        let total_orchard_value_spent = if version >= 22 {
            reader.read_u64::<LittleEndian>()?
        } else {
            0
        };

        // Outgoing metadata was only added in version 2
        let outgoing_metadata =
            zcash_encoding::Vector::read(&mut reader, |r| OutgoingTxData::read(r))?;

        let _full_tx_scanned = reader.read_u8()? > 0;

        let zec_price = if version <= 4 {
            None
        } else {
            zcash_encoding::Optional::read(&mut reader, |r| r.read_f64::<LittleEndian>())?
        };

        let spent_sapling_nullifiers = if version <= 5 {
            vec![]
        } else {
            zcash_encoding::Vector::read(&mut reader, |r| {
                let mut n = [0u8; 32];
                r.read_exact(&mut n)?;
                Ok(sapling_crypto::Nullifier(n))
            })?
        };

        let spent_orchard_nullifiers = if version <= 21 {
            vec![]
        } else {
            zcash_encoding::Vector::read(&mut reader, |r| {
                let mut n = [0u8; 32];
                r.read_exact(&mut n)?;
                Ok(orchard::note::Nullifier::from_bytes(&n).unwrap())
            })?
        };
        let status = zingo_status::confirmation_status::ConfirmationStatus::from_blockheight_and_unconfirmed_bool(block, unconfirmed);
        Ok(Self {
            status,
            datetime,
            txid: transaction_id,
            sapling_notes,
            orchard_notes,
            transparent_notes: utxos,
            spent_sapling_nullifiers,
            spent_orchard_nullifiers,
            total_sapling_value_spent,
            total_transparent_value_spent,
            total_orchard_value_spent,
            outgoing_tx_data: outgoing_metadata,
            price: zec_price,
        })
    }

    /// TODO: Add Doc Comment Here!
    pub fn serialized_version() -> u64 {
        23
    }

    /// TODO: Add Doc Comment Here!
    pub fn write<W: Write>(&self, mut writer: W) -> io::Result<()> {
        writer.write_u64::<LittleEndian>(Self::serialized_version())?;

        let block: u32 = self.status.get_height().into();
        writer.write_i32::<LittleEndian>(block as i32)?;

        writer.write_u8(if !self.status.is_confirmed() { 1 } else { 0 })?;

        writer.write_u64::<LittleEndian>(self.datetime)?;

        writer.write_all(self.txid.as_ref())?;

        zcash_encoding::Vector::write(&mut writer, &self.sapling_notes, |w, nd| nd.write(w))?;
        zcash_encoding::Vector::write(&mut writer, &self.orchard_notes, |w, nd| nd.write(w))?;
        zcash_encoding::Vector::write(&mut writer, &self.transparent_notes, |w, u| u.write(w))?;

        for pool in self.value_spent_by_pool() {
            writer.write_u64::<LittleEndian>(pool)?;
        }

        // Write the outgoing metadata
        zcash_encoding::Vector::write(&mut writer, &self.outgoing_tx_data, |w, om| om.write(w))?;

        writer.write_u8(0)?;

        zcash_encoding::Optional::write(&mut writer, self.price, |w, p| {
            w.write_f64::<LittleEndian>(p)
        })?;

        zcash_encoding::Vector::write(&mut writer, &self.spent_sapling_nullifiers, |w, n| {
            w.write_all(&n.0)
        })?;
        zcash_encoding::Vector::write(&mut writer, &self.spent_orchard_nullifiers, |w, n| {
            w.write_all(&n.to_bytes())
        })?;

        Ok(())
    }
}

#[cfg(any(test, feature = "test-features"))]
pub mod mocks {
    //! Mock version of the struct for testing
    use zcash_primitives::transaction::TxId;
    use zingo_status::confirmation_status::ConfirmationStatus;

    use crate::test_framework::mocks::build_method;

    use super::TransactionRecord;

    /// to create a mock TransactionRecord
    pub struct TransactionRecordBuilder {
        status: Option<ConfirmationStatus>,
        datetime: Option<u64>,
        txid: Option<TxId>,
    }
    #[allow(dead_code)] //TODO:  fix this gross hack that I tossed in to silence the language-analyzer false positive
    impl TransactionRecordBuilder {
        /// blank builder
        pub fn new() -> Self {
            Self {
                status: None,
                datetime: None,
                txid: None,
            }
        }
        // Methods to set each field
        build_method!(status, ConfirmationStatus);
        build_method!(datetime, u64);
        build_method!(txid, TxId);

        /// Use the mocery of random_txid to get one?
        pub fn randomize_txid(self) -> Self {
            self.txid(crate::test_framework::mocks::random_txid())
        }

        /// builds a mock TransactionRecord after all pieces are supplied
        pub fn build(self) -> TransactionRecord {
            TransactionRecord::new(
                self.status.unwrap(),
                self.datetime.unwrap(),
                &self.txid.unwrap(),
            )
        }
    }

    impl Default for TransactionRecordBuilder {
        fn default() -> Self {
            Self {
                status: Some(
                    zingo_status::confirmation_status::ConfirmationStatus::Confirmed(
                        zcash_primitives::consensus::BlockHeight::from_u32(5),
                    ),
                ),
                datetime: Some(1705077003),
                txid: Some(crate::test_framework::mocks::default_txid()),
            }
        }
    }
}

#[cfg(test)]
mod tests {
    use test_case::test_matrix;

    use crate::test_framework::mocks::default_txid;
    use crate::wallet::notes::orchard::mocks::OrchardNoteBuilder;
    use crate::wallet::notes::sapling::mocks::SaplingNoteBuilder;
    use crate::wallet::notes::transparent::mocks::TransparentNoteBuilder;
    use crate::wallet::transaction_record::mocks::TransactionRecordBuilder;

    #[test]
    pub fn blank_record() {
        let new = TransactionRecordBuilder::default().build();
        assert_eq!(new.get_transparent_value_spent(), 0);
        assert_eq!(new.get_transaction_fee().unwrap(), 0);
        assert!(!new.is_outgoing_transaction());
        assert!(!new.is_incoming_transaction());
        // assert_eq!(new.net_spent(), 0);
        assert_eq!(
            new.pool_change_returned::<orchard::note_encryption::OrchardDomain>(),
            0
        );
        assert_eq!(
            new.pool_change_returned::<sapling_crypto::note_encryption::SaplingDomain>(),
            0
        );
        assert_eq!(new.total_value_received(), 0);
        assert_eq!(new.total_value_spent(), 0);
        assert_eq!(new.value_outgoing(), 0);
        let t: [u64; 3] = [0, 0, 0];
        assert_eq!(new.value_spent_by_pool(), t);
    }
    #[test]
    fn single_transparent_note_makes_is_incoming_true() {
        // A single transparent note makes is_incoming_transaction true.
        let mut transaction_record = TransactionRecordBuilder::default().build();
        transaction_record
            .transparent_notes
            .push(TransparentNoteBuilder::default().build());
        assert!(transaction_record.is_incoming_transaction());
    }

    fn nine_note_transaction_record() -> TransactionRecord {
        let spend = Some((default_txid(), 112358));

        let mut transaction_record = TransactionRecordBuilder::default().build();

        transaction_record
            .transparent_notes
            .push(TransparentNoteBuilder::default().build());
        transaction_record
            .transparent_notes
            .push(TransparentNoteBuilder::default().spent(spend).build());
        transaction_record.transparent_notes.push(
            TransparentNoteBuilder::default()
                .unconfirmed_spent(spend)
                .build(),
        );
        transaction_record
            .sapling_notes
            .push(SaplingNoteBuilder::default().build());
        transaction_record
            .sapling_notes
            .push(SaplingNoteBuilder::default().spent(spend).build());
        transaction_record.sapling_notes.push(
            SaplingNoteBuilder::default()
                .unconfirmed_spent(spend)
                .build(),
        );
        transaction_record
            .orchard_notes
            .push(OrchardNoteBuilder::default().build());
        transaction_record
            .orchard_notes
            .push(OrchardNoteBuilder::default().spent(spend).build());
        transaction_record.orchard_notes.push(
            OrchardNoteBuilder::default()
                .unconfirmed_spent(spend)
                .build(),
        );

        transaction_record
    }

    #[test_matrix(
        [true, false],
        [true, false],
        [true, false],
        [true, false],
        [true, false],
        [true, false]
    )]
    fn query_for_ids(
        unspent: bool,
        pending_spent: bool,
        spent: bool,
        transparent: bool,
        sapling: bool,
        orchard: bool,
    ) {
        let mut valid_spend_stati = 0;
        if unspent {
            valid_spend_stati = valid_spend_stati + 1;
        }
        if pending_spent {
            valid_spend_stati = valid_spend_stati + 1;
        }
        if spent {
            valid_spend_stati = valid_spend_stati + 1;
        }
        let mut valid_pools = 0;
        if transparent {
            valid_pools = valid_pools + 1;
        }
        if sapling {
            valid_pools = valid_pools + 1;
        }
        if orchard {
            valid_pools = valid_pools + 1;
        }

        let expected = valid_spend_stati * valid_pools;

        assert_eq!(
            nine_note_transaction_record()
                .query_for_ids(NoteQuery::stipulations(
                    unspent,
                    pending_spent,
                    spent,
                    transparent,
                    sapling,
                    orchard,
                ))
                .len(),
            expected,
        );
    }

    #[test_matrix(
        [true, false],
        [true, false],
        [true, false],
        [true, false],
        [true, false],
        [true, false]
    )]
    fn query_sum_value(
        unspent: bool,
        pending_spent: bool,
        spent: bool,
        transparent: bool,
        sapling: bool,
        orchard: bool,
    ) {
        let mut valid_spend_stati = 0;
        if unspent {
            valid_spend_stati = valid_spend_stati + 1;
        }
        if pending_spent {
            valid_spend_stati = valid_spend_stati + 1;
        }
        if spent {
            valid_spend_stati = valid_spend_stati + 1;
        }
        //different pools have different mock values.
        let mut valid_pool_value = 0;
        if transparent {
            valid_pool_value = valid_pool_value + 100000;
        }
        if sapling {
            valid_pool_value = valid_pool_value + 200000;
        }
        if orchard {
            valid_pool_value = valid_pool_value + 800000;
        }

        let expected = valid_spend_stati * valid_pool_value;

        assert_eq!(
            nine_note_transaction_record().query_sum_value(NoteQuery::stipulations(
                unspent,
                pending_spent,
                spent,
                transparent,
                sapling,
                orchard,
            )),
            expected,
        );
    }
}<|MERGE_RESOLUTION|>--- conflicted
+++ resolved
@@ -1,52 +1,25 @@
-//! TODO: Add Mod Description Here!
-<<<<<<< HEAD
-use byteorder::{LittleEndian, ReadBytesExt, WriteBytesExt};
-use incrementalmerkletree::witness::IncrementalWitness;
+//! Data about a particular Transaction
+
+use byteorder::{LittleEndian, ReadBytesExt as _, WriteBytesExt as _};
 use std::io::{self, Read, Write};
-use zcash_client_backend::PoolType;
-
-use orchard::note_encryption::OrchardDomain;
-use orchard::tree::MerkleHashOrchard;
-use sapling_crypto::note_encryption::SaplingDomain;
-use zcash_encoding::{Optional, Vector};
-use zcash_note_encryption::Domain;
-use zcash_primitives::consensus::BlockHeight;
-use zcash_primitives::transaction::TxId;
-=======
-use crate::wallet::notes::interface::ShieldedNoteInterface as _;
-use std::io::{self, Read, Write};
-
-use byteorder::{LittleEndian, ReadBytesExt as _, WriteBytesExt as _};
+
 use incrementalmerkletree::witness::IncrementalWitness;
 use orchard::tree::MerkleHashOrchard;
+use zcash_client_backend::PoolType;
 use zcash_primitives::{consensus::BlockHeight, transaction::TxId};
->>>>>>> 51276f5b
-
-use zingo_status::confirmation_status::ConfirmationStatus;
 
 use crate::error::ZingoLibError;
-use crate::wallet::data::COMMITMENT_TREE_LEVELS;
-use crate::wallet::notes;
-<<<<<<< HEAD
-use crate::wallet::notes::ShieldedNoteInterface;
+use crate::wallet::notes::interface::NoteInterface;
 use crate::wallet::traits::ReadableWriteable;
-use crate::wallet::WalletCapability;
 use crate::wallet::{
-    data::{OutgoingTxData, PoolNullifier},
-    notes::NoteInterface,
-    traits,
-    traits::DomainWalletExt,
-=======
-
-use super::{
     data::{OutgoingTxData, PoolNullifier, COMMITMENT_TREE_LEVELS},
     keys::unified::WalletCapability,
-    traits::{DomainWalletExt, ReadableWriteable as _},
->>>>>>> 51276f5b
+    notes::{
+        query::NoteQuery, OrchardNote, OutputId, SaplingNote, ShieldedNoteInterface,
+        TransparentNote,
+    },
+    traits::DomainWalletExt,
 };
-
-use super::notes::query::NoteQuery;
-use super::notes::NoteRecordIdentifier;
 
 ///  Everything (SOMETHING) about a transaction
 #[derive(Debug)]
@@ -68,13 +41,13 @@
     pub spent_orchard_nullifiers: Vec<orchard::note::Nullifier>,
 
     /// List of all sapling notes received by this wallet in this tx. Some of these might be change notes.
-    pub sapling_notes: Vec<notes::SaplingNote>,
+    pub sapling_notes: Vec<SaplingNote>,
 
     /// List of all sapling notes received by this wallet in this tx. Some of these might be change notes.
-    pub orchard_notes: Vec<notes::OrchardNote>,
+    pub orchard_notes: Vec<OrchardNote>,
 
     /// List of all Utxos by this wallet received in this Tx. Some of these might be change notes
-    pub transparent_notes: Vec<notes::TransparentNote>,
+    pub transparent_notes: Vec<TransparentNote>,
 
     /// Total value of all the sapling nullifiers that were spent by this wallet in this Tx
     pub total_sapling_value_spent: u64,
@@ -135,13 +108,13 @@
 //get
 impl TransactionRecord {
     /// Uses a query to select all notes with specific properties and return a vector of their identifiers
-    pub fn query_for_ids(&self, include_notes: NoteQuery) -> Vec<NoteRecordIdentifier> {
+    pub fn query_for_ids(&self, include_notes: NoteQuery) -> Vec<OutputId> {
         let mut set = vec![];
         let spend_status_query = *include_notes.spend_status();
         if *include_notes.transparent() {
             for note in self.transparent_notes.iter() {
                 if note.spend_status_query(spend_status_query) {
-                    set.push(NoteRecordIdentifier::from_parts(
+                    set.push(OutputId::from_parts(
                         self.txid,
                         PoolType::Transparent,
                         note.output_index as u32,
@@ -153,7 +126,7 @@
             for note in self.sapling_notes.iter() {
                 if note.spend_status_query(spend_status_query) {
                     if let Some(output_index) = note.output_index {
-                        set.push(NoteRecordIdentifier::from_parts(
+                        set.push(OutputId::from_parts(
                             self.txid,
                             PoolType::Transparent,
                             output_index as u32,
@@ -166,7 +139,7 @@
             for note in self.orchard_notes.iter() {
                 if note.spend_status_query(spend_status_query) {
                     if let Some(output_index) = note.output_index {
-                        set.push(NoteRecordIdentifier::from_parts(
+                        set.push(OutputId::from_parts(
                             self.txid,
                             PoolType::Transparent,
                             output_index as u32,
@@ -241,11 +214,11 @@
     pub fn is_incoming_transaction(&self) -> bool {
         self.sapling_notes
             .iter()
-            .any(|note| !notes::ShieldedNoteInterface::is_change(note))
+            .any(|note| !ShieldedNoteInterface::is_change(note))
             || self
                 .orchard_notes
                 .iter()
-                .any(|note| !notes::ShieldedNoteInterface::is_change(note))
+                .any(|note| !ShieldedNoteInterface::is_change(note))
             || !self.transparent_notes.is_empty()
     }
 
@@ -356,16 +329,16 @@
         let transaction_id = TxId::from_bytes(transaction_id_bytes);
 
         let sapling_notes = zcash_encoding::Vector::read_collected_mut(&mut reader, |r| {
-            notes::SaplingNote::read(r, (wallet_capability, trees.as_mut().map(|t| &mut t.0)))
+            SaplingNote::read(r, (wallet_capability, trees.as_mut().map(|t| &mut t.0)))
         })?;
         let orchard_notes = if version > 22 {
             zcash_encoding::Vector::read_collected_mut(&mut reader, |r| {
-                notes::OrchardNote::read(r, (wallet_capability, trees.as_mut().map(|t| &mut t.1)))
+                OrchardNote::read(r, (wallet_capability, trees.as_mut().map(|t| &mut t.1)))
             })?
         } else {
             vec![]
         };
-        let utxos = zcash_encoding::Vector::read(&mut reader, |r| notes::TransparentNote::read(r))?;
+        let utxos = zcash_encoding::Vector::read(&mut reader, |r| TransparentNote::read(r))?;
 
         let total_sapling_value_spent = reader.read_u64::<LittleEndian>()?;
         let total_transparent_value_spent = reader.read_u64::<LittleEndian>()?;
@@ -537,9 +510,12 @@
 
     use crate::test_framework::mocks::default_txid;
     use crate::wallet::notes::orchard::mocks::OrchardNoteBuilder;
+    use crate::wallet::notes::query::NoteQuery;
     use crate::wallet::notes::sapling::mocks::SaplingNoteBuilder;
     use crate::wallet::notes::transparent::mocks::TransparentNoteBuilder;
     use crate::wallet::transaction_record::mocks::TransactionRecordBuilder;
+
+    use super::TransactionRecord;
 
     #[test]
     pub fn blank_record() {
