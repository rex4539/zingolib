--- conflicted
+++ resolved
@@ -3,15 +3,11 @@
 use std::collections::{BTreeMap, HashMap};
 
 use zcash_keys::keys::{UnifiedFullViewingKey, UnifiedSpendingKey};
-<<<<<<< HEAD
-use zingo_sync::interface::{SyncCompactBlocks, SyncNullifiers, SyncWallet};
-=======
 use zcash_primitives::consensus::BlockHeight;
 use zingo_sync::{
-    interface::{SyncCompactBlocks, SyncWallet},
-    primitives::WalletCompactBlock,
+    interface::{SyncCompactBlocks, SyncNullifiers, SyncWallet},
+    primitives::{NullifierMap, WalletCompactBlock},
 };
->>>>>>> d0857d29
 use zip32::AccountId;
 
 use crate::wallet::LightWallet;
@@ -61,10 +57,7 @@
 }
 
 impl SyncNullifiers for LightWallet {
-    fn store_nullifier_map(
-        &mut self,
-        mut nullifier_map: zingo_sync::primitives::NullifierMap,
-    ) -> Result<(), ()> {
+    fn store_nullifier_map(&mut self, mut nullifier_map: NullifierMap) -> Result<(), ()> {
         for (nf, value) in nullifier_map.sapling_mut() {
             self.nullifier_map.sapling_mut().insert(*nf, *value);
         }
