--- conflicted
+++ resolved
@@ -106,27 +106,22 @@
 }
 
 impl SyncNullifiers for LightWallet {
-<<<<<<< HEAD
     fn get_nullifiers(&self) -> Result<&NullifierMap, Self::Error> {
-        Ok(self.nullifier_map())
+        Ok(&self.nullifier_map)
     }
 
-    fn get_nullifiers_mut(&mut self) -> Result<&mut NullifierMap, Self::Error> {
-        Ok(self.nullifier_map_mut())
-=======
     fn get_nullifiers_mut(&mut self) -> Result<&mut NullifierMap, ()> {
         Ok(&mut self.nullifier_map)
->>>>>>> 3d0a36e7
     }
 }
 
 impl SyncOutPoints for LightWallet {
     fn get_outpoints(&self) -> Result<&OutPointMap, Self::Error> {
-        Ok(self.outpoint_map())
+        Ok(&self.outpoint_map)
     }
 
     fn get_outpoints_mut(&mut self) -> Result<&mut OutPointMap, Self::Error> {
-        Ok(self.outpoint_map_mut())
+        Ok(&mut self.outpoint_map)
     }
 }
 
