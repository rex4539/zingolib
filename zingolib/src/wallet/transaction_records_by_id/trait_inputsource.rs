--- conflicted
+++ resolved
@@ -24,14 +24,6 @@
 use zcash_client_backend::wallet::NoteId;
 use zcash_primitives::transaction::components::amount::BalanceError;
 
-<<<<<<< HEAD
-/// TODO: Add Doc Comment Here!
-#[allow(missing_docs)] // error types document themselves
-#[derive(Debug, PartialEq, Error)]
-pub enum InputSourceError {
-    #[error("Note expected but not found: {0:?}")]
-    NoteCannotBeIdentified(NoteId),
-=======
 /// Error type used by InputSource trait
 #[derive(Debug, PartialEq, Error)]
 pub enum InputSourceError {
@@ -39,7 +31,6 @@
     #[error("Note expected but not found: {0:?}")]
     NoteCannotBeIdentified(NoteId),
     /// #[error("An output is this wallet is believed to contain {0:?} zec. That is more than exist. {0:?}")]
->>>>>>> e14ac892
     #[error(
         "An output is this wallet is believed to contain {0:?} zec. That is more than exist. {0:?}"
     )]
@@ -118,18 +109,12 @@
     /// Returns a list of spendable notes sufficient to cover the specified target value, if
     /// possible. Only spendable notes corresponding to the specified shielded protocol will
     /// be included.
-<<<<<<< HEAD
-    /// IMPL: implemented and tested
-    /// IMPL: _account skipped because Zingo uses 1 account.
-    /// IMPL: all notes beneath MARGINAL_FEE skipped as dust
-=======
     /// IMPLEMENTATION DETAILS
     /// account skipped because Zingo uses 1 account.
     /// the algorithm to pick notes is summarized below
     /// 1) first, sort all eligible notes by value
     /// 2) pick the smallest that overcomes the target value and return it
     /// 3) if you cant, add the biggest to the selection and return to step 2 to pick another
->>>>>>> e14ac892
     fn select_spendable_notes(
         &self,
         _account: Self::AccountId,
@@ -145,29 +130,17 @@
 
         let mut selected = vec![];
 
-<<<<<<< HEAD
-        let mut unselected_iterator = 0;
-=======
         let mut index_of_unselected = 0;
->>>>>>> e14ac892
         loop {
             if unselected.is_empty() {
                 // all notes are selected. we pass the max value onwards whether we have reached target or not
                 break;
             }
-<<<<<<< HEAD
-            match unselected.get(unselected_iterator) {
-                None => {
-                    // the iterator went off the end of the vector without finding a note big enough to complete the transaction... add the biggest note and reset the iteraton
-                    selected.push(unselected.pop().expect("nonempty"));
-                    unselected_iterator = 0;
-=======
             match unselected.get(index_of_unselected) {
                 None => {
                     // the iterator went off the end of the vector without finding a note big enough to complete the transaction... add the biggest note and reset the iteraton
                     selected.push(unselected.pop().expect("nonempty"));
                     index_of_unselected = 0;
->>>>>>> e14ac892
                     continue;
                 }
                 Some(smallest_unselected) => {
@@ -177,19 +150,11 @@
                             - selected.iter().fold(0, |sum, (_id, value)| sum + *value)
                     {
                         selected.push(*smallest_unselected);
-<<<<<<< HEAD
-                        unselected.remove(unselected_iterator);
-                        break;
-                    } else {
-                        // this note is not big enough. try the next
-                        unselected_iterator += 1;
-=======
                         unselected.remove(index_of_unselected);
                         break;
                     } else {
                         // this note is not big enough. try the next
                         index_of_unselected += 1;
->>>>>>> e14ac892
                     }
                 }
             }
@@ -197,36 +162,6 @@
 
         let mut selected_sapling = Vec::<ReceivedNote<NoteId, sapling_crypto::Note>>::new();
         let mut selected_orchard = Vec::<ReceivedNote<NoteId, orchard::Note>>::new();
-<<<<<<< HEAD
-        selected
-            .iter()
-            .try_for_each(|(id, _value)| match id.protocol() {
-                zcash_client_backend::ShieldedProtocol::Sapling => {
-                    match self.get(id.txid()).and_then(|transaction_record| {
-                        transaction_record
-                            .get_received_note::<SaplingDomain>(id.output_index() as u32)
-                    }) {
-                        Some(received_note) => {
-                            selected_sapling.push(received_note);
-                            Ok(())
-                        }
-                        None => Err(InputSourceError::NoteCannotBeIdentified(*id)),
-                    }
-                }
-                zcash_client_backend::ShieldedProtocol::Orchard => {
-                    match self.get(id.txid()).and_then(|transaction_record| {
-                        transaction_record
-                            .get_received_note::<OrchardDomain>(id.output_index() as u32)
-                    }) {
-                        Some(received_note) => {
-                            selected_orchard.push(received_note);
-                            Ok(())
-                        }
-                        None => Err(InputSourceError::NoteCannotBeIdentified(*id)),
-                    }
-                }
-            })?;
-=======
 
         // transform each NoteId to a ReceivedNote
         selected.iter().try_for_each(|(id, _value)| {
@@ -250,7 +185,6 @@
             }
             .ok_or(InputSourceError::NoteCannotBeIdentified(*id))
         })?;
->>>>>>> e14ac892
 
         Ok(SpendableNotes::new(selected_sapling, selected_orchard))
     }
