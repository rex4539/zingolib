[package]
name = "zingolib"
version = "0.2.0"
authors = ["zingo@zingolabs.org>"]
edition = "2021"

# See more keys and their definitions at https://doc.rust-lang.org/cargo/reference/manifest.html

[features]
deprecations = ["lightclient-deprecated"]
lightclient-deprecated = []
darkside_tests = []
zip317 = []

[dependencies]
zingoconfig = { path = "../zingoconfig" }
zingo-memo = { path = "../zingo-memo" }
zingo-status = { path = "../zingo-status" }
zingo-netutils = { path = "../zingo-netutils" }

prost = { workspace = true }
tonic = { workspace = true }

orchard = { workspace = true }
shardtree = { workspace = true, features = ["legacy-api"] }
incrementalmerkletree = { workspace = true, features = ["test-dependencies", "legacy-api"] }
zcash_address = { workspace = true }
zcash_client_backend = { workspace = true, features = ["unstable", "transparent-inputs", "unstable-serialization", "unstable-spanning-tree"] }
zcash_encoding = { workspace = true }
zcash_keys = { workspace = true }
zcash_note_encryption = { workspace = true }
zcash_primitives = { workspace = true }
zcash_proofs = { workspace = true }
zip32.workspace = true

append-only-vec = { workspace = true }

log = { workspace = true }
http.workspace = true
base64 = { workspace = true }
bytes = { workspace = true }
rand = { workspace = true }
serde_json = { workspace = true }
tokio =  { workspace = true, features = ["full"] }
reqwest = { workspace = true, features = ["json"] }
futures = { workspace = true }
hex = { workspace = true }
ring = { workspace = true }
json = { workspace = true }
lazy_static = { workspace = true }
secp256k1 = { workspace = true }
ripemd160 = { workspace = true }
sha2 = { workspace = true }
base58 = { workspace = true }
byteorder = { workspace = true }
ff = { workspace = true }
jubjub = { workspace = true }
bls12_381 = { workspace = true }
group = { workspace = true }
rust-embed = { workspace = true, features = ["debug-embed"] }
subtle = { workspace = true }
nonempty.workspace = true
tracing-subscriber = { workspace = true }
indoc = { workspace = true }
serde = { workspace = true, features = ["derive"] }
sapling-crypto.workspace = true
secrecy = { workspace = true }
getset = { workspace = true }
test-case = { workspace = true }
proptest = { workspace = true }
thiserror = { workspace = true }
hdwallet = { workspace = true }
<<<<<<< HEAD
chrono = { workspace = true }
=======
enum_dispatch = { workspace = true }
>>>>>>> d40b9ef7

[dev-dependencies]
portpicker = { workspace = true }
tempfile = { workspace = true }
concat-idents = { workspace = true }
zingo-testvectors = { path = "../zingo-testvectors" }

[build-dependencies]
build_utils = { workspace = true }<|MERGE_RESOLUTION|>--- conflicted
+++ resolved
@@ -70,11 +70,8 @@
 proptest = { workspace = true }
 thiserror = { workspace = true }
 hdwallet = { workspace = true }
-<<<<<<< HEAD
 chrono = { workspace = true }
-=======
 enum_dispatch = { workspace = true }
->>>>>>> d40b9ef7
 
 [dev-dependencies]
 portpicker = { workspace = true }
